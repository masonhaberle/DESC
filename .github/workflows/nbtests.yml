--- conflicted
+++ resolved
@@ -20,12 +20,8 @@
     runs-on: ubuntu-latest
     strategy:
       matrix:
-<<<<<<< HEAD
-        python-version: [3.9]
+        python-version: ['3.10']
         group: [1, 2]
-=======
-        python-version: ['3.10']
->>>>>>> a232c025
 
     steps:
       - uses: actions/checkout@v4
