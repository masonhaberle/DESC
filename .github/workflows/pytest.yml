name: tests

on: 
  push:
    branches:
      - master
      - dev
  pull_request:
    branches:
      - master
    paths-ignore:
      - 'docs/**'
      - 'devtools/**'
  workflow_dispatch:


jobs:
  build:

    runs-on: ubuntu-latest
    strategy:
      matrix:
        python-version: [3.7, 3.8, 3.9]

    steps:
      - uses: actions/checkout@v2
      - name: Set up Python ${{ matrix.python-version }}
        uses: actions/setup-python@v2
        with:
          python-version: ${{ matrix.python-version }}
      - name: Install dependencies
        run: |
          python -m pip install --upgrade pip
          pip install -r devtools/dev-requirements.txt
      - name: Test with pytest
        run: |
          pwd
          lscpu
<<<<<<< HEAD
          python -m pytest --durations=0 --cov-report xml:cov.xml --cov=desc/ --mpl
      - name: Test notebooks with pytest and nbmake
        run: |
          pwd
          lscpu
          pytest --nbmake "./docs/notebooks" --nbmake-timeout=120
=======
          python -m pytest --durations=0 --cov-report xml:cov.xml --cov-config=setup.cfg --cov=desc/ --mpl
>>>>>>> 46a1bf36
      - name: save coverage file
        uses: actions/upload-artifact@v2
        with:
          name: my-artifact
          path: ./cov.xml
      - name: Upload coverage
        uses: codecov/codecov-action@v2
        with:
          name: codecov-umbrella # optional
          files: ./cov.xml
          fail_ci_if_error: true # optional (default = false)
          verbose: true # optional (default = false)<|MERGE_RESOLUTION|>--- conflicted
+++ resolved
@@ -36,16 +36,12 @@
         run: |
           pwd
           lscpu
-<<<<<<< HEAD
-          python -m pytest --durations=0 --cov-report xml:cov.xml --cov=desc/ --mpl
+          python -m pytest --durations=0 --cov-report xml:cov.xml --cov-config=setup.cfg --cov=desc/ --mpl
       - name: Test notebooks with pytest and nbmake
         run: |
           pwd
           lscpu
           pytest --nbmake "./docs/notebooks" --nbmake-timeout=120
-=======
-          python -m pytest --durations=0 --cov-report xml:cov.xml --cov-config=setup.cfg --cov=desc/ --mpl
->>>>>>> 46a1bf36
       - name: save coverage file
         uses: actions/upload-artifact@v2
         with:
