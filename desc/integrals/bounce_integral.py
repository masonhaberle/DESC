--- conflicted
+++ resolved
@@ -7,17 +7,12 @@
 from matplotlib import pyplot as plt
 from orthax.legendre import leggauss
 
-<<<<<<< HEAD
-from desc.backend import dct, jnp, rfft2
-from desc.integrals.basis import FourierChebyshevSeries, PiecewiseChebyshevSeries
-=======
 from desc.backend import irfft2, jnp, rfft2
 from desc.integrals.basis import (
     FourierChebyshevSeries,
     PiecewiseChebyshevSeries,
     get_alpha,
 )
->>>>>>> aedb90f5
 from desc.integrals.bounce_utils import (
     _bounce_quadrature,
     _check_bounce_points,
@@ -27,18 +22,12 @@
     _transform_to_desc,
     _transform_to_PEST,
     bounce_points,
-    get_alpha,
     get_pitch_inv_quad,
     interp_to_argmin,
     plot_ppoly,
 )
 from desc.integrals.interp_utils import (
-<<<<<<< HEAD
-    cheb_from_dct,
-    cheb_pts,
-=======
     fourier_pts,
->>>>>>> aedb90f5
     idct_non_uniform,
     interp_rfft2,
     irfft2_non_uniform,
@@ -57,176 +46,12 @@
     check_posint,
     errorif,
     flatten_matrix,
-<<<<<<< HEAD
-=======
     isposint,
->>>>>>> aedb90f5
     setdefault,
     warnif,
 )
 
 
-<<<<<<< HEAD
-def _transform_to_desc(grid, f, is_reshaped=False):
-    """Transform to DESC spectral domain.
-
-    Parameters
-    ----------
-    grid : Grid
-        Tensor-product grid in (θ, ζ) with uniformly spaced nodes [0, 2π) × [0, 2π/NFP).
-        Preferably power of 2 for ``grid.num_theta`` and ``grid.num_zeta``.
-    f : jnp.ndarray
-        Function evaluated on ``grid``.
-
-    Returns
-    -------
-    a : jnp.ndarray
-        Shape (..., grid.num_theta // 2 + 1, grid.num_zeta)
-        Complex coefficients of 2D real FFT of ``f``.
-
-    """
-    if not is_reshaped:
-        f = grid.meshgrid_reshape(f, "rtz")
-    # real fft over poloidal since usually m > n
-    return rfft2(f, axes=(-1, -2), norm="forward")
-
-
-def _transform_to_clebsch(grid, nodes, f, is_reshaped=False):
-    """Transform to Clebsch spectral domain.
-
-    Parameters
-    ----------
-    grid : Grid
-        Tensor-product grid in (θ, ζ) with uniformly spaced nodes [0, 2π) × [0, 2π/NFP).
-        Preferably power of 2 for ``grid.num_theta`` and ``grid.num_zeta``.
-    nodes : jnp.ndarray
-        Shape (L, M, N, 2) or (M, N, 2).
-        DESC coordinates (θ, ζ) sourced from the Clebsch coordinates
-        ``FourierChebyshevSeries.nodes(M,N,domain=(0,2*jnp.pi))``.
-    f : jnp.ndarray
-        Function evaluated on ``grid``.
-
-    Returns
-    -------
-    a : FourierChebyshevSeries
-        Spectral coefficients of f(α, ζ).
-
-    """
-    assert nodes.shape[-1] == 2
-    if not is_reshaped:
-        f = grid.meshgrid_reshape(f, "rtz")
-
-    M, N = nodes.shape[-3], nodes.shape[-2]
-    nodes = nodes.reshape(*nodes.shape[:-3], M * N, 2)
-    return FourierChebyshevSeries(
-        f=interp_rfft2(
-            # Interpolate to nodes in Clebsch space,
-            # which is not a tensor product node set in DESC space.
-            xq0=nodes[..., 0],
-            xq1=nodes[..., 1],
-            f=f[..., jnp.newaxis, :, :],
-            domain1=(0, 2 * jnp.pi / grid.NFP),
-            axes=(-1, -2),
-        ).reshape(*nodes.shape[:-2], M, N),
-        domain=(0, 2 * jnp.pi),
-    )
-
-
-def _transform_to_clebsch_1d(grid, alpha, theta, B, N_B, is_reshaped=False):
-    """Transform to single variable Clebsch spectral domain.
-
-    Notes
-    -----
-    The field line label α changes discontinuously, so the approximation
-    g defined with basis function in (α, ζ) coordinates to some continuous
-    function f does not guarantee continuity between cuts of the field line
-    until full convergence of g to f.
-
-    Note if g were defined with basis functions in straight field line
-    coordinates, then continuity between cuts of the field line, as
-    determined by the straight field line coordinates (ϑ, ζ), is
-    guaranteed even with incomplete convergence (because the
-    parameters (ϑ, ζ) change continuously along the field line).
-
-    Do not interpret this as superior function approximation.
-    Indeed, if g is defined with basis functions in (α, ζ) coordinates, then
-    g(α=α₀, ζ) will sample the approximation to f(α=α₀, ζ) for the full domain in ζ.
-    This holds even with incomplete convergence of g to f.
-    However, if g is defined with basis functions in (ϑ, ζ) coordinates, then
-    g(ϑ(α=α₀,ζ), ζ) will sample the approximation to f(α=α₀ ± ε, ζ) with ε → 0 as
-    g converges to f.
-
-    (Visually, the small discontinuity apparent in g(α, ζ) at cuts of the field
-    line will not be visible in g(ϑ, ζ) because when moving along the field line
-    with g(ϑ, ζ) one is continuously flowing away from the starting field line,
-    (whereas g(α, ζ) has to "decide" at the cut what the next field line is).
-    (If full convergence is difficult to achieve, then in the context of surface
-    averaging bounce integrals, function approximation in (α, ζ) coordinates
-    might be preferable because most of the bounce integrals do not stretch
-    across toroidal transits).)
-
-    Now, it appears the Fourier transform of θ may have small oscillatory bumps
-    outside reasonable bandwidths. This impedes full convergence of any
-    approximation, and in particular the poloidal Fourier series for, θ(α, ζ=ζ₀).
-    Maybe this is because the Chebyshev interpolation is detecting root-finding
-    errors where the nodes are more densely clustered. (Note the Fourier series
-    converges fast for |B|, even in non-omnigenous configurations where
-    (∂|B|/∂α)|ρ,ζ is not small, so this is indeed some feature with θ).
-
-    Therefore, we explicitly enforce continuity of our approximation of θ between
-    cuts to short-circuit the convergence. This works to remove the small
-    discontinuity between cuts of the field line because the first cut is on α=0,
-    which is a knot of the Fourier series, and the Chebyshev points include a knot
-    near endpoints, so θ at the next cut of the field line is known with precision.
-
-    Parameters
-    ----------
-    grid : Grid
-        Tensor-product grid in (θ, ζ) with uniformly spaced nodes [0, 2π) × [0, 2π/NFP).
-        Preferably power of 2 for ``grid.num_theta`` and ``grid.num_zeta``.
-    alpha : jnp.ndarray
-        Shape (L, num_transit) or (num_transit, ).
-        Sequence of poloidal coordinates A = (α₀, α₁, …, αₘ₋₁) that specify field line.
-    theta : jnp.ndarray
-        Shape (L, M, N) or (M, N).
-        DESC coordinates θ sourced from the Clebsch coordinates
-        ``FourierChebyshevSeries.nodes(M,N,domain=(0,2*jnp.pi))``.
-    B : jnp.ndarray
-        |B| evaluated on ``grid``.
-    N_B : int
-        Desired Chebyshev spectral resolution for |B|. Preferably power of 2.
-
-    Returns
-    -------
-    T, B : tuple[PiecewiseChebyshevSeries]
-        Set of 1D Chebyshev spectral coefficients of θ along field line.
-        {θ_α : ζ ↦ θ(α, ζ) | α ∈ A} where A = (α₀, α₁, …, αₘ₋₁) is ``alpha``.
-        Likewise with |B|.
-
-    """
-    if not is_reshaped:
-        B = grid.meshgrid_reshape(B, "rtz")
-
-    # Evaluating set of single variable maps is more efficient than evaluating
-    # multivariable map, so we project θ to a set of Chebyshev series.
-    T = FourierChebyshevSeries(f=theta, domain=(0, 2 * jnp.pi)).compute_cheb(alpha)
-    T.stitch()
-    theta = T.evaluate(N_B)
-    zeta = jnp.broadcast_to(cheb_pts(N_B, domain=T.domain), theta.shape)
-
-    shape = (*alpha.shape[:-1], alpha.shape[-1] * N_B)
-    B = interp_rfft2(
-        theta.reshape(shape),
-        zeta.reshape(shape),
-        f=B[..., jnp.newaxis, :, :],
-        domain1=(0, 2 * jnp.pi / grid.NFP),
-        axes=(-1, -2),
-    ).reshape(*alpha.shape, N_B)
-    # Parameterize |B| by single variable to compute roots.
-    B = PiecewiseChebyshevSeries(cheb_from_dct(dct(B, type=2, axis=-1)) / N_B, T.domain)
-    # |B| guaranteed to be continuous because it was interpolated from B(θ(α, ζ),ζ).
-    return T, B
-=======
 class Bounce(IOAble, ABC):
     """Abstract class for bounce integration."""
 
@@ -260,7 +85,6 @@
         """
         f = [grid.meshgrid_reshape(d, "rtz") for d in arys]
         return f if len(f) > 1 else f[0]
->>>>>>> aedb90f5
 
 
 def _swap_pl(f):
@@ -276,11 +100,7 @@
 #  θ(α, ζ) directly? think this is equivalent to perturbing lambda.
 
 
-<<<<<<< HEAD
-class Bounce2D(IOAble):
-=======
 class Bounce2D(Bounce):
->>>>>>> aedb90f5
     """Computes bounce integrals using two-dimensional pseudo-spectral methods.
 
     The bounce integral is defined as ∫ f(λ, ℓ) dℓ, where
@@ -329,33 +149,20 @@
 
     The DESC coordinate system is related to field-line-following coordinate
     systems by a relation whose solution is best found with Newton iteration
-<<<<<<< HEAD
-    since this solution is unique.  Newton iteration is not a globally
-=======
     since this solution is unique. Newton iteration is not a globally
->>>>>>> aedb90f5
     convergent algorithm to find the real roots of r : ζ ↦ |B|(ζ) − 1/λ where
     ζ is a field-line-following coordinate. For this, function approximation
     of |B| is necessary.
 
     Therefore, to compute bounce points {(ζ₁, ζ₂)}, we approximate |B| by a
     series expansion of basis functions parameterized by a single variable ζ,
-<<<<<<< HEAD
-    restricting the class of basis functions to low order (e.g. N = 2ᵏ where
-=======
     restricting the class of basis functions to low order (e.g. n = 2ᵏ where
->>>>>>> aedb90f5
     k is small) algebraic or trigonometric polynomial with integer frequencies.
     These are the two classes useful for function approximation and for which
     there exists globally convergent root-finding algorithms. We require low
     order because the computation expenses grow with the number of potential
-<<<<<<< HEAD
-    roots, and the theorem of algebra states that number is N (2N) for algebraic
-    (trigonometric) polynomials of degree N.
-=======
     roots, and the theorem of algebra states that number is n (2n) for algebraic
     (trigonometric) polynomials of degree n.
->>>>>>> aedb90f5
 
     The frequency transform of a map under the chosen basis must be concentrated
     at low frequencies for the series to converge fast. For periodic
@@ -368,8 +175,6 @@
     to Chebyshev then DCT. Although nothing prohibits a direct DPT, we want to
     rely on existing libraries. Therefore, a Fourier-Chebyshev series is chosen
     to interpolate θ(α,ζ), and a piecewise Chebyshev series interpolates |B|(ζ).
-<<<<<<< HEAD
-=======
     An alternative to Chebyshev series is to use a filtered Fourier series
     doi.org/10.1016/j.aml.2006.10.001. We did not benchmark against that.
     Note that θ is not interpolated with a double Fourier series θ(ϑ, ζ) because
@@ -386,7 +191,6 @@
     when computing bounce points will be less expensive
     (assuming the 2D Fourier resolution of |B| in
     straight field line coordinates is larger than the 1D Chebyshev resolution).
->>>>>>> aedb90f5
 
     Computing accurate series expansions in (α, ζ) coordinates demands
     particular interpolation points in that coordinate system. Newton iteration
@@ -405,24 +209,6 @@
     coordinate ϕ, but this balloons the frequency, and hence the degree of the
     series.
 
-<<<<<<< HEAD
-    Recall that periodicity enables faster convergence, motivating the desire
-    to instead interpolate |B|(ϑ, ϕ) with a double Fourier series and applying
-    bisection methods to find roots with mesh size inversely
-    proportional to the max frequency along the field line: M ι + N. ``Bounce2D``
-    does not use that approach as that root-finding scheme is inferior.
-    The reason θ is not interpolated with a double Fourier series θ(ϑ, ζ) is
-    because quadrature points along |B|(α=α₀, ζ) can be identified by a single
-    variable; evaluating the multivariable map θ(ϑ(α, ζ), ζ) is expensive
-    compared to evaluating the single variable map θ(α=α₀, ζ). Also, the advantage
-    of DESC coordinates is that they use the spectrally condensed variable
-    ζ* = NFP ζ. This cannot be done in any other coordinate system, regardless of
-    whether it is periodic or not, so (ϑ, ϕ) coordinates are no better than (α, ζ)
-    coordinates in this aspect. (Another option is to use a filtered Fourier
-    series, doi.org/10.1016/j.aml.2006.10.001).
-
-=======
->>>>>>> aedb90f5
     After computing the bounce points, the supplied quadrature is performed.
     By default, this is a Gauss quadrature after removing the singularity.
     Fast fourier transforms interpolate smooth functions in the integrand to the
@@ -443,16 +229,8 @@
     to ∞ (always non-monotonically) as ζ → ∞. Therefore, it is impossible to
     approximate this map using single-valued basis functions defined on a
     bounded subset of ℝ² (recall continuous functions on compact sets attain
-<<<<<<< HEAD
-    their maximum).
-
-    Still, it suffices to interpolate θ over one branch cut.
-    DESC chooses the branch cut defined by (α, ζ) ∈ [0, 2π]² and we must
-    maintain that convention with our basis functions. On such a branch
-=======
     their maximum). Still, it suffices to interpolate θ over one branch cut.
     We choose the branch cut defined by (α, ζ) ∈ [0, 2π]. On such a branch
->>>>>>> aedb90f5
     cut, the bound θ ∈ [0, 4π] holds.
 
     Likewise, α is multivalued. As the field line is followed, the label
@@ -461,19 +239,10 @@
     ζₚ ∈ [2π k, 2π ℓ] where k, ℓ ∈ ℤ where the field line completes a
     poloidal transit there is guaranteed to exist a discrete jump
     discontinuity in θ at ζ = 2π ℓ(p), starting the toroidal transit.
-<<<<<<< HEAD
-    Recall a jump discontinuity appears as an infinitely sharp cut;
-    nearby the cut, the function must be blind to the cut.
-
-    To recover the single-valued θ(α, ζ) from the function approximation
-    over one branch cut, at every ζ = 2π ℓ we can add either 0 or 2π or
-    4π to the next cut of θ.
-=======
     Recall a jump discontinuity appears as an infinitely sharp cut without
     Gibbs effects. To recover the single-valued θ(α, ζ) from the function
     approximation over one branch cut, at every ζ = 2π ℓ we can add either
     0 or 2π or 4π to the next cut of θ.
->>>>>>> aedb90f5
 
     See Also
     --------
@@ -487,17 +256,10 @@
         ``Bounce1D`` requires ``L*M*N*num_transit``. Furthermore, pseudo-spectral
         interpolation of smooth functions such as |B| on each flux surface is more
         efficient. This reduces the number of bounce integrals to be done by an
-<<<<<<< HEAD
-        order of magnitude. Also, we have noticed C1 cubic spline interpolation
-        is inefficient to reconstruct smooth local maxima of |B|, which might be
-        important for (strongly) singular bounce integrals whose estimation
-        depends on ∂|B|/∂ζ there.
-=======
         order of magnitude due to GitHub issue #1303. Also, we have noticed C1 cubic
         spline interpolation is inefficient to reconstruct smooth local maxima of |B|,
         which might be important for (strongly) singular bounce integrals whose
         estimation depends on ∂|B|/∂ζ there.
->>>>>>> aedb90f5
 
     Attributes
     ----------
@@ -507,10 +269,6 @@
     """
 
     required_names = ["B^zeta", "|B|", "iota"]
-<<<<<<< HEAD
-    get_pitch_inv_quad = staticmethod(get_pitch_inv_quad)
-=======
->>>>>>> aedb90f5
 
     def __init__(
         self,
@@ -518,11 +276,7 @@
         data,
         iota,
         theta,
-<<<<<<< HEAD
-        N_B=None,
-=======
         Y_B=None,
->>>>>>> aedb90f5
         num_transit=16,
         # TODO: Allow multiple starting labels for near-rational surfaces.
         #  think can just concatenate along second to last axis of cheb.
@@ -542,22 +296,14 @@
         Notes
         -----
         Performance may improve significantly if the spectral
-<<<<<<< HEAD
-        resolutions ``m``, ``n``, ``M``, ``N``, and ``N_B`` are powers of two.
-=======
         resolutions ``M``, ``N``, ``X``, ``Y``, and ``Y_B`` are powers of two.
->>>>>>> aedb90f5
 
         Parameters
         ----------
         grid : Grid
             Tensor-product grid in (ρ, θ, ζ) with uniformly spaced nodes
             [0, 2π) × [0, 2π/NFP). Note that below shape notation defines
-<<<<<<< HEAD
-            L = ``grid.num_rho``, m = ``grid.num_theta``, and n = ``grid.num_zeta``.
-=======
             L = ``grid.num_rho``, M = ``grid.num_theta``, and N = ``grid.num_zeta``.
->>>>>>> aedb90f5
         data : dict[str, jnp.ndarray]
             Data evaluated on ``grid``.
             Must include names in ``Bounce2D.required_names``.
@@ -565,17 +311,10 @@
             Shape (L, ).
             Rotational transform.
         theta : jnp.ndarray
-<<<<<<< HEAD
-            Shape (L, M, N).
-            DESC coordinates θ sourced from the Clebsch coordinates
-            ``FourierChebyshevSeries.nodes(M,N,L,domain=(0,2*jnp.pi))``.
-        N_B : int
-=======
             Shape (L, X, Y).
             DESC coordinates θ sourced from the Clebsch coordinates
             ``FourierChebyshevSeries.nodes(M,N,L,domain=(0,2*jnp.pi))``.
         Y_B : int
->>>>>>> aedb90f5
             Desired Chebyshev spectral resolution for |B|.
             Default is to double the resolution of ``theta``.
         alpha : float
@@ -603,11 +342,7 @@
             Optional. Reference length scale for normalization.
         is_reshaped : bool
             Whether the arrays in ``data`` are already reshaped to the expected form of
-<<<<<<< HEAD
-            shape (..., m, n) or (L, m, n). This option can be used to iteratively
-=======
             shape (..., M, N) or (L, M, N). This option can be used to iteratively
->>>>>>> aedb90f5
             compute bounce integrals one flux surface at a time, reducing memory usage
             To do so, set to true and provide only those axes of the reshaped data.
             Default is false.
@@ -625,30 +360,6 @@
             check and kwargs.pop("warn", True) and jnp.any(data["B^zeta"] <= 0),
             msg="(∂ℓ/∂ζ)|ρ,a > 0 is required. Enforcing positive B^ζ.",
         )
-<<<<<<< HEAD
-        N_B = setdefault(N_B, theta.shape[-1] * 2)
-        self._alpha = alpha
-        self._m = grid.num_theta
-        self._n = grid.num_zeta
-        self._NFP = grid.NFP
-        self._x, self._w = get_quadrature(quad, automorphism)
-
-        # peel off field lines
-        alpha = get_alpha(alpha, iota, num_transit, 2 * jnp.pi)
-        # Compute spectral coefficients.
-        self._T, self._B = _transform_to_clebsch_1d(
-            grid, alpha, theta, data["|B|"] / Bref, N_B, is_reshaped
-        )
-        self._B_sup_z = _transform_to_desc(
-            grid, jnp.abs(data["B^zeta"]) * Lref / Bref, is_reshaped
-        )
-        assert self._T.M == self._B.M == num_transit
-        assert self._T.N == theta.shape[-1]
-        assert self._B.N == N_B
-
-    @staticmethod
-    def compute_theta(eq, M=16, N=32, rho=1.0, clebsch=None, **kwargs):
-=======
         Y_B = setdefault(Y_B, theta.shape[-1] * 2)
         self._alpha = alpha
         self._M = grid.num_theta
@@ -672,24 +383,16 @@
 
     @staticmethod
     def compute_theta(eq, X=16, Y=32, rho=1.0, clebsch=None, **kwargs):
->>>>>>> aedb90f5
         """Return DESC coordinates θ of (α,ζ) Fourier Chebyshev basis nodes.
 
         Parameters
         ----------
         eq : Equilibrium
             Equilibrium to use defining the coordinate mapping.
-<<<<<<< HEAD
-        M : int
-            Grid resolution in poloidal direction for Clebsch coordinate grid.
-            Preferably power of 2.
-        N : int
-=======
         X : int
             Grid resolution in poloidal direction for Clebsch coordinate grid.
             Preferably power of 2.
         Y : int
->>>>>>> aedb90f5
             Grid resolution in toroidal direction for Clebsch coordinate grid.
             Preferably power of 2.
         rho : float or jnp.ndarray
@@ -705,26 +408,15 @@
         Returns
         -------
         theta : jnp.ndarray
-<<<<<<< HEAD
-            Shape (L, M, N).
-            DESC coordinates θ sourced from the Clebsch coordinates
-            ``FourierChebyshevSeries.nodes(M,N,L,domain=(0,2*jnp.pi))``.
-=======
             Shape (L, X, Y).
             DESC coordinates θ sourced from the Clebsch coordinates
             ``FourierChebyshevSeries.nodes(X,Y,L,domain=(0,2*jnp.pi))``.
->>>>>>> aedb90f5
 
         """
         if clebsch is None:
             clebsch = FourierChebyshevSeries.nodes(
-<<<<<<< HEAD
-                check_posint(M),
-                check_posint(N),
-=======
                 check_posint(X),
                 check_posint(Y),
->>>>>>> aedb90f5
                 rho,
                 domain=(0, 2 * jnp.pi),
             )
@@ -733,32 +425,7 @@
             inbasis=("rho", "alpha", "zeta"),
             period=(jnp.inf, jnp.inf, jnp.inf),
             **kwargs,
-<<<<<<< HEAD
-        ).reshape(-1, M, N, 3)[..., 1]
-
-    @staticmethod
-    def reshape_data(grid, *arys):
-        """Reshape ``data`` arrays for acceptable input to ``integrate``.
-
-        Parameters
-        ----------
-        grid : Grid
-            Tensor-product grid in (ρ, θ, ζ).
-        arys : jnp.ndarray
-            Data evaluated on grid.
-
-        Returns
-        -------
-        f : jnp.ndarray
-            Shape (L, M, N).
-            Reshaped data which may be given to ``integrate``.
-
-        """
-        f = [grid.meshgrid_reshape(d, "rtz") for d in arys]
-        return f if len(f) > 1 else f[0]
-=======
         ).reshape(-1, X, Y, 3)[..., 1]
->>>>>>> aedb90f5
 
     def points(self, pitch_inv, *, num_well=None):
         """Compute bounce points.
@@ -794,17 +461,11 @@
             line and pitch, is padded with zero.
 
         """
-<<<<<<< HEAD
-        pitch_inv = atleast_nd(self._B.cheb.ndim - 1, pitch_inv).T
-        # Expects pitch_inv shape (num_pitch, L) if B.cheb.shape[0] is L.
-        z1, z2 = map(_swap_pl, self._B.intersect1d(pitch_inv, num_intersect=num_well))
-=======
         pitch_inv = atleast_nd(self._B_cheb.cheb.ndim - 1, pitch_inv).T
         # Expects pitch_inv shape (num_pitch, L) if B.cheb.shape[0] is L.
         z1, z2 = map(
             _swap_pl, self._B_cheb.intersect1d(pitch_inv, num_intersect=num_well)
         )
->>>>>>> aedb90f5
         return z1, z2
 
     def check_points(self, points, pitch_inv, *, plot=True, **kwargs):
@@ -836,17 +497,10 @@
 
         """
         kwargs.setdefault("hlabel", r"$\alpha = $" + str(self._alpha) + r", $\zeta$")
-<<<<<<< HEAD
-        return self._B.check_intersect1d(
-            z1=_swap_pl(points[0]),
-            z2=_swap_pl(points[1]),
-            k=atleast_nd(self._B.cheb.ndim - 1, pitch_inv).T,
-=======
         return self._B_cheb.check_intersect1d(
             z1=_swap_pl(points[0]),
             z2=_swap_pl(points[1]),
             k=atleast_nd(self._B_cheb.cheb.ndim - 1, pitch_inv).T,
->>>>>>> aedb90f5
             plot=plot,
             **_set_default_plot_kwargs(kwargs),
         )
@@ -882,31 +536,19 @@
             ``pitch_inv[ρ]`` where in the latter the labels are interpreted
             as the indices that correspond to that field line.
         f : list[jnp.ndarray] or jnp.ndarray
-<<<<<<< HEAD
-            Shape (L, m, n).
-=======
             Shape (L, M, N).
->>>>>>> aedb90f5
             Real scalar-valued (2π × 2π/NFP) periodic in (θ, ζ) functions evaluated
             on the ``grid`` supplied to construct this object. These functions
             should be arguments to the callable ``integrand``. Use the method
             ``Bounce2D.reshape_data`` to reshape the data into the expected shape.
         f_vec : list[jnp.ndarray] or jnp.ndarray
-<<<<<<< HEAD
-            Shape (L, m, n, 3).
-=======
             Shape (L, M, N, 3).
->>>>>>> aedb90f5
             Real vector-valued (2π × 2π/NFP) periodic in (θ, ζ) functions evaluated
             on the ``grid`` supplied to construct this object. These functions
             should be arguments to the callable ``integrand``. Use the method
             ``Bounce2D.reshape_data`` to reshape the data into the expected shape.
         weight : jnp.ndarray
-<<<<<<< HEAD
-            Shape (L, m, n).
-=======
             Shape (L, M, N).
->>>>>>> aedb90f5
             If supplied, the bounce integral labeled by well j is weighted such that
             the returned value is w(j) ∫ f(λ, ℓ) dℓ, where w(j) is ``weight``
             interpolated to the deepest point in that magnetic well. Use the method
@@ -926,11 +568,7 @@
         Returns
         -------
         result : jnp.ndarray
-<<<<<<< HEAD
-            Shape (M, L, num_pitch, num_well).
-=======
             Shape (X, L, num_pitch, num_well).
->>>>>>> aedb90f5
             Last axis enumerates the bounce integrals for a given field line,
             flux surface, and pitch value.
 
@@ -944,11 +582,7 @@
             f_vec = [f_vec]
 
         points = map(_swap_pl, points)
-<<<<<<< HEAD
-        pitch_inv = atleast_nd(self._B.cheb.ndim - 1, pitch_inv).T
-=======
         pitch_inv = atleast_nd(self._B_cheb.cheb.ndim - 1, pitch_inv).T
->>>>>>> aedb90f5
         result = self._integrate(integrand, points, pitch_inv, f, f_vec, check, plot)
         return result
 
@@ -962,59 +596,34 @@
         pitch_inv : jnp.ndarray
             Shape (num_pitch, ) or (num_pitch, L).
         f : list[jnp.ndarray]
-<<<<<<< HEAD
-            Shape (m, n) or (L, m, n).
-        f_vec : list[jnp.ndarray]
-            Shape (m, n, 3) or (L, m, n, 3).
-=======
             Shape (M, N) or (L, M, N).
         f_vec : list[jnp.ndarray]
             Shape (M, N, 3) or (L, M, N, 3).
->>>>>>> aedb90f5
 
         """
         z1, z2 = points
         shape = [*z1.shape, self._x.size]
 
-<<<<<<< HEAD
-        # These are the ζ coordinates of the quadrature points.
-        # Shape is (num_pitch, L, number of points to interpolate onto).
-=======
         # These are the ζ ∈ ℝ coordinates of the quadrature points.
         # Shape is (num pitch, L, number of points to interpolate onto).
->>>>>>> aedb90f5
         zeta = flatten_matrix(
             bijection_from_disc(self._x, z1[..., jnp.newaxis], z2[..., jnp.newaxis])
         )
         # Note self._T expects shape (num_pitch, L) if T.cheb.shape[0] is L.
-<<<<<<< HEAD
-        # These are the θ coordinates of the quadrature points.
-        theta = self._T.eval1d(zeta)
-=======
         # These are the θ ∈ ℝ coordinates of the quadrature points.
         theta = self._T_cheb.eval1d(zeta)
         # TODO: Benchmark against computing like B_sup_z. Repeat benchmark with NFFTs.
         B = self._B_cheb.eval1d(zeta)
->>>>>>> aedb90f5
 
         B_sup_z = irfft2_non_uniform(
             theta,
             zeta,
             a=self._B_sup_z[..., jnp.newaxis, :, :],
-<<<<<<< HEAD
-            M=self._n,
-            N=self._m,
-            domain1=(0, 2 * jnp.pi / self._NFP),
-            axes=(-1, -2),
-        )
-        B = self._B.eval1d(zeta)
-=======
             n0=self._N,
             n1=self._M,
             domain1=(0, 2 * jnp.pi / self._NFP),
             axes=(-1, -2),
         )
->>>>>>> aedb90f5
         f = [
             interp_rfft2(
                 theta,
@@ -1055,11 +664,7 @@
         if check:
             shape[-3], shape[0] = shape[0], shape[-3]
             _check_interp(
-<<<<<<< HEAD
-                # num_alpha is 1, num_rho, num_pitch, num_well, num_quad
-=======
                 # shape is num_alpha = 1, num_rho, num_pitch, num_well, num_quad
->>>>>>> aedb90f5
                 (1, *shape),
                 *map(_swap_pl, (zeta, B_sup_z, B)),
                 result,
@@ -1090,20 +695,6 @@
         # than CC for analytic maps by a factor of 2. Advantage of CC is that θ at
         # the quadrature points can be computed with fast cosine transform. However,
         # one still needs to perform a non-uniform inverse fourier transform of B^ζ
-<<<<<<< HEAD
-        # at those points, which will be the dominating expense. The spectral width
-        # of θ along field lines is also narrower than B^ζ, especially at high NFP.
-        x, w = leggauss(self._B.N // 2) if quad is None else quad
-
-        # TODO: Use fast Chebyshev to Legendre inverse transform.
-        # When converted to a Legendre series, θ at the quadrature points can
-        # be computed with a fast transform (without needing to compute leggauss nodes).
-        # This is likely preferable to even a true non-uniform transform.
-        theta = idct_non_uniform(x, self._T.cheb[..., jnp.newaxis, :], self._T.N)
-        zeta = jnp.broadcast_to(bijection_from_disc(x, 0, 2 * jnp.pi), theta.shape)
-
-        shape = (-1, self._T.M * w.size)  # (num_rho, num transit * w.size)
-=======
         # at those points, which will be the dominating expense. θ along field lines
         # is band-limited at lower frequency than B^ζ, especially at high NFP.
         x, w = leggauss(self._B_cheb.Y // 2) if quad is None else quad
@@ -1115,20 +706,10 @@
 
         # (num rho, num transit * num quad points)
         shape = (*self._T_cheb.cheb.shape[:-2], self._T_cheb.X * w.size)
->>>>>>> aedb90f5
         B_sup_z = irfft2_non_uniform(
             theta.reshape(shape),
             zeta.reshape(shape),
             a=self._B_sup_z[..., jnp.newaxis, :, :],
-<<<<<<< HEAD
-            M=self._n,
-            N=self._m,
-            domain1=(0, 2 * jnp.pi / self._NFP),
-            axes=(-1, -2),
-        ).reshape(*self._T.cheb.shape[:-2], self._T.M, w.size)
-
-        # Gradient of change of variable bijection from [−1, 1] → [0, 2π] is π.
-=======
             n0=self._N,
             n1=self._M,
             domain1=(0, 2 * jnp.pi / self._NFP),
@@ -1136,7 +717,6 @@
         ).reshape(*shape[:-1], self._T_cheb.X, w.size)
 
         # Gradient of change of variable from [−1, 1] → [0, 2π] is π.
->>>>>>> aedb90f5
         return (1 / B_sup_z).dot(w).sum(axis=-1) * jnp.pi
 
     def plot(self, l, pitch_inv=None, **kwargs):
@@ -1161,22 +741,13 @@
             Matplotlib (fig, ax) tuple.
 
         """
-<<<<<<< HEAD
-        B = self._B
-=======
         B = self._B_cheb
->>>>>>> aedb90f5
         if B.cheb.ndim > 2:
             B = PiecewiseChebyshevSeries(B.cheb[l], B.domain)
         if pitch_inv is not None:
             errorif(
-<<<<<<< HEAD
-                pitch_inv.ndim > 1,
-                msg=f"Got pitch_inv.ndim={pitch_inv.ndim}, but expected 1.",
-=======
                 jnp.ndim(pitch_inv) > 1,
                 msg=f"Got pitch_inv.ndim={jnp.ndim(pitch_inv)}, but expected 1.",
->>>>>>> aedb90f5
             )
             z1, z2 = B.intersect1d(pitch_inv)
             kwargs["z1"] = z1
@@ -1204,11 +775,7 @@
             Matplotlib (fig, ax) tuple.
 
         """
-<<<<<<< HEAD
-        T = self._T
-=======
         T = self._T_cheb
->>>>>>> aedb90f5
         if T.cheb.ndim > 2:
             T = PiecewiseChebyshevSeries(T.cheb[l], T.domain)
         kwargs.setdefault(
@@ -1222,8 +789,6 @@
         kwargs.setdefault("vlabel", r"$\theta$")
         fig, ax = T.plot1d(T.cheb, **_set_default_plot_kwargs(kwargs))
         return fig, ax
-<<<<<<< HEAD
-=======
 
 
 # testing to see how fast |B| converges; still need theta as Fourier Chebyshev;
@@ -1249,7 +814,6 @@
         **kwargs,
     ):
         """Returns an object to compute bounce integrals.
->>>>>>> aedb90f5
 
         Notes
         -----
@@ -1644,11 +1208,7 @@
 
     The DESC coordinate system is related to field-line-following coordinate
     systems by a relation whose solution is best found with Newton iteration
-<<<<<<< HEAD
-    since this solution is unique.  Newton iteration is not a globally
-=======
     since this solution is unique. Newton iteration is not a globally
->>>>>>> aedb90f5
     convergent algorithm to find the real roots of r : ζ ↦ |B|(ζ) − 1/λ where
     ζ is a field-line-following coordinate. For this, function approximation
     of |B| is necessary.
