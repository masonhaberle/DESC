"""Utilities for quadratures."""

from orthax.legendre import legder, legval

from desc.backend import eigh_tridiagonal, jnp, put
from desc.utils import errorif


def bijection_to_disc(x, a, b):
    """[a, b] ∋ x ↦ y ∈ [−1, 1]."""
    y = 2.0 * (x - a) / (b - a) - 1.0
    return y


def bijection_from_disc(x, a, b):
    """[−1, 1] ∋ x ↦ y ∈ [a, b]."""
    y = 0.5 * (b - a) * (x + 1.0) + a
    return y


def grad_bijection_from_disc(a, b):
    """Gradient wrt ``x`` of ``bijection_from_disc``."""
    dy_dx = 0.5 * (b - a)
    return dy_dx


# This map was tested as a change of variables to interpolate with
# Chebyshev series on a more uniform grid. The result was worse
# convergence, with visible Runge like oscillation near boundary
# that persisted at high resolution.
def automorphism_arcsin(x, gamma=jnp.cos(0.5)):
    """[-1, 1] ∋ x ↦ y ∈ [−1, 1].

    This map decreases node density near the boundary by the asymptotic factor
    √(1−γ²x²) and adds a 1/√(1−γ²x²) factor to the integrand.

    References
    ----------
    Kosloff and Tal-Ezer almost-equispaced grid where γ = 1−β.
    See Boyd, Chebyshev and Fourier Spectral Methods section 16.9.

    Parameters
    ----------
    x : jnp.ndarray
        Points to transform.
    gamma : float
        Transformation parameter γ = 1−β. Default is cos(0.5).

    Returns
    -------
    y : jnp.ndarray
        Transformed points.

    """
    y = jnp.arcsin(gamma * x) / jnp.arcsin(gamma)
    return y


def grad_automorphism_arcsin(x, gamma=jnp.cos(0.5)):
    """Gradient of arcsin automorphism."""
    dy_dx = gamma / jnp.arcsin(gamma) / jnp.sqrt(1 - (gamma * x) ** 2)
    return dy_dx


grad_automorphism_arcsin.__doc__ += "\n" + automorphism_arcsin.__doc__


def automorphism_sin(x, s=0, m=10):
    """[-1, 1] ∋ x ↦ y ∈ [−1, 1].

    This map increases node density near the boundary by the asymptotic factor
<<<<<<< HEAD
    1/√(1−x²) and adds a cosine factor to the integrand.
=======
    1/√(1−x²) and adds a cosine factor to the integrand when ``s=0``.
>>>>>>> aedb90f5

    Parameters
    ----------
    x : jnp.ndarray
        Points to transform.
    s : float
        Strength of derivative suppression, s ∈ [0, 1].
    m : float
        Number of machine epsilons used for floating point error buffer.

    Returns
    -------
    y : jnp.ndarray
        Transformed points.

    """
    errorif(not (0 <= s <= 1))
    # s = 0 -> derivative vanishes like cosine.
    # s = 1 -> derivative vanishes like cosine^k.
    y0 = jnp.sin(0.5 * jnp.pi * x)
    y1 = x + jnp.sin(jnp.pi * x) / jnp.pi  # k = 2
    y = (1 - s) * y0 + s * y1
    # y is an expansion, so y(x) > x near x ∈ {−1, 1} and there is a tendency
    # for floating point error to overshoot the true value.
    eps = m * jnp.finfo(jnp.array(1.0).dtype).eps
    return jnp.clip(y, -1 + eps, 1 - eps)


def grad_automorphism_sin(x, s=0):
    """Gradient of sin automorphism."""
    dy0_dx = 0.5 * jnp.pi * jnp.cos(0.5 * jnp.pi * x)
    dy1_dx = 1.0 + jnp.cos(jnp.pi * x)
    dy_dx = (1 - s) * dy0_dx + s * dy1_dx
    return dy_dx


grad_automorphism_sin.__doc__ += "\n" + automorphism_sin.__doc__


def tanh_sinh(deg, m=10):
    """Tanh-Sinh quadrature.

    Returns quadrature points xₖ and weights wₖ for the approximate evaluation
    of the integral ∫₋₁¹ f(x) dx ≈ ∑ₖ wₖ f(xₖ).

    Parameters
    ----------
    deg : int
        Number of quadrature points.
    m : float
        Number of machine epsilons used for floating point error buffer. Larger
        implies less floating point error, but increases the minimum achievable
        quadrature error.

    Returns
    -------
    x, w : (jnp.ndarray, jnp.ndarray)
        Shape (deg, ).
        Quadrature points and weights.

    """
    # buffer to avoid numerical instability
    x_max = jnp.array(1.0)
    x_max = x_max - m * jnp.finfo(x_max.dtype).eps
    t_max = jnp.arcsinh(2 * jnp.arctanh(x_max) / jnp.pi)
    # maximal-spacing scheme, doi.org/10.48550/arXiv.2007.15057
    t = jnp.linspace(-t_max, t_max, deg)
    dt = 2 * t_max / (deg - 1)
    arg = 0.5 * jnp.pi * jnp.sinh(t)
    x = jnp.tanh(arg)  # x = g(t)
    w = 0.5 * jnp.pi * jnp.cosh(t) / jnp.cosh(arg) ** 2 * dt  # w = (dg/dt) dt
    return x, w


def leggauss_lob(deg, interior_only=False):
    """Lobatto-Gauss-Legendre quadrature.

    Returns quadrature points xₖ and weights wₖ for the approximate evaluation
    of the integral ∫₋₁¹ f(x) dx ≈ ∑ₖ wₖ f(xₖ).

    Parameters
    ----------
    deg : int
        Number of quadrature points.
    interior_only : bool
        Whether to exclude the points and weights at -1 and 1;
        useful if f(-1) = f(1) = 0. If true, then ``deg`` points are still
        returned; these are the interior points for lobatto quadrature of ``deg+2``.

    Returns
    -------
    x, w : (jnp.ndarray, jnp.ndarray)
        Shape (deg, ).
        Quadrature points and weights.

    """
    N = deg + 2 * bool(interior_only)
    errorif(N < 2)

    # Golub-Welsh algorithm
    n = jnp.arange(2, N - 1)
    x = eigh_tridiagonal(
        jnp.zeros(N - 2),
        jnp.sqrt((n**2 - 1) / (4 * n**2 - 1)),
        eigvals_only=True,
    )
    c0 = put(jnp.zeros(N), -1, 1)

    # improve (single multiplicity) roots by one application of Newton
    c = legder(c0)
    dy = legval(x=x, c=c)
    df = legval(x=x, c=legder(c))
    x -= dy / df

    w = 2 / (N * (N - 1) * legval(x=x, c=c0) ** 2)

    if not interior_only:
        x = jnp.hstack([-1.0, x, 1.0])
        w_end = 2 / (deg * (deg - 1))
        w = jnp.hstack([w_end, w, w_end])

    assert x.size == w.size == deg
    return x, w


def uniform(deg):
    """Uniform quadrature that is Gauss-Chebyshev in transformed variable.

    Returns quadrature points xₖ and weights wₖ for the approximate evaluation
    of the integral ∫₋₁¹ f(x) dx ≈ ∑ₖ wₖ f(xₖ).

    Parameters
    ----------
    deg : int
        Number of quadrature points.

    Returns
    -------
    x, w : (jnp.ndarray, jnp.ndarray)
        Shape (deg, ).
        Quadrature points and weights.

    """
    # Define x = 2/π arcsin y and g : y ↦ f(x(y)).
    #   ∫₋₁¹ f(x) dx = 2/π ∫₋₁¹ (1−y²)⁻⁰ᐧ⁵ g(y) dy
    # ∑ₖ wₖ f(x(yₖ)) = 2/π ∑ₖ ωₖ g(yₖ)
    # Given roots yₖ of Chebyshev polynomial, x(yₖ) below is uniform in (-1, 1).
    x = jnp.arange(-deg + 1, deg + 1, 2) / deg
    w = 2 / deg * jnp.ones(deg)
    return x, w


def chebgauss2(deg):
    """Gauss-Chebyshev quadrature of the second kind with implicit weighting.

    Returns quadrature points xₖ and weights wₖ for the approximate evaluation
    of the integral ∫₋₁¹ f(x) dx ≈ ∑ₖ wₖ f(xₖ) where f(x) = g(x) √(1−x²).

    Parameters
    ----------
    deg : int
        Number of quadrature points.

    Returns
    -------
    x, w : (jnp.ndarray, jnp.ndarray)
        Shape (deg, ).
        Quadrature points and weights.

    """
    # Adapted from
    # github.com/scipy/scipy/blob/v1.14.1/scipy/special/_orthogonal.py#L1803-L1851.
    t = jnp.arange(deg, 0, -1) * jnp.pi / (deg + 1)
    x = jnp.cos(t)
    w = jnp.pi * jnp.abs(jnp.sin(t)) / (deg + 1)
    return x, w


def get_quadrature(quad, automorphism):
    """Apply automorphism to given quadrature.

    Parameters
    ----------
    quad : tuple[jnp.ndarray]
        Quadrature points xₖ and weights wₖ for the approximate evaluation of
        the integral ∫₋₁¹ g(x) dx = ∑ₖ wₖ g(xₖ).
    automorphism : tuple[Callable] or None
        The first callable should be an automorphism of the real interval [-1, 1].
        The second callable should be the derivative of the first. This map defines
        a change of variable for the bounce integral. The choice made for the
        automorphism will affect the performance of the quadrature method.

    Returns
    -------
    x, w : (jnp.ndarray, jnp.ndarray)
        Quadrature points and weights.

    """
    x, w = quad
    assert x.ndim == w.ndim == 1
    if automorphism is not None:
        auto, grad_auto = automorphism
        w = w * grad_auto(x)
        # Recall bijection_from_disc(auto(x), ζ₁, ζ₂) = ζ.
        x = auto(x)
    return x, w<|MERGE_RESOLUTION|>--- conflicted
+++ resolved
@@ -69,11 +69,7 @@
     """[-1, 1] ∋ x ↦ y ∈ [−1, 1].
 
     This map increases node density near the boundary by the asymptotic factor
-<<<<<<< HEAD
-    1/√(1−x²) and adds a cosine factor to the integrand.
-=======
     1/√(1−x²) and adds a cosine factor to the integrand when ``s=0``.
->>>>>>> aedb90f5
 
     Parameters
     ----------
