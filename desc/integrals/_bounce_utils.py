--- conflicted
+++ resolved
@@ -153,11 +153,6 @@
         toroidal Fourier resolution of |B|, respectively, in straight-field line
         PEST coordinates, and ι is the rotational transform normalized by 2π.
         A tighter upper bound than ``num_well=(Aι+B)*num_transit`` is preferable.
-<<<<<<< HEAD
-        The ``check_points`` or ``plot`` method is useful to select a reasonable
-        value.
-=======
->>>>>>> 6ff8bce2
 
         If there were fewer wells detected along a field line than the size of the
         last axis of the returned arrays, then that axis is padded with zero.
