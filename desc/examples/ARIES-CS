--- conflicted
+++ resolved
@@ -17,26 +17,12 @@
 # continuation parameters
 bdry_ratio = 0.0, 0.0, 0.25, 0.5, 0.75, 1.0  1.0, 1.0
 pres_ratio = 0.0, 0.0, 0.0,  0.0, 0.0,  0.0, 0.5, 1.0
-#curr_ratio = 0.1, 0.5, 1.0, 1.0, 1.0, 1.0,  1.0, 1.0,  1.0
 pert_order = 2.0
 
 # solver methods
 optimizer         = lsq-exact
 objective         = force
 spectral_indexing = fringe
-<<<<<<< HEAD
-=======
-
-# pressure and rotational transform profiles
-l:   0	p =   6.66983109E+04	i =   4.15708626e-01
-l:   2	p =  -4.98183902E+03	i =   6.47241709e-01
-l:   4	p =  -3.51736189E+04	i =  -1.23699963e+00
-l:   6	p =  -4.61440227E+05	i =   1.80907705e+00
-l:   8	p =   1.74041814E+06	i =  -9.71108891e-01
-l:  10	p =  -3.12820966E+06	i =   0.00000000E+00
-l:  12	p =   2.61766883E+06	i =   0.00000000E+00
-l:  14	p =  -7.94959040E+05	i =   0.00000000E+00
->>>>>>> 02cb2ad6
 
 # pressure and rotational transform/current profiles
 l:   0	p =   9.44067500E+05	c =  -0.00000000E+00
