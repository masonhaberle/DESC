--- conflicted
+++ resolved
@@ -308,14 +308,10 @@
 
         # temporarily assign new stuff for printing, might get replaced later
         for thing, params in zip(objective.things, result["history"][-1]):
-<<<<<<< HEAD
-            get_instance(things, type(thing)).params_dict = params
-=======
             # more indexing here to ensure the correct params are assigned to the
             # correct thing, as the order of things and objective.things might differ
             ind = things.index(thing)
             things[ind].params_dict = params
->>>>>>> 98ec6e1a
 
         if verbose > 0:
             print("Start of solver")
