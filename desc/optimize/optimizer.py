--- conflicted
+++ resolved
@@ -163,36 +163,16 @@
             eq, objective, nonlinear_constraint, self.method, options
         )
 
-<<<<<<< HEAD
-        if not objective.built:
-            objective.build(eq, verbose=verbose)
-        if nonlinear_constraint is not None and not nonlinear_constraint.built:
-            nonlinear_constraint.build(eq, verbose=verbose)
-=======
         # make sure everything is built
         if not objective.built:
             objective.build(verbose=verbose)
         if nonlinear_constraint is not None and not nonlinear_constraint.built:
             nonlinear_constraint.build(verbose=verbose)
 
->>>>>>> 1bd1581d
         if nonlinear_constraint is not None:
             objective, nonlinear_constraint = combine_args(
                 objective, nonlinear_constraint
             )
-<<<<<<< HEAD
-        if not isinstance(objective, ProximalProjection):
-            # need to include self consistency constraints
-            linear_constraints = maybe_add_self_consistency(eq, linear_constraints)
-        if len(linear_constraints):
-            objective = LinearConstraintProjection(objective, linear_constraints, eq=eq)
-            objective.build()
-            if nonlinear_constraint is not None:
-                nonlinear_constraint = LinearConstraintProjection(
-                    nonlinear_constraint, linear_constraints, eq=eq
-                )
-                nonlinear_constraint.build()
-=======
             assert set(objective.things) == set(nonlinear_constraint.things)
         assert set(objective.things) == set(things)
 
@@ -208,7 +188,6 @@
                     nonlinear_constraint, linear_constraints
                 )
                 nonlinear_constraint.build(verbose=verbose)
->>>>>>> 1bd1581d
 
         if len(linear_constraints) and not isinstance(x_scale, str):
             # need to project x_scale down to correct size
