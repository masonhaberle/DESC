import re
import pathlib
import warnings
import h5py
import numpy as np
from datetime import datetime
from netCDF4 import Dataset


def read_input(fname):
    """Reads input from DESC input file, converts from VMEC input if necessary

    Args:
        fname (string): filename of input file

    Returns:
        inputs (dictionary): all the input parameters and options
    """

    # default values
    inputs = {
        'stell_sym': False,
        'NFP': 1,
        'Psi_lcfs': 1.0,
        'Mpol': np.atleast_1d(0),
        'Ntor': np.atleast_1d(0),
        'Mnodes': np.atleast_1d(0),
        'Nnodes': np.atleast_1d(0),
        'bdry_ratio': np.atleast_1d(1.0),
        'pres_ratio': np.atleast_1d(1.0),
        'zeta_ratio': np.atleast_1d(1.0),
        'errr_ratio': np.atleast_1d(1e-2),
        'pert_order': np.atleast_1d(1),
        'ftol': np.atleast_1d(1e-6),
        'xtol': np.atleast_1d(1e-6),
        'gtol': np.atleast_1d(1e-6),
        'nfev': np.atleast_1d(None),
        'errr_mode': 'force',
        'bdry_mode': 'spectral',
        'zern_mode': 'fringe',
        'node_mode': 'cheb1',
        'cP': np.atleast_1d(0.0),
        'cI': np.atleast_1d(0.0),
        'axis': np.atleast_2d((0, 0.0, 0.0)),
        'bdry': np.atleast_2d((0, 0, 0.0, 0.0))
    }

    file = open(fname, 'r')
<<<<<<< HEAD
    num_form = r'-?\ *\d+\.?\d*(?:[Ee]\ *[-+]?\ *\d+)?'
=======
    num_form = r'[-+]?\ *\d*\.?\d*(?:[Ee]\ *[-+]?\ *\d+)?'
>>>>>>> 2583c033

    for line in file:

        # check if VMEC input file format
        isVMEC = re.search(r'&INDATA', line)
        if isVMEC:
            print('Converting VMEC input to DESC input')
            fname_desc = fname + '_desc'
            vmec_to_desc_input(fname, fname_desc)
            print('Generated DESC input file {}:'.format(fname_desc))
            return read_input(fname_desc)

<<<<<<< HEAD
        # remove comments
=======
        # extract numbers & words
>>>>>>> 2583c033
        match = re.search(r'[!#]', line)
        if match:
            comment = match.start()
        else:
            comment = len(line)
        match = re.search(r'=', line)
        if match:
            equals = match.start()
        else:
            equals = len(line)
        command = (line.strip()+' ')[0:comment]
        argument = (command.strip()+' ')[0:equals]
        numbers = [float(x) for x in re.findall(num_form, command) if re.search(r'\d', x)]
        words = command[equals+1:].split()

        # global parameters
        match = re.search(r'stell_sym', argument, re.IGNORECASE)
        if match:
            inputs['stell_sym'] = int(numbers[0])
        match = re.search(r'NFP', argument, re.IGNORECASE)
        if match:
            inputs['NFP'] = int(numbers[0])
        match = re.search(r'Psi_lcfs', argument, re.IGNORECASE)
        if match:
            inputs['Psi_lcfs'] = numbers[0]

        # spectral resolution
        match = re.search(r'Mpol', argument, re.IGNORECASE)
        if match:
            inputs['Mpol'] = np.array(numbers).astype(int)
        match = re.search(r'Ntor', argument, re.IGNORECASE)
        if match:
            inputs['Ntor'] = np.array(numbers).astype(int)
        match = re.search(r'Mnodes', argument, re.IGNORECASE)
        if match:
            inputs['Mnodes'] = np.array(numbers).astype(int)
        match = re.search(r'Nnodes', argument, re.IGNORECASE)
        if match:
            inputs['Nnodes'] = np.array(numbers).astype(int)

        # continuation parameters
        match = re.search(r'bdry_ratio', argument, re.IGNORECASE)
        if match:
            inputs['bdry_ratio'] = np.array(numbers).astype(float)
        match = re.search(r'pres_ratio', argument, re.IGNORECASE)
        if match:
            inputs['pres_ratio'] = np.array(numbers).astype(float)
        match = re.search(r'zeta_ratio', argument, re.IGNORECASE)
        if match:
            inputs['zeta_ratio'] = np.array(numbers).astype(float)
        match = re.search(r'errr_ratio', argument, re.IGNORECASE)
        if match:
            inputs['errr_ratio'] = np.array(numbers).astype(float)
        match = re.search(r'pert_order', argument, re.IGNORECASE)
        if match:
            inputs['pert_order'] = np.array(numbers).astype(int)

        # solver tolerances
        match = re.search(r'ftol', argument, re.IGNORECASE)
        if match:
            inputs['ftol'] = np.array(numbers).astype(float)
        match = re.search(r'xtol', argument, re.IGNORECASE)
        if match:
            inputs['xtol'] = np.array(numbers).astype(float)
        match = re.search(r'gtol', argument, re.IGNORECASE)
        if match:
            inputs['gtol'] = np.array(numbers).astype(float)
        match = re.search(r'nfev', argument, re.IGNORECASE)
        if match:
            inputs['nfev'] = np.array(
                [None if i == 0 else i for i in numbers]).astype(int)

        # solver methods
        match = re.search(r'errr_mode', argument, re.IGNORECASE)
        if match:
            inputs['errr_mode'] = words[0]
        match = re.search(r'bdry_mode', argument, re.IGNORECASE)
        if match:
            inputs['bdry_mode'] = words[0]
        match = re.search(r'zern_mode', argument, re.IGNORECASE)
        if match:
            inputs['zern_mode'] = words[0]
        match = re.search(r'node_mode', argument, re.IGNORECASE)
        if match:
            inputs['node_mode'] = words[0]

        # coefficient indicies
        match = re.search(r'l\s*:\s*'+num_form, command, re.IGNORECASE)
        if match:
<<<<<<< HEAD
            l = int(re.findall(num_form, match.group(0))[0])
        match = re.search(r'm\s*:\s*'+num_form, command, re.IGNORECASE)
        if match:
            m = int(re.findall(num_form, match.group(0))[0])
=======
            l = [int(x) for x in re.findall(num_form, match.group(0)) if re.search(r'\d', x)][0]
        match = re.search(r'm\s*:\s*'+num_form, command, re.IGNORECASE)
        if match:
            m = [int(x) for x in re.findall(num_form, match.group(0)) if re.search(r'\d', x)][0]
>>>>>>> 2583c033
        match = re.search(r'n\s*:\s*'+num_form, command, re.IGNORECASE)
        if match:
            n = [int(x) for x in re.findall(num_form, match.group(0)) if re.search(r'\d', x)][0]

        # profile coefficients
        match = re.search(r'cP\s*=\s*'+num_form, command, re.IGNORECASE)
        if match:
            cP = [float(x) for x in re.findall(num_form, match.group(0)) if re.search(r'\d', x)][0]
            if inputs['cP'].size < l+1:
                inputs['cP'] = np.pad(
                    inputs['cP'], (0, l+1-inputs['cP'].size), mode='constant')
            inputs['cP'][l] = cP
        match = re.search(r'cI\s*=\s*'+num_form, command, re.IGNORECASE)
        if match:
            cI = [float(x) for x in re.findall(num_form, match.group(0)) if re.search(r'\d', x)][0]
            if inputs['cI'].size < l+1:
                inputs['cI'] = np.pad(
                    inputs['cI'], (0, l+1-inputs['cI'].size), mode='constant')
            inputs['cI'][l] = cI

        # magnetic axis Fourier modes
        match = re.search(r'aR\s*=\s*'+num_form, command, re.IGNORECASE)
        if match:
            aR = [float(x) for x in re.findall(num_form, match.group(0)) if re.search(r'\d', x)][0]
            axis_idx = np.where(inputs['axis'][:, 0] == n)[0]
            if axis_idx.size == 0:
                axis_idx = np.atleast_1d(inputs['axis'].shape[0])
                inputs['axis'] = np.pad(
                    inputs['axis'], ((0, 1), (0, 0)), mode='constant')
                inputs['axis'][axis_idx[0], 0] = n
            inputs['axis'][axis_idx[0], 1] = aR
        match = re.search(r'aZ\s*=\s*'+num_form, command, re.IGNORECASE)
        if match:
            aZ = [float(x) for x in re.findall(num_form, match.group(0)) if re.search(r'\d', x)][0]
            axis_idx = np.where(inputs['axis'][:, 0] == n)[0]
            if axis_idx.size == 0:
                axis_idx = np.atleast_1d(inputs['axis'].shape[0])
                inputs['axis'] = np.pad(
                    inputs['axis'], ((0, 1), (0, 0)), mode='constant')
                inputs['axis'][axis_idx[0], 0] = n
            inputs['axis'][axis_idx[0], 2] = aZ

        # boundary Fourier modes
        match = re.search(r'bR\s*=\s*'+num_form, command, re.IGNORECASE)
        if match:
            bR = [float(x) for x in re.findall(num_form, match.group(0)) if re.search(r'\d', x)][0]
            bdry_m = np.where(inputs['bdry'][:, 0] == m)[0]
            bdry_n = np.where(inputs['bdry'][:, 1] == n)[0]
            bdry_idx = bdry_m[np.in1d(bdry_m, bdry_n)]
            if bdry_idx.size == 0:
                bdry_idx = np.atleast_1d(inputs['bdry'].shape[0])
                inputs['bdry'] = np.pad(
                    inputs['bdry'], ((0, 1), (0, 0)), mode='constant')
                inputs['bdry'][bdry_idx[0], 0] = m
                inputs['bdry'][bdry_idx[0], 1] = n
            inputs['bdry'][bdry_idx[0], 2] = bR
        match = re.search(r'bZ\s*=\s*'+num_form, command, re.IGNORECASE)
        if match:
            bZ = [float(x) for x in re.findall(num_form, match.group(0)) if re.search(r'\d', x)][0]
            bdry_m = np.where(inputs['bdry'][:, 0] == m)[0]
            bdry_n = np.where(inputs['bdry'][:, 1] == n)[0]
            bdry_idx = bdry_m[np.in1d(bdry_m, bdry_n)]
            if bdry_idx.size == 0:
                bdry_idx = np.atleast_1d(inputs['bdry'].shape[0])
                inputs['bdry'] = np.pad(
                    inputs['bdry'], ((0, 1), (0, 0)), mode='constant')
                inputs['bdry'][bdry_idx[0], 0] = m
                inputs['bdry'][bdry_idx[0], 1] = n
            inputs['bdry'][bdry_idx[0], 3] = bZ

    # error handling
    if np.any(inputs['Mpol'] == 0):
        raise Exception('Mpol is not assigned')
    if np.sum(inputs['bdry']) == 0:
        raise Exception('Fixed-boundary surface is not assigned')
    arrs = ['Mpol', 'Ntor', 'Mnodes', 'Nnodes',
            'bdry_ratio', 'pres_ratio', 'zeta_ratio', 'errr_ratio', 'pert_order',
            'ftol', 'xtol', 'gtol', 'nfev']
    arr_len = 0
    for a in arrs:
        arr_len = max(arr_len, len(inputs[a]))
    for a in arrs:
        if inputs[a].size == 1:
            inputs[a] = np.broadcast_to(inputs[a], arr_len, subok=True).copy()
        elif inputs[a].size != arr_len:
            raise Exception(
                'Continuation parameter arrays are not proper lengths')

    # unsupplied values
    if np.sum(inputs['Mnodes']) == 0:
        inputs['Mnodes'] = np.rint(1.5*inputs['Mpol']).astype(int)
    if np.sum(inputs['Nnodes']) == 0:
        inputs['Nnodes'] = np.rint(1.5*inputs['Ntor']).astype(int)
    if np.sum(inputs['axis']) == 0:
        axis_idx = np.where(inputs['bdry'][:, 0] == 0)[0]
        inputs['axis'] = inputs['bdry'][axis_idx, 1:]

    return inputs


def output_to_file(fname, equil):
    """Prints the equilibrium solution to a text file

    Args:
        fname (string): filename of output file.
        equil (dict): dictionary of equilibrium parameters.
    """

    cR = equil['cR']
    cZ = equil['cZ']
    cL = equil['cL']
    bdryR = equil['bdryR']
    bdryZ = equil['bdryZ']
    cP = equil['cP']
    cI = equil['cI']
    Psi_lcfs = equil['Psi_lcfs']
    NFP = equil['NFP']
    zern_idx = equil['zern_idx']
    lambda_idx = equil['lambda_idx']
    bdry_idx = equil['bdry_idx']

    # open file
    file = open(fname, 'w+')
    file.seek(0)

    # scaling factors
    file.write('NFP = {:3d}\n'.format(NFP))
    file.write('Psi = {:16.8E}\n'.format(Psi_lcfs))

    # boundary paramters
    nbdry = len(bdry_idx)
    file.write('Nbdry = {:3d}\n'.format(nbdry))
    for k in range(nbdry):
        file.write('m: {:3d} n: {:3d} bR = {:16.8E} bZ = {:16.8E}\n'.format(
            int(bdry_idx[k, 0]), int(bdry_idx[k, 1]), bdryR[k], bdryZ[k]))

    # profile coefficients
    nprof = max(cP.size, cI.size)
    file.write('Nprof = {:3d}\n'.format(nprof))
    for k in range(nprof):
        if k >= cP.size:
            file.write(
                'l: {:3d} cP = {:16.8E} cI = {:16.8E}\n'.format(k, 0, cI[k]))
        elif k >= cI.size:
            file.write(
                'l: {:3d} cP = {:16.8E} cI = {:16.8E}\n'.format(k, cP[k], 0))
        else:
            file.write(
                'l: {:3d} cP = {:16.8E} cI = {:16.8E}\n'.format(k, cP[k], cI[k]))

    # R & Z Fourier-Zernike coefficients
    nRZ = len(zern_idx)
    file.write('NRZ = {:5d}\n'.format(nRZ))
    for k, lmn in enumerate(zern_idx):
        file.write('l: {:3d} m: {:3d} n: {:3d} cR = {:16.8E} cZ = {:16.8E}\n'.format(
            lmn[0], lmn[1], lmn[2], cR[k], cZ[k]))

    # lambda Fourier coefficients
    nL = len(lambda_idx)
    file.write('NL = {:5d}\n'.format(nL))
    for k, mn in enumerate(lambda_idx):
        file.write('m: {:3d} n: {:3d} cL = {:16.8E}\n'.format(
            mn[0], mn[1], cL[k]))

    # close file
    file.truncate()
    file.close()

    return None


def read_desc(filename):
    """reads a previously generated DESC ascii output file

    Args:
        filename (str or path-like): path to file to read

    Returns:
        equil (dict): dictionary of equilibrium parameters.
    """

    equil = {}
    f = open(filename, 'r')
    lines = list(f)
    equil['NFP'] = int(lines[0].strip('\n').split()[-1])
    equil['Psi_lcfs'] = float(lines[1].strip('\n').split()[-1])
    lines = lines[2:]

    Nbdry = int(lines[0].strip('\n').split()[-1])
    equil['bdry_idx'] = np.zeros((Nbdry, 2), dtype=int)
    equil['r_bdry_coef'] = np.zeros(Nbdry)
    equil['z_bdry_coef'] = np.zeros(Nbdry)
    for i in range(Nbdry):
        equil['bdry_idx'][i, 0] = int(lines[i+1].strip('\n').split()[1])
        equil['bdry_idx'][i, 1] = int(lines[i+1].strip('\n').split()[3])
        equil['r_bdry_coef'][i] = float(lines[i+1].strip('\n').split()[6])
        equil['z_bdry_coef'][i] = float(lines[i+1].strip('\n').split()[9])
    lines = lines[Nbdry+1:]

    Nprof = int(lines[0].strip('\n').split()[-1])
    equil['pres_coef'] = np.zeros(Nprof)
    equil['iota_coef'] = np.zeros(Nprof)
    for i in range(Nprof):
        equil['pres_coef'][i] = float(lines[i+1].strip('\n').split()[4])
        equil['iota_coef'][i] = float(lines[i+1].strip('\n').split()[7])
    lines = lines[Nprof+1:]

    NRZ = int(lines[0].strip('\n').split()[-1])
    equil['zern_idx'] = np.zeros((NRZ, 3), dtype=int)
    equil['r_coef'] = np.zeros(NRZ)
    equil['z_coef'] = np.zeros(NRZ)
    for i in range(NRZ):
        equil['zern_idx'][i, 0] = int(lines[i+1].strip('\n').split()[1])
        equil['zern_idx'][i, 1] = int(lines[i+1].strip('\n').split()[3])
        equil['zern_idx'][i, 2] = int(lines[i+1].strip('\n').split()[5])
        equil['r_coef'][i] = float(lines[i+1].strip('\n').split()[8])
        equil['z_coef'][i] = float(lines[i+1].strip('\n').split()[11])
    lines = lines[NRZ+1:]

    NL = int(lines[0].strip('\n').split()[-1])
    equil['lambda_idx'] = np.zeros((NL, 2), dtype=int)
    equil['lambda_coef'] = np.zeros(NL)
    for i in range(NL):
        equil['lambda_idx'][i, 0] = int(lines[i+1].strip('\n').split()[1])
        equil['lambda_idx'][i, 1] = int(lines[i+1].strip('\n').split()[3])
        equil['lambda_coef'][i] = float(lines[i+1].strip('\n').split()[6])
    lines = lines[NL+1:]

    return equil


def write_desc_h5(filename, equilibrium):
    """Writes a DESC equilibrium to a hdf5 format binary file

    Args:
        filename (str or path-like): file to write to. If it doesn't exist,
            it is created.
        equilibrium (dict): dictionary of equilibrium parameters.
    """

    f = h5py.File(filename, 'w')
    equil = f.create_group('equilibrium')
    for key, val in equilibrium.items():
        equil.create_dataset(key, data=val)
    equil['zern_idx'].attrs.create('column_labels', ['l', 'm', 'n'])
    equil['bdry_idx'].attrs.create('column_labels', ['m', 'n'])
    equil['lambda_idx'].attrs.create('column_labels', ['m', 'n'])
    f.close()


class Checkpoint():
    """Class for periodically saving equilibria during solution

    Args:
        filename (str or path-like): file to write to. If it does not exist,
            it will be created
        write_ascii (bool): Whether to also write ascii files. By default,
            only an hdf5 file is created and appended with each new solution.
            If write_ascii is True, additional files will be written, each with 
            the same base filename but appeneded with _0, _1,...
    """

    def __init__(self, filename, write_ascii=False):

        self.filename = str(pathlib.Path(filename).resolve())
        if self.filename.endswith('.h5'):
            self.base_file = self.filename[:-3]
        elif self.filename.endswith('.hdf5'):
            self.base_file = self.filename[:-5]
        else:
            self.base_file = self.filename
            self.filename += '.h5'

        self.f = h5py.File(self.filename, 'w')
        _ = self.f.create_group('iterations')
        _ = self.f.create_group('final').create_group('equilibrium')
        self.write_ascii = write_ascii

    def write_iteration(self, equilibrium, iter_num, inputs=None, update_final=True):
        """Write an equilibrium to the checkpoint file

        Args:
            equilibrium (dict): equilibrium to write
            iter_num (int): iteration number
            update_final (bool): whether to update the 'final' equilibrium
                with this entry
        """
        iter_str = str(iter_num)
        if iter_str not in self.f['iterations']:
            self.f['iterations'].create_group(iter_str)
        if 'equilibrium' not in self.f['iterations'][iter_str]:
            self.f['iterations'][iter_str].create_group('equilibrium')
        for key, val in equilibrium.items():
            self.f['iterations'][iter_str]['equilibrium'][key] = val

        self.f['iterations'][iter_str]['equilibrium']['zern_idx'].attrs.create(
            'column_labels', ['l', 'm', 'n'])
        self.f['iterations'][iter_str]['equilibrium']['bdry_idx'].attrs.create(
            'column_labels', ['m', 'n'])
        self.f['iterations'][iter_str]['equilibrium']['lambda_idx'].attrs.create(
            'column_labels', ['m', 'n'])

        if self.write_ascii:
            fname = self.base_file + '_' + str(iter_str) + '.out'
            output_to_file(fname, equilibrium)

        if inputs is not None:
            arrays = ['Mpol', 'Ntor', 'Mnodes', 'Nnodes', 'bdry_ratio', 'pres_ratio',
                      'zeta_ratio', 'errr_ratio', 'pert_order', 'ftol', 'xtol', 'gtol', 'nfev']
            if 'inputs' not in self.f['iterations'][iter_str]:
                self.f['iterations'][iter_str].create_group('inputs')
            for key, val in inputs.items():
                if key in arrays and isinstance(iter_num, int):
                    val = val[iter_num]
                self.f['iterations'][iter_str]['inputs'][key] = val

        if update_final:
            if 'final' in self.f:
                del self.f['final']
            self.f['final'] = self.f['iterations'][iter_str]

    def close(self):
        """Close the checkpointing file"""
<<<<<<< HEAD

=======
        
>>>>>>> 2583c033
        self.f.close()


def vmec_to_desc_input(vmec_fname, desc_fname):
    """Converts a VMEC input file to an equivalent DESC input file

    Args:
        vmec_fname (string): filename of VMEC input file
        desc_fname (string): filename of DESC input file. If it already exists it is overwritten.
    """

    # file objects
    vmec_file = open(vmec_fname, 'r')
    desc_file = open(desc_fname, 'w')

    desc_file.seek(0)
    now = datetime.now()
    date = now.strftime('%m/%d/%Y')
    time = now.strftime('%H:%M:%S')
    desc_file.write('# This DESC input file was auto generated from the VMEC input file\n# {}\n# on {} at {}.\n\n'
                    .format(vmec_fname, date, time))

<<<<<<< HEAD
    num_form = r'-?\ *\d+\.?\d*(?:[Ee]\ *[-+]?\ *\d+)?'
=======
    num_form = r'[-+]?\ *\d*\.?\d*(?:[Ee]\ *[-+]?\ *\d+)?'
>>>>>>> 2583c033
    Ntor = 99

    pres_scale = 1.0
    cP = np.array([0.0])
    cI = np.array([0.0])
    axis = np.array([[0, 0, 0.0]])
    bdry = np.array([[0, 0, 0.0, 0.0]])

    for line in vmec_file:
        comment = line.find('!')
        command = (line.strip()+' ')[0:comment]

        # global parameters
        if re.search(r'LRFP\s*=\s*T', command, re.IGNORECASE):
            warnings.warn('Using poloidal flux instead of toroidal flux!')
        match = re.search('LASYM\s*=\s*[TF]', command, re.IGNORECASE)
        if match:
            if re.search(r'T', match.group(0), re.IGNORECASE):
                desc_file.write('stell_sym \t=   0\n')
            else:
                desc_file.write('stell_sym \t=   1\n')
        match = re.search(r'NFP\s*=\s*'+num_form, command, re.IGNORECASE)
        if match:
            numbers = [int(x) for x in re.findall(num_form, match.group(0)) if re.search(r'\d', x)]
            desc_file.write('NFP\t\t\t= {:3d}\n'.format(numbers[0]))
        match = re.search(r'PHIEDGE\s*=\s*'+num_form, command, re.IGNORECASE)
        if match:
            numbers = [float(x) for x in re.findall(num_form, match.group(0)) if re.search(r'\d', x)]
            desc_file.write('Psi_lcfs\t= {:16.8E}\n'.format(numbers[0]))
        match = re.search(r'MPOL\s*=\s*'+num_form, command, re.IGNORECASE)
        if match:
            numbers = [int(x) for x in re.findall(num_form, match.group(0)) if re.search(r'\d', x)]
            desc_file.write('Mpol\t\t= {:3d}\n'.format(numbers[0]))
        match = re.search(r'NTOR\s*=\s*'+num_form, command, re.IGNORECASE)
        if match:
            numbers = [int(x) for x in re.findall(num_form, match.group(0)) if re.search(r'\d', x)]
            desc_file.write('Ntor\t\t= {:3d}\n'.format(numbers[0]))
            Ntor = numbers[0]

        # pressure profile
        match = re.search(r'bPMASS_TYPE\s*=\s*\w*', command, re.IGNORECASE)
        if match:
            if not re.search(r'\bpower_series\b', match.group(0), re.IGNORECASE):
                warnings.warn('Pressure is not a power series!')
        match = re.search(r'GAMMA\s*=\s*'+num_form, command, re.IGNORECASE)
        if match:
            numbers = [float(x) for x in re.findall(num_form, match.group(0)) if re.search(r'\d', x)]
            if numbers[0] != 0:
                warnings.warn('GAMMA is not 0.0')
        match = re.search(r'BLOAT\s*=\s*'+num_form, command, re.IGNORECASE)
        if match:
            numbers = [float(x) for x in re.findall(num_form, match.group(0)) if re.search(r'\d', x)]
            if numbers[0] != 1:
                warnings.warn('BLOAT is not 1.0')
        match = re.search(r'SPRES_PED\s*=\s*'+num_form, command, re.IGNORECASE)
        if match:
            numbers = [float(x) for x in re.findall(num_form, match.group(0)) if re.search(r'\d', x)]
            if numbers[0] != 1:
                warnings.warn('SPRES_PED is not 1.0')
<<<<<<< HEAD
        match = re.search(r'PRES_SCALE\s*=\s*'+num_form,
                          command, re.IGNORECASE)
=======
        match = re.search(r'PRES_SCALE\s*=\s*'+num_form, command, re.IGNORECASE)
>>>>>>> 2583c033
        if match:
            numbers = [float(x) for x in re.findall(num_form, match.group(0)) if re.search(r'\d', x)]
            pres_scale = numbers[0]
        match = re.search(r'AM\s*=(\s*'+num_form+')*', command, re.IGNORECASE)
        if match:
            numbers = [float(x) for x in re.findall(num_form, match.group(0)) if re.search(r'\d', x)]
            for k in range(len(numbers)):
                l = 2*k
                if cP.size < l+1:
                    cP = np.pad(cP, (0, l+1-cP.size), mode='constant')
                cP[l] = numbers[k]

        # rotational transform
        match = re.search(r'NCURR\s*=(\s*'+num_form+')*',
                          command, re.IGNORECASE)
        if match:
            numbers = [float(x) for x in re.findall(num_form, match.group(0)) if re.search(r'\d', x)]
            if numbers[0] != 0:
                warnings.warn('Not using rotational transform!')
        if re.search(r'\bPIOTA_TYPE\b', command, re.IGNORECASE):
            if not re.search(r'\bpower_series\b', command, re.IGNORECASE):
                warnings.warn('Iota is not a power series!')
        match = re.search(r'AI\s*=(\s*'+num_form+')*', command, re.IGNORECASE)
        if match:
            numbers = [float(x) for x in re.findall(num_form, match.group(0)) if re.search(r'\d', x)]
            for k in range(len(numbers)):
                l = 2*k
                if cI.size < l+1:
                    cI = np.pad(cI, (0, l+1-cI.size), mode='constant')
                cI[l] = numbers[k]

        # magnetic axis
        match = re.search(r'RAXIS\s*=(\s*'+num_form+')*',
                          command, re.IGNORECASE)
        if match:
            numbers = [float(x) for x in re.findall(num_form, match.group(0)) if re.search(r'\d', x)]
            for k in range(len(numbers)):
                if k > Ntor:
                    l = -k+Ntor+1
                else:
                    l = k
                idx = np.where(axis[:, 0] == l)[0]
                if np.size(idx) > 0:
                    axis[idx[0], 1] = numbers[k]
                else:
                    axis = np.pad(axis, ((0, 1), (0, 0)), mode='constant')
                    axis[-1, :] = np.array([l, numbers[k], 0.0])
        match = re.search(r'ZAXIS\s*=(\s*'+num_form+')*',
                          command, re.IGNORECASE)
        if match:
            numbers = [float(x) for x in re.findall(num_form, match.group(0)) if re.search(r'\d', x)]
            for k in range(len(numbers)):
                if k > Ntor:
                    l = k-Ntor-1
                else:
                    l = -k
                idx = np.where(axis[:, 0] == l)[0]
                if np.size(idx) > 0:
                    axis[idx[0], 2] = numbers[k]
                else:
                    axis = np.pad(axis, ((0, 1), (0, 0)), mode='constant')
                    axis[-1, :] = np.array([l, 0.0, numbers[k]])

        # boundary shape
        # RBS*sin(m*t-n*p) = RBS*sin(m*t)*cos(n*p) - RBS*cos(m*t)*sin(n*p)
        match = re.search(r'RBS\(\s*'+num_form+'\s*,\s*'+num_form +
                          '\s*\)\s*=\s*'+num_form, command, re.IGNORECASE)
        if match:
            numbers = [float(x) for x in re.findall(num_form, match.group(0)) if re.search(r'\d', x)]
            n = int(numbers[0])
            m = int(numbers[1])
            n_sgn = np.sign(np.array([n]))[0]
            n *= n_sgn
            if np.sign(m) < 0:
                warnings.warn('m is negative!')
            RBS = numbers[2]
            if m != 0:
                m_idx = np.where(bdry[:, 0] == -m)[0]
                n_idx = np.where(bdry[:, 1] == n)[0]
                idx = np.where(np.isin(m_idx, n_idx))[0]
                if np.size(idx) > 0:
                    bdry[m_idx[idx[0]], 2] = RBS
                else:
                    bdry = np.pad(bdry, ((0, 1), (0, 0)), mode='constant')
                    bdry[-1, :] = np.array([-m, n, RBS, 0.0])
            if n != 0:
                m_idx = np.where(bdry[:, 0] == m)[0]
                n_idx = np.where(bdry[:, 1] == -n)[0]
                idx = np.where(np.isin(m_idx, n_idx))[0]
                if np.size(idx) > 0:
                    bdry[m_idx[idx[0]], 2] = -n_sgn*RBS
                else:
                    bdry = np.pad(bdry, ((0, 1), (0, 0)), mode='constant')
                    bdry[-1, :] = np.array([m, -n, -n_sgn*RBS, 0.0])
        # RBC*cos(m*t-n*p) = RBC*cos(m*t)*cos(n*p) + RBC*sin(m*t)*sin(n*p)
        match = re.search(r'RBC\(\s*'+num_form+'\s*,\s*'+num_form +
                          '\s*\)\s*=\s*'+num_form, command, re.IGNORECASE)
        if match:
            numbers = [float(x) for x in re.findall(num_form, match.group(0)) if re.search(r'\d', x)]
            n = int(numbers[0])
            m = int(numbers[1])
            n_sgn = np.sign(np.array([n]))[0]
            n *= n_sgn
            if np.sign(m) < 0:
                warnings.warn('m is negative!')
            RBC = numbers[2]
            m_idx = np.where(bdry[:, 0] == m)[0]
            n_idx = np.where(bdry[:, 1] == n)[0]
            idx = np.where(np.isin(m_idx, n_idx))[0]
            if np.size(idx) > 0:
                bdry[m_idx[idx[0]], 2] = RBC
            else:
                bdry = np.pad(bdry, ((0, 1), (0, 0)), mode='constant')
                bdry[-1, :] = np.array([m, n, RBC, 0.0])
            if m != 0 and n != 0:
                m_idx = np.where(bdry[:, 0] == -m)[0]
                n_idx = np.where(bdry[:, 1] == -n)[0]
                idx = np.where(np.isin(m_idx, n_idx))[0]
                if np.size(idx) > 0:
                    bdry[m_idx[idx[0]], 2] = n_sgn*RBC
                else:
                    bdry = np.pad(bdry, ((0, 1), (0, 0)), mode='constant')
                    bdry[-1, :] = np.array([-m, -n, n_sgn*RBC, 0.0])
        # ZBS*sin(m*t-n*p) = ZBS*sin(m*t)*cos(n*p) - ZBS*cos(m*t)*sin(n*p)
        match = re.search(r'ZBS\(\s*'+num_form+'\s*,\s*'+num_form +
                          '\s*\)\s*=\s*'+num_form, command, re.IGNORECASE)
        if match:
            numbers = [float(x) for x in re.findall(num_form, match.group(0)) if re.search(r'\d', x)]
            n = int(numbers[0])
            m = int(numbers[1])
            n_sgn = np.sign(np.array([n]))[0]
            n *= n_sgn
            if np.sign(m) < 0:
                warnings.warn('m is negative!')
            ZBS = numbers[2]
            if m != 0:
                m_idx = np.where(bdry[:, 0] == -m)[0]
                n_idx = np.where(bdry[:, 1] == n)[0]
                idx = np.where(np.isin(m_idx, n_idx))[0]
                if np.size(idx) > 0:
                    bdry[m_idx[idx[0]], 3] = ZBS
                else:
                    bdry = np.pad(bdry, ((0, 1), (0, 0)), mode='constant')
                    bdry[-1, :] = np.array([-m, n, 0.0, ZBS])
            if n != 0:
                m_idx = np.where(bdry[:, 0] == m)[0]
                n_idx = np.where(bdry[:, 1] == -n)[0]
                idx = np.where(np.isin(m_idx, n_idx))[0]
                if np.size(idx) > 0:
                    bdry[m_idx[idx[0]], 3] = -n_sgn*ZBS
                else:
                    bdry = np.pad(bdry, ((0, 1), (0, 0)), mode='constant')
                    bdry[-1, :] = np.array([m, -n, 0.0, -n_sgn*ZBS])
        # ZBC*cos(m*t-n*p) = ZBC*cos(m*t)*cos(n*p) + ZBC*sin(m*t)*sin(n*p)
        match = re.search(r'ZBC\(\s*'+num_form+'\s*,\s*'+num_form +
                          '\s*\)\s*=\s*'+num_form, command, re.IGNORECASE)
        if match:
            numbers = [float(x) for x in re.findall(num_form, match.group(0)) if re.search(r'\d', x)]
            n = int(numbers[0])
            m = int(numbers[1])
            n_sgn = np.sign(np.array([n]))[0]
            n *= n_sgn
            if np.sign(m) < 0:
                warnings.warn('m is negative!')
            ZBC = numbers[2]
            m_idx = np.where(bdry[:, 0] == m)[0]
            n_idx = np.where(bdry[:, 1] == n)[0]
            idx = np.where(np.isin(m_idx, n_idx))[0]
            if np.size(idx) > 0:
                bdry[m_idx[idx[0]], 3] = ZBC
            else:
                bdry = np.pad(bdry, ((0, 1), (0, 0)), mode='constant')
                bdry[-1, :] = np.array([m, n, 0.0, ZBC])
            if m != 0 and n != 0:
                m_idx = np.where(bdry[:, 0] == -m)[0]
                n_idx = np.where(bdry[:, 1] == -n)[0]
                idx = np.where(np.isin(m_idx, n_idx))[0]
                if np.size(idx) > 0:
                    bdry[m_idx[idx[0]], 3] = n_sgn*ZBC
                else:
                    bdry = np.pad(bdry, ((0, 1), (0, 0)), mode='constant')
                    bdry[-1, :] = np.array([-m, -n, 0.0, n_sgn*ZBC])

        # catch multi-line inputs
        match = re.search(r'=', command)
        if not match:
            numbers = [float(x) for x in re.findall(num_form, command) if re.search(r'\d', x)]
            if len(numbers) > 0:
                raise Exception('Cannot handle multi-line VMEC inputs!')

    cP *= pres_scale
    desc_file.write('\n')
    desc_file.write('# pressure and rotational transform profiles\n')
    for k in range(max(cP.size, cI.size)):
        if k >= cP.size:
            desc_file.write(
                'l: {:3d}\tcP = {:16.8E}\tcI = {:16.8E}\n'.format(k, 0.0, cI[k]))
        elif k >= cI.size:
            desc_file.write(
                'l: {:3d}\tcP = {:16.8E}\tcI = {:16.8E}\n'.format(k, cP[k], 0.0))
        else:
            desc_file.write(
                'l: {:3d}\tcP = {:16.8E}\tcI = {:16.8E}\n'.format(k, cP[k], cI[k]))

    desc_file.write('\n')
    desc_file.write('# magnetic axis initial guess\n')
    for k in range(np.shape(axis)[0]):
        desc_file.write('n: {:3d}\taR = {:16.8E}\taZ = {:16.8E}\n'.format(
            int(axis[k, 0]), axis[k, 1], axis[k, 2]))

    desc_file.write('\n')
    desc_file.write('# fixed-boundary surface shape\n')
    for k in range(np.shape(bdry)[0]):
        desc_file.write('m: {:3d}\tn: {:3d}\tbR = {:16.8E}\tbZ = {:16.8E}\n'.format(
            int(bdry[k, 0]), int(bdry[k, 1]), bdry[k, 2], bdry[k, 3]))

    desc_file.truncate()

    # close files
    vmec_file.close()
    desc_file.close()


# TODO: add other fields including B, rmns, zmnc, lmnc, etc
def read_vmec_output(fname):
    """Reads VMEC data from wout nc file

    Args:
        fname (string): filename of VMEC output file

    Returns:
        vmec_data (dictionary): the VMEC data fields
    """

    file = Dataset(fname, mode='r')

    vmec_data = {
        'xm': file.variables['xm'][:],
        'xn': file.variables['xn'][:],
        'rmnc': file.variables['rmnc'][:],
        'zmns': file.variables['zmns'][:],
        'lmns': file.variables['lmns'][:]
    }

    return vmec_data


def vmec_interpolate(Cmn, Smn, xm, xn, theta, phi):
    """Interpolates VMEC data on a flux surface

    Args:
        Cmn (ndarray, shape(MN,)): cos(mt-np) Fourier coefficients
        Smn (ndarray, shape(MN,)): sin(mt-np) Fourier coefficients
        xm (ndarray, shape(M,)): poloidal mode numbers
        xn (ndarray, shape(N,)): toroidal mode numbers
        theta (ndarray): poloidal angles
        phi (ndarray): toroidal angles

    Returns:
        R, Z (tuple of ndarray): VMEC data interpolated at the angles (theta,phi)
    """

    R_arr = []
    Z_arr = []
    dim = Cmn.shape

    for j in range(dim[1]):

        m = xm[j]
        n = xn[j]

        R = [[[Cmn[s, j]*np.cos(m*t - n*p) for p in phi]
              for t in theta] for s in range(dim[0])]
        Z = [[[Smn[s, j]*np.sin(m*t - n*p) for p in phi]
              for t in theta] for s in range(dim[0])]
        R_arr.append(R)
        Z_arr.append(Z)

    return np.sum(R_arr, axis=0), np.sum(Z_arr, axis=0)<|MERGE_RESOLUTION|>--- conflicted
+++ resolved
@@ -46,11 +46,7 @@
     }
 
     file = open(fname, 'r')
-<<<<<<< HEAD
-    num_form = r'-?\ *\d+\.?\d*(?:[Ee]\ *[-+]?\ *\d+)?'
-=======
     num_form = r'[-+]?\ *\d*\.?\d*(?:[Ee]\ *[-+]?\ *\d+)?'
->>>>>>> 2583c033
 
     for line in file:
 
@@ -63,11 +59,7 @@
             print('Generated DESC input file {}:'.format(fname_desc))
             return read_input(fname_desc)
 
-<<<<<<< HEAD
-        # remove comments
-=======
         # extract numbers & words
->>>>>>> 2583c033
         match = re.search(r'[!#]', line)
         if match:
             comment = match.start()
@@ -80,7 +72,8 @@
             equals = len(line)
         command = (line.strip()+' ')[0:comment]
         argument = (command.strip()+' ')[0:equals]
-        numbers = [float(x) for x in re.findall(num_form, command) if re.search(r'\d', x)]
+        numbers = [float(x) for x in re.findall(
+            num_form, command) if re.search(r'\d', x)]
         words = command[equals+1:].split()
 
         # global parameters
@@ -157,32 +150,30 @@
         # coefficient indicies
         match = re.search(r'l\s*:\s*'+num_form, command, re.IGNORECASE)
         if match:
-<<<<<<< HEAD
-            l = int(re.findall(num_form, match.group(0))[0])
+            l = [int(x) for x in re.findall(num_form, match.group(0))
+                 if re.search(r'\d', x)][0]
         match = re.search(r'm\s*:\s*'+num_form, command, re.IGNORECASE)
         if match:
-            m = int(re.findall(num_form, match.group(0))[0])
-=======
-            l = [int(x) for x in re.findall(num_form, match.group(0)) if re.search(r'\d', x)][0]
-        match = re.search(r'm\s*:\s*'+num_form, command, re.IGNORECASE)
-        if match:
-            m = [int(x) for x in re.findall(num_form, match.group(0)) if re.search(r'\d', x)][0]
->>>>>>> 2583c033
+            m = [int(x) for x in re.findall(num_form, match.group(0))
+                 if re.search(r'\d', x)][0]
         match = re.search(r'n\s*:\s*'+num_form, command, re.IGNORECASE)
         if match:
-            n = [int(x) for x in re.findall(num_form, match.group(0)) if re.search(r'\d', x)][0]
+            n = [int(x) for x in re.findall(num_form, match.group(0))
+                 if re.search(r'\d', x)][0]
 
         # profile coefficients
         match = re.search(r'cP\s*=\s*'+num_form, command, re.IGNORECASE)
         if match:
-            cP = [float(x) for x in re.findall(num_form, match.group(0)) if re.search(r'\d', x)][0]
+            cP = [float(x) for x in re.findall(
+                num_form, match.group(0)) if re.search(r'\d', x)][0]
             if inputs['cP'].size < l+1:
                 inputs['cP'] = np.pad(
                     inputs['cP'], (0, l+1-inputs['cP'].size), mode='constant')
             inputs['cP'][l] = cP
         match = re.search(r'cI\s*=\s*'+num_form, command, re.IGNORECASE)
         if match:
-            cI = [float(x) for x in re.findall(num_form, match.group(0)) if re.search(r'\d', x)][0]
+            cI = [float(x) for x in re.findall(
+                num_form, match.group(0)) if re.search(r'\d', x)][0]
             if inputs['cI'].size < l+1:
                 inputs['cI'] = np.pad(
                     inputs['cI'], (0, l+1-inputs['cI'].size), mode='constant')
@@ -191,7 +182,8 @@
         # magnetic axis Fourier modes
         match = re.search(r'aR\s*=\s*'+num_form, command, re.IGNORECASE)
         if match:
-            aR = [float(x) for x in re.findall(num_form, match.group(0)) if re.search(r'\d', x)][0]
+            aR = [float(x) for x in re.findall(
+                num_form, match.group(0)) if re.search(r'\d', x)][0]
             axis_idx = np.where(inputs['axis'][:, 0] == n)[0]
             if axis_idx.size == 0:
                 axis_idx = np.atleast_1d(inputs['axis'].shape[0])
@@ -201,7 +193,8 @@
             inputs['axis'][axis_idx[0], 1] = aR
         match = re.search(r'aZ\s*=\s*'+num_form, command, re.IGNORECASE)
         if match:
-            aZ = [float(x) for x in re.findall(num_form, match.group(0)) if re.search(r'\d', x)][0]
+            aZ = [float(x) for x in re.findall(
+                num_form, match.group(0)) if re.search(r'\d', x)][0]
             axis_idx = np.where(inputs['axis'][:, 0] == n)[0]
             if axis_idx.size == 0:
                 axis_idx = np.atleast_1d(inputs['axis'].shape[0])
@@ -213,7 +206,8 @@
         # boundary Fourier modes
         match = re.search(r'bR\s*=\s*'+num_form, command, re.IGNORECASE)
         if match:
-            bR = [float(x) for x in re.findall(num_form, match.group(0)) if re.search(r'\d', x)][0]
+            bR = [float(x) for x in re.findall(
+                num_form, match.group(0)) if re.search(r'\d', x)][0]
             bdry_m = np.where(inputs['bdry'][:, 0] == m)[0]
             bdry_n = np.where(inputs['bdry'][:, 1] == n)[0]
             bdry_idx = bdry_m[np.in1d(bdry_m, bdry_n)]
@@ -226,7 +220,8 @@
             inputs['bdry'][bdry_idx[0], 2] = bR
         match = re.search(r'bZ\s*=\s*'+num_form, command, re.IGNORECASE)
         if match:
-            bZ = [float(x) for x in re.findall(num_form, match.group(0)) if re.search(r'\d', x)][0]
+            bZ = [float(x) for x in re.findall(
+                num_form, match.group(0)) if re.search(r'\d', x)][0]
             bdry_m = np.where(inputs['bdry'][:, 0] == m)[0]
             bdry_n = np.where(inputs['bdry'][:, 1] == n)[0]
             bdry_idx = bdry_m[np.in1d(bdry_m, bdry_n)]
@@ -491,11 +486,6 @@
 
     def close(self):
         """Close the checkpointing file"""
-<<<<<<< HEAD
-
-=======
-        
->>>>>>> 2583c033
         self.f.close()
 
 
@@ -518,11 +508,7 @@
     desc_file.write('# This DESC input file was auto generated from the VMEC input file\n# {}\n# on {} at {}.\n\n'
                     .format(vmec_fname, date, time))
 
-<<<<<<< HEAD
-    num_form = r'-?\ *\d+\.?\d*(?:[Ee]\ *[-+]?\ *\d+)?'
-=======
     num_form = r'[-+]?\ *\d*\.?\d*(?:[Ee]\ *[-+]?\ *\d+)?'
->>>>>>> 2583c033
     Ntor = 99
 
     pres_scale = 1.0
@@ -546,19 +532,23 @@
                 desc_file.write('stell_sym \t=   1\n')
         match = re.search(r'NFP\s*=\s*'+num_form, command, re.IGNORECASE)
         if match:
-            numbers = [int(x) for x in re.findall(num_form, match.group(0)) if re.search(r'\d', x)]
+            numbers = [int(x) for x in re.findall(
+                num_form, match.group(0)) if re.search(r'\d', x)]
             desc_file.write('NFP\t\t\t= {:3d}\n'.format(numbers[0]))
         match = re.search(r'PHIEDGE\s*=\s*'+num_form, command, re.IGNORECASE)
         if match:
-            numbers = [float(x) for x in re.findall(num_form, match.group(0)) if re.search(r'\d', x)]
+            numbers = [float(x) for x in re.findall(
+                num_form, match.group(0)) if re.search(r'\d', x)]
             desc_file.write('Psi_lcfs\t= {:16.8E}\n'.format(numbers[0]))
         match = re.search(r'MPOL\s*=\s*'+num_form, command, re.IGNORECASE)
         if match:
-            numbers = [int(x) for x in re.findall(num_form, match.group(0)) if re.search(r'\d', x)]
+            numbers = [int(x) for x in re.findall(
+                num_form, match.group(0)) if re.search(r'\d', x)]
             desc_file.write('Mpol\t\t= {:3d}\n'.format(numbers[0]))
         match = re.search(r'NTOR\s*=\s*'+num_form, command, re.IGNORECASE)
         if match:
-            numbers = [int(x) for x in re.findall(num_form, match.group(0)) if re.search(r'\d', x)]
+            numbers = [int(x) for x in re.findall(
+                num_form, match.group(0)) if re.search(r'\d', x)]
             desc_file.write('Ntor\t\t= {:3d}\n'.format(numbers[0]))
             Ntor = numbers[0]
 
@@ -569,31 +559,32 @@
                 warnings.warn('Pressure is not a power series!')
         match = re.search(r'GAMMA\s*=\s*'+num_form, command, re.IGNORECASE)
         if match:
-            numbers = [float(x) for x in re.findall(num_form, match.group(0)) if re.search(r'\d', x)]
+            numbers = [float(x) for x in re.findall(
+                num_form, match.group(0)) if re.search(r'\d', x)]
             if numbers[0] != 0:
                 warnings.warn('GAMMA is not 0.0')
         match = re.search(r'BLOAT\s*=\s*'+num_form, command, re.IGNORECASE)
         if match:
-            numbers = [float(x) for x in re.findall(num_form, match.group(0)) if re.search(r'\d', x)]
+            numbers = [float(x) for x in re.findall(
+                num_form, match.group(0)) if re.search(r'\d', x)]
             if numbers[0] != 1:
                 warnings.warn('BLOAT is not 1.0')
         match = re.search(r'SPRES_PED\s*=\s*'+num_form, command, re.IGNORECASE)
         if match:
-            numbers = [float(x) for x in re.findall(num_form, match.group(0)) if re.search(r'\d', x)]
+            numbers = [float(x) for x in re.findall(
+                num_form, match.group(0)) if re.search(r'\d', x)]
             if numbers[0] != 1:
                 warnings.warn('SPRES_PED is not 1.0')
-<<<<<<< HEAD
         match = re.search(r'PRES_SCALE\s*=\s*'+num_form,
                           command, re.IGNORECASE)
-=======
-        match = re.search(r'PRES_SCALE\s*=\s*'+num_form, command, re.IGNORECASE)
->>>>>>> 2583c033
-        if match:
-            numbers = [float(x) for x in re.findall(num_form, match.group(0)) if re.search(r'\d', x)]
+        if match:
+            numbers = [float(x) for x in re.findall(
+                num_form, match.group(0)) if re.search(r'\d', x)]
             pres_scale = numbers[0]
         match = re.search(r'AM\s*=(\s*'+num_form+')*', command, re.IGNORECASE)
         if match:
-            numbers = [float(x) for x in re.findall(num_form, match.group(0)) if re.search(r'\d', x)]
+            numbers = [float(x) for x in re.findall(
+                num_form, match.group(0)) if re.search(r'\d', x)]
             for k in range(len(numbers)):
                 l = 2*k
                 if cP.size < l+1:
@@ -604,7 +595,8 @@
         match = re.search(r'NCURR\s*=(\s*'+num_form+')*',
                           command, re.IGNORECASE)
         if match:
-            numbers = [float(x) for x in re.findall(num_form, match.group(0)) if re.search(r'\d', x)]
+            numbers = [float(x) for x in re.findall(
+                num_form, match.group(0)) if re.search(r'\d', x)]
             if numbers[0] != 0:
                 warnings.warn('Not using rotational transform!')
         if re.search(r'\bPIOTA_TYPE\b', command, re.IGNORECASE):
@@ -612,7 +604,8 @@
                 warnings.warn('Iota is not a power series!')
         match = re.search(r'AI\s*=(\s*'+num_form+')*', command, re.IGNORECASE)
         if match:
-            numbers = [float(x) for x in re.findall(num_form, match.group(0)) if re.search(r'\d', x)]
+            numbers = [float(x) for x in re.findall(
+                num_form, match.group(0)) if re.search(r'\d', x)]
             for k in range(len(numbers)):
                 l = 2*k
                 if cI.size < l+1:
@@ -623,7 +616,8 @@
         match = re.search(r'RAXIS\s*=(\s*'+num_form+')*',
                           command, re.IGNORECASE)
         if match:
-            numbers = [float(x) for x in re.findall(num_form, match.group(0)) if re.search(r'\d', x)]
+            numbers = [float(x) for x in re.findall(
+                num_form, match.group(0)) if re.search(r'\d', x)]
             for k in range(len(numbers)):
                 if k > Ntor:
                     l = -k+Ntor+1
@@ -638,7 +632,8 @@
         match = re.search(r'ZAXIS\s*=(\s*'+num_form+')*',
                           command, re.IGNORECASE)
         if match:
-            numbers = [float(x) for x in re.findall(num_form, match.group(0)) if re.search(r'\d', x)]
+            numbers = [float(x) for x in re.findall(
+                num_form, match.group(0)) if re.search(r'\d', x)]
             for k in range(len(numbers)):
                 if k > Ntor:
                     l = k-Ntor-1
@@ -656,7 +651,8 @@
         match = re.search(r'RBS\(\s*'+num_form+'\s*,\s*'+num_form +
                           '\s*\)\s*=\s*'+num_form, command, re.IGNORECASE)
         if match:
-            numbers = [float(x) for x in re.findall(num_form, match.group(0)) if re.search(r'\d', x)]
+            numbers = [float(x) for x in re.findall(
+                num_form, match.group(0)) if re.search(r'\d', x)]
             n = int(numbers[0])
             m = int(numbers[1])
             n_sgn = np.sign(np.array([n]))[0]
@@ -686,7 +682,8 @@
         match = re.search(r'RBC\(\s*'+num_form+'\s*,\s*'+num_form +
                           '\s*\)\s*=\s*'+num_form, command, re.IGNORECASE)
         if match:
-            numbers = [float(x) for x in re.findall(num_form, match.group(0)) if re.search(r'\d', x)]
+            numbers = [float(x) for x in re.findall(
+                num_form, match.group(0)) if re.search(r'\d', x)]
             n = int(numbers[0])
             m = int(numbers[1])
             n_sgn = np.sign(np.array([n]))[0]
@@ -715,7 +712,8 @@
         match = re.search(r'ZBS\(\s*'+num_form+'\s*,\s*'+num_form +
                           '\s*\)\s*=\s*'+num_form, command, re.IGNORECASE)
         if match:
-            numbers = [float(x) for x in re.findall(num_form, match.group(0)) if re.search(r'\d', x)]
+            numbers = [float(x) for x in re.findall(
+                num_form, match.group(0)) if re.search(r'\d', x)]
             n = int(numbers[0])
             m = int(numbers[1])
             n_sgn = np.sign(np.array([n]))[0]
@@ -745,7 +743,8 @@
         match = re.search(r'ZBC\(\s*'+num_form+'\s*,\s*'+num_form +
                           '\s*\)\s*=\s*'+num_form, command, re.IGNORECASE)
         if match:
-            numbers = [float(x) for x in re.findall(num_form, match.group(0)) if re.search(r'\d', x)]
+            numbers = [float(x) for x in re.findall(
+                num_form, match.group(0)) if re.search(r'\d', x)]
             n = int(numbers[0])
             m = int(numbers[1])
             n_sgn = np.sign(np.array([n]))[0]
@@ -774,7 +773,8 @@
         # catch multi-line inputs
         match = re.search(r'=', command)
         if not match:
-            numbers = [float(x) for x in re.findall(num_form, command) if re.search(r'\d', x)]
+            numbers = [float(x) for x in re.findall(
+                num_form, command) if re.search(r'\d', x)]
             if len(numbers) > 0:
                 raise Exception('Cannot handle multi-line VMEC inputs!')
 
