"""Class for reading and writing DESC and VMEC input files."""

import argparse
import io
import os
import pathlib
import re
import warnings
from datetime import datetime

import numpy as np
from termcolor import colored

from desc import set_device


class InputReader:
    """Reads command line arguments and parses input files.

    Parameters
    ----------
    cl_args : None, str, or list (Default = None)
        command line arguments to parse

    """

    def __init__(self, cl_args=None):
        """Initialize InputReader instance."""
        self._args = None
        self._inputs = None
        self._input_path = None
        self._output_path = None

        if cl_args is not None:
            if isinstance(cl_args, os.PathLike):
                cl_args = list(cl_args)
            elif isinstance(cl_args, str):
                cl_args = cl_args.split(" ")
            self._args = self.parse_args(cl_args=cl_args)
            if not self.args.version:
                self._inputs = self.parse_inputs()

    @property
    def args(self):
        """Namespace : parsed namespace of all command line arguments."""
        return self._args

    @property
    def inputs(self):
        """List of dictionaries with values from input file."""
        return self._inputs

    @property
    def input_path(self):
        """Path to input file."""
        return self._input_path

    @property
    def output_path(self):
        """Path to output file."""
        return self._output_path

    def parse_args(self, cl_args=None):
        """Parse command line arguments.

        Parameters
        ----------
        cl_args : None, str, or list (Default = None)
            command line arguments to parse

        Returns
        -------
        args : namespace
            parsed arguments

        """
        if cl_args is None:
            return

        if isinstance(cl_args, os.PathLike):
            cl_args = list(cl_args)
        elif isinstance(cl_args, str):
            cl_args = cl_args.split(" ")

        self.parser = self._get_parser_()
        args = self.parser.parse_args(cl_args)

        if args.version:
            import desc

            print(desc.__version__)
            return args

        if len(args.input_file) == 0:
            raise NameError("Input file path must be specified")

        self._input_path = pathlib.Path(args.input_file[0]).resolve()
        if self.input_path.is_file():
            self._input_path = str(self.input_path)
        else:
            raise FileNotFoundError(
                "Input file '{}' does not exist.".format(str(self.input_path))
            )

        if args.output:
            self._output_path = args.output
        else:
            self._output_path = self.input_path + "_output.h5"

        if args.numpy:
            os.environ["DESC_BACKEND"] = "numpy"
        else:
            os.environ["DESC_BACKEND"] = "jax"

        if args.quiet:
            args.verbose = 0

        if args.gpu:
            set_device("gpu")
        else:
            set_device("cpu")

        return args

    def _get_parser_(self):
        """Get parser for command line arguments.

        Returns
        -------
        parser : argparse object
            argument parser

        """
        return get_parser()

    def parse_inputs(self, fname=None):  # noqa: C901 - FIXME: simplify this
        """Read input from DESC input file; converts from VMEC input if necessary.

        Parameters
        ----------
        fname : string
            filename of input file

        Returns
        -------
        inputs : list of dictionaries
            all the input parameters and options. One dictionary for each resolution
            level.
        """
        if fname is None:
            fname = self.input_path
        else:
            self._input_path = fname

        # default values
        inputs = {
            "sym": False,
            "NFP": 1,
            "Psi": 1.0,
            "L": np.atleast_1d(None),
            "M": np.atleast_1d(0),
            "N": np.atleast_1d(0),
            "L_grid": np.atleast_1d(None),
            "M_grid": np.atleast_1d(0),
            "N_grid": np.atleast_1d(0),
            "pres_ratio": np.atleast_1d(1.0),
            "curr_ratio": np.atleast_1d(1.0),
            "bdry_ratio": np.atleast_1d(1.0),
            "pert_order": np.atleast_1d(1),
<<<<<<< HEAD
            "ftol": np.atleast_1d(1e-2),
            "xtol": np.atleast_1d(1e-6),
            "gtol": np.atleast_1d(1e-6),
            "nfev": np.atleast_1d(100),
=======
            "ftol": np.atleast_1d(None),
            "xtol": np.atleast_1d(None),
            "gtol": np.atleast_1d(None),
            "nfev": np.atleast_1d(None),
>>>>>>> 6afc749d
            "objective": "force",
            "optimizer": "lsq-exact",
            "spectral_indexing": "ansi",
            "node_pattern": "jacobi",
            "bdry_mode": "lcfs",
            "pressure": np.atleast_2d((0, 0.0)),
            "iota": np.atleast_2d((0, 0.0)),
            "current": np.atleast_2d((0, 0.0)),
            "surface": np.atleast_2d((0, 0, 0, 0.0, 0.0)),
            "axis": np.atleast_2d((0, 0.0, 0.0)),
        }

        iota_flag = False
        pres_flag = False
        curr_flag = False
        inputs["output_path"] = self.output_path

        if self.args is not None and self.args.quiet:
            inputs["verbose"] = 0
        elif self.args is not None:
            inputs["verbose"] = self.args.verbose
        else:
            inputs["verbose"] = 1

        # open files, unless they are already open files
        if not isinstance(fname, io.IOBase):
            file = open(fname)
        else:
            file = fname
        file.seek(0)

        num_form = r"[-+]?\ *\d*\.?\d*(?:[Ee]\ *[-+]?\ *\d+)?"

        for line in file:

            # check if VMEC input file format
            isVMEC = re.search(r"&INDATA", line)
            if isVMEC:
                print("Converting VMEC input to DESC input")
                path = self.input_path + "_desc"
                InputReader.vmec_to_desc_input(self.input_path, path)
                print("Generated DESC input file {}:".format(path))
                return self.parse_inputs(path)

            # extract numbers & words
            match = re.search(r"[!#]", line)
            if match:
                comment = match.start()
            else:
                comment = len(line)
            match = re.search(r"=", line)
            if match:
                equals = match.start()
            else:
                equals = len(line)
            command = (line.strip() + " ")[0:comment]
            argument = (command.strip() + " ")[0:equals]
            data = command[equals + 1 :]
            words = data.split()
            num_list = re.split(r"[\s,;]", data)
            numbers = np.array([])
            for txt in num_list:
                # format like 4:2:12 = 4,6,8,10,12
                if re.search(num_form + ":" + num_form + ":" + num_form, txt):
                    nums = [
                        float(x)
                        for x in re.findall(num_form, txt)
                        if re.search(r"\d", x)
                    ]
                    if len(nums):
                        numbers = np.append(
                            numbers, np.arange(nums[0], nums[2] + nums[1], nums[1])
                        )
                # format like 12x4 = 12,12,12,12
                elif re.search(num_form + "x" + num_form, txt):
                    nums = [
                        float(x)
                        for x in re.findall(num_form, txt)
                        if re.search(r"\d", x)
                    ]
                    if len(nums):
                        numbers = np.append(numbers, np.tile(nums[0], int(nums[1])))
                # individual numbers
                else:
                    nums = [
                        float(x)
                        for x in re.findall(num_form, txt)
                        if re.search(r"\d", x)
                    ]
                    if len(nums):
                        numbers = np.append(numbers, nums)
            flag = False  # flag for valid input lines

            # global parameters
            match = re.search(r"sym", argument, re.IGNORECASE)
            if match:
                inputs["sym"] = int(numbers[0])
                flag = True
            match = re.search(r"NFP", argument, re.IGNORECASE)
            if match:
                inputs["NFP"] = numbers[0]
                if len(numbers) > 1:
                    inputs["NFP"] /= numbers[1]
                flag = True
            match = re.search(r"Psi", argument, re.IGNORECASE)
            if match:
                inputs["Psi"] = numbers[0]
                flag = True

            # spectral resolution
            match = re.search(r"L_rad", argument, re.IGNORECASE)
            if match:
                inputs["L"] = numbers.astype(int)
                flag = True
            match = re.search(r"M_pol", argument, re.IGNORECASE)
            if match:
                inputs["M"] = numbers.astype(int)
                flag = True
            match = re.search(r"N_tor", argument, re.IGNORECASE)
            if match:
                inputs["N"] = numbers.astype(int)
                flag = True
            match = re.search(r"L_grid", argument, re.IGNORECASE)
            if match:
                inputs["L_grid"] = np.array(numbers).astype(int)
                flag = True
            match = re.search(r"M_grid", argument, re.IGNORECASE)
            if match:
                inputs["M_grid"] = numbers.astype(int)
                flag = True
            match = re.search(r"N_grid", argument, re.IGNORECASE)
            if match:
                inputs["N_grid"] = numbers.astype(int)
                flag = True

            # continuation parameters
            match = re.search(r"pres_ratio", argument, re.IGNORECASE)
            if match:
                inputs["pres_ratio"] = numbers.astype(float)
                flag = True
            match = re.search(r"curr_ratio", argument, re.IGNORECASE)
            if match:
                inputs["curr_ratio"] = numbers.astype(float)
                flag = True
            match = re.search(r"bdry_ratio", argument, re.IGNORECASE)
            if match:
                inputs["bdry_ratio"] = numbers.astype(float)
                flag = True
            match = re.search(r"pert_order", argument, re.IGNORECASE)
            if match:
                inputs["pert_order"] = numbers.astype(int)
                flag = True

            # solver tolerances
            match = re.search(r"ftol", argument, re.IGNORECASE)
            if match:
                inputs["ftol"] = numbers.astype(float)
                flag = True
            match = re.search(r"xtol", argument, re.IGNORECASE)
            if match:
                inputs["xtol"] = numbers.astype(float)
                flag = True
            match = re.search(r"gtol", argument, re.IGNORECASE)
            if match:
                inputs["gtol"] = numbers.astype(float)
                flag = True
            match = re.search(r"nfev", argument, re.IGNORECASE)
            if match:
                inputs["nfev"] = np.array([None if i == 0 else int(i) for i in numbers])
                flag = True

            # solver methods
            match = re.search(r"objective", argument, re.IGNORECASE)
            if match:
                inputs["objective"] = words[0].lower()
                flag = True
            match = re.search(r"optimizer", argument, re.IGNORECASE)
            if match:
                inputs["optimizer"] = words[0].lower()
                flag = True
            match = re.search(r"spectral_indexing", argument, re.IGNORECASE)
            if match:
                inputs["spectral_indexing"] = words[0].lower()
                flag = True
            match = re.search(r"node_pattern", argument, re.IGNORECASE)
            if match:
                inputs["node_pattern"] = words[0].lower()
                flag = True
            match = re.search(r"bdry_mode", argument, re.IGNORECASE)
            if match:
                inputs["bdry_mode"] = words[0].lower()
                flag = True
                # TODO: set bdry_mode automatically based on bdry coeffs

            # coefficient indices
            match = re.search(r"l\s*:\s*" + num_form, command, re.IGNORECASE)
            if match:
                l = [
                    int(x)
                    for x in re.findall(num_form, match.group(0))
                    if re.search(r"\d", x)
                ][0]
            else:
                l = 0
            match = re.search(r"m\s*:\s*" + num_form, command, re.IGNORECASE)
            if match:
                m = [
                    int(x)
                    for x in re.findall(num_form, match.group(0))
                    if re.search(r"\d", x)
                ][0]
            else:
                m = 0
            match = re.search(r"n\s*:\s*" + num_form, command, re.IGNORECASE)
            if match:
                n = [
                    int(x)
                    for x in re.findall(num_form, match.group(0))
                    if re.search(r"\d", x)
                ][0]
            else:
                n = 0

            # profile coefficients
            match = re.search(r"\sp\s*=\s*" + num_form, command, re.IGNORECASE)
            if match:
                pres_flag = True
                p_l = [
                    float(x)
                    for x in re.findall(num_form, match.group(0))
                    if re.search(r"\d", x)
                ][0]
                prof_idx = np.where(inputs["pressure"][:, 0] == l)[0]
                if prof_idx.size == 0:
                    prof_idx = np.atleast_1d(inputs["pressure"].shape[0])
                    inputs["pressure"] = np.pad(
                        inputs["pressure"], ((0, 1), (0, 0)), mode="constant"
                    )
                    inputs["pressure"][prof_idx[0], 0] = l
                inputs["pressure"][prof_idx[0], 1] = p_l
                flag = True
            match = re.search(r"\si\s*=\s*" + num_form, command, re.IGNORECASE)
            if match:
                iota_flag = True
                i_l = [
                    float(x)
                    for x in re.findall(num_form, match.group(0))
                    if re.search(r"\d", x)
                ][0]
                prof_idx = np.where(inputs["iota"][:, 0] == l)[0]
                if prof_idx.size == 0:
                    prof_idx = np.atleast_1d(inputs["iota"].shape[0])
                    inputs["iota"] = np.pad(
                        inputs["iota"], ((0, 1), (0, 0)), mode="constant"
                    )
                    inputs["iota"][prof_idx[0], 0] = l
                inputs["iota"][prof_idx[0], 1] = i_l
                flag = True
            match = re.search(r"\sc\s*=\s*" + num_form, command, re.IGNORECASE)
            if match:
                curr_flag = True
                c_l = [
                    float(x)
                    for x in re.findall(num_form, match.group(0))
                    if re.search(r"\d", x)
                ][0]
                prof_idx = np.where(inputs["current"][:, 0] == l)[0]
                if prof_idx.size == 0:
                    prof_idx = np.atleast_1d(inputs["current"].shape[0])
                    inputs["current"] = np.pad(
                        inputs["current"], ((0, 1), (0, 0)), mode="constant"
                    )
                    inputs["current"][prof_idx[0], 0] = l
                inputs["current"][prof_idx[0], 1] = c_l
                flag = True

            # boundary surface coefficients
            match = re.search(r"R1\s*=\s*" + num_form, command, re.IGNORECASE)
            if match:
                R1 = [
                    float(x)
                    for x in re.findall(num_form, match.group(0))
                    if re.search(r"\d", x)
                ][1]
                bdry_idx = np.where(
                    (inputs["surface"][:, :3] == [l, m, n]).all(axis=1)
                )[0]
                if bdry_idx.size == 0:
                    bdry_idx = np.atleast_1d(inputs["surface"].shape[0])
                    inputs["surface"] = np.pad(
                        inputs["surface"], ((0, 1), (0, 0)), mode="constant"
                    )
                    inputs["surface"][bdry_idx[0], 0] = l
                    inputs["surface"][bdry_idx[0], 1] = m
                    inputs["surface"][bdry_idx[0], 2] = n
                inputs["surface"][bdry_idx[0], 3] = R1
                flag = True
            match = re.search(r"Z1\s*=\s*" + num_form, command, re.IGNORECASE)
            if match:
                Z1 = [
                    float(x)
                    for x in re.findall(num_form, match.group(0))
                    if re.search(r"\d", x)
                ][1]
                bdry_idx = np.where(
                    (inputs["surface"][:, :3] == [l, m, n]).all(axis=1)
                )[0]
                if bdry_idx.size == 0:
                    bdry_idx = np.atleast_1d(inputs["surface"].shape[0])
                    inputs["surface"] = np.pad(
                        inputs["surface"], ((0, 1), (0, 0)), mode="constant"
                    )
                    inputs["surface"][bdry_idx[0], 0] = l
                    inputs["surface"][bdry_idx[0], 1] = m
                    inputs["surface"][bdry_idx[0], 2] = n
                inputs["surface"][bdry_idx[0], 4] = Z1
                flag = True

            # magnetic axis coefficients
            match = re.search(r"R0\s*=\s*" + num_form, command, re.IGNORECASE)
            if match:
                R0_n = [
                    float(x)
                    for x in re.findall(num_form, match.group(0))
                    if re.search(r"\d", x)
                ][1]
                axis_idx = np.where(inputs["axis"][:, 0] == n)[0]
                if axis_idx.size == 0:
                    axis_idx = np.atleast_1d(inputs["axis"].shape[0])
                    inputs["axis"] = np.pad(
                        inputs["axis"], ((0, 1), (0, 0)), mode="constant"
                    )
                    inputs["axis"][axis_idx[0], 0] = n
                inputs["axis"][axis_idx[0], 1] = R0_n
                flag = True
            match = re.search(r"Z0\s*=\s*" + num_form, command, re.IGNORECASE)
            if match:
                Z0_n = [
                    float(x)
                    for x in re.findall(num_form, match.group(0))
                    if re.search(r"\d", x)
                ][1]
                axis_idx = np.where(inputs["axis"][:, 0] == n)[0]
                if axis_idx.size == 0:
                    axis_idx = np.atleast_1d(inputs["axis"].shape[0])
                    inputs["axis"] = np.pad(
                        inputs["axis"], ((0, 1), (0, 0)), mode="constant"
                    )
                    inputs["axis"][axis_idx[0], 0] = n
                inputs["axis"][axis_idx[0], 2] = Z0_n
                flag = True

            # catch lines that don't match a valid command
            if not flag and command not in ["", " "]:
                raise OSError(
                    colored(
                        "The following line is not a valid input:\n" + command, "red"
                    )
                )

        # error handling
        if np.any(inputs["M"] == 0):
            raise OSError(colored("M_pol is not assigned.", "red"))
        if np.sum(inputs["surface"]) == 0:
            raise OSError(colored("Fixed-boundary surface is not assigned.", "red"))
        if curr_flag and iota_flag:
            raise OSError(colored("Cannot specify both iota and current.", "red"))

        # remove unused profile
        if iota_flag:
            if inputs["objective"] != "vacuum":
                del inputs["current"]
            else:  # if vacuum objective from input file, use zero current
                del inputs["iota"]
        else:
            del inputs["iota"]

        if inputs["objective"] == "vacuum" and (pres_flag or iota_flag or curr_flag):
            warnings.warn(
                "Vacuum objective does not use any profiles, "
                + "ignoring presssure, iota, and current"
            )

        # sort axis array
        inputs["axis"] = inputs["axis"][inputs["axis"][:, 0].argsort()]

        # sort surface array
        inputs["surface"] = inputs["surface"][inputs["surface"][:, 2].argsort()]
        inputs["surface"] = inputs["surface"][
            inputs["surface"][:, 1].argsort(kind="mergesort")
        ]
        inputs["surface"] = inputs["surface"][
            inputs["surface"][:, 0].argsort(kind="mergesort")
        ]

        # array inputs
        arrs = [
            "L",
            "M",
            "N",
            "L_grid",
            "M_grid",
            "N_grid",
            "pres_ratio",
            "curr_ratio",
            "bdry_ratio",
            "pert_order",
            "ftol",
            "xtol",
            "gtol",
            "nfev",
        ]
        arr_len = 0
        for a in arrs:
            arr_len = max(arr_len, len(inputs[a]))
        for a in arrs:
            if inputs[a].size < arr_len:
                inputs[a] = np.append(
                    inputs[a], np.tile(inputs[a][-1], arr_len - len(inputs[a]))
                )

        # unsupplied values
        if np.sum(inputs["M_grid"]) == 0:
            inputs["M_grid"] = (2 * inputs["M"]).astype(int)
        if np.sum(inputs["N_grid"]) == 0:
            inputs["N_grid"] = (2 * inputs["N"]).astype(int)
        if np.sum(inputs["axis"]) == 0:
            axis_idx = np.where(inputs["surface"][:, 1] == 0)[0]
            inputs["axis"] = inputs["surface"][axis_idx, 2:]
        if None in inputs["L"]:
            default_L = {
                "ansi": inputs["M"],
                "fringe": 2 * inputs["M"],
            }
            inputs["L"] = default_L[inputs["spectral_indexing"]]
        if None in inputs["L_grid"]:
            default_L_grid = {
                "ansi": inputs["M_grid"],
                "fringe": 2 * inputs["M_grid"],
            }
            inputs["L_grid"] = default_L_grid[inputs["spectral_indexing"]]

        # split into list of dicts
        inputs_list = []
        for ii in range(arr_len):
            inputs_ii = {}
            for key in inputs:
                if key in arrs:
                    inputs_ii[key] = inputs[key][ii]
                elif isinstance(inputs[key], np.ndarray):
                    inputs_ii[key] = inputs[key].copy()
                else:
                    inputs_ii[key] = inputs[key]
            # apply pressure ratio
            inputs_ii["pressure"][:, 1] *= inputs_ii["pres_ratio"]
            # apply current ratio
            if "current" in inputs_ii:
                inputs_ii["current"][:, 1] *= inputs_ii["curr_ratio"]
            # apply boundary ratio
            bdry_factor = np.where(
                inputs_ii["surface"][:, 2] != 0, inputs_ii["bdry_ratio"], 1
            )
            inputs_ii["surface"][:, 3] *= bdry_factor
            inputs_ii["surface"][:, 4] *= bdry_factor
            inputs_list.append(inputs_ii)

        return inputs_list

    @staticmethod
    def write_desc_input(filename, inputs, header=""):
        """Generate a DESC input file from a dictionary of parameters.

        Parameters
        ----------
        filename : str or path-like
            name of the file to create
        inputs : dict or list of dict
            dictionary of input parameters
        header : str
            text to print at the top of the file

        """
        # open the file, unless its already open
        if not isinstance(filename, io.IOBase):
            f = open(filename, "w+")
        else:
            f = filename
        f.seek(0)

        if not isinstance(inputs, (list, tuple)):
            inputs = [inputs]

        f.write(header + "\n")

        f.write("# global parameters\n")
        f.write("sym = {:1d} \n".format(inputs[0]["sym"]))
        f.write("NFP = {:3d} \n".format(int(inputs[0]["NFP"])))
        f.write("Psi = {:.8f} \n".format(inputs[0]["Psi"]))

        f.write("\n# spectral resolution\n")
        for key, val in {
            "L_rad": "L",
            "M_pol": "M",
            "N_tor": "N",
            "L_grid": "L_grid",
            "M_grid": "M_grid",
            "N_grid": "N_grid",
        }.items():
            f.write(
                key + " = {}\n".format(", ".join([str(inp[val]) for inp in inputs]))
            )

        f.write("\n# continuation parameters\n")
        for key in ["bdry_ratio", "pres_ratio", "curr_ratio", "pert_order"]:
            f.write(
                key + " = {} \n".format(", ".join([str(inp[key]) for inp in inputs]))
            )

        f.write("\n# solver tolerances\n")
        for key in ["ftol", "xtol", "gtol", "nfev"]:
            f.write(
                key
                + " = {}\n".format(
                    ", ".join(
                        [
                            str(inp[key]) if inp[key] is not None else str(0)
                            for inp in inputs
                        ]
                    )
                )
            )

        f.write("\n# solver methods\n")
        f.write("optimizer = {}\n".format(inputs[0]["optimizer"]))
        f.write("objective = {}\n".format(inputs[0]["objective"]))
        f.write("bdry_mode = {}\n".format(inputs[0]["bdry_mode"]))
        f.write("spectral_indexing = {}\n".format(inputs[0]["spectral_indexing"]))
        f.write("node_pattern = {}\n".format(inputs[0]["node_pattern"]))

        f.write("\n# pressure and rotational transform/current profiles\n")
        if "iota" in inputs[-1].keys():
            char = "i"
            profile = inputs[-1]["iota"]
        elif "current" in inputs[-1].keys():
            char = "c"
            profile = inputs[-1]["current"]
        ls = np.unique(np.concatenate([inputs[-1]["pressure"][:, 0], profile[:, 0]]))
        for l in ls:
            idx = np.where(l == inputs[-1]["pressure"][:, 0])[0]
            if len(idx):
                p = inputs[-1]["pressure"][idx[0], 1]
            else:
                p = 0.0
            idx = np.where(l == profile[:, 0])[0]
            if len(idx):
                i = profile[idx[0], 1]
            else:
                i = 0.0
            f.write(
                "l: {:3d}\tp = {:16.8E}\t{} = {:16.8E}\n".format(int(l), p, char, i)
            )

        f.write("\n# fixed-boundary surface shape\n")
        for (l, m, n, R1, Z1) in inputs[-1]["surface"]:
            f.write(
                "l: {:3d}\tm: {:3d}\tn: {:3d}\tR1 = {:16.8E}\tZ1 = {:16.8E}\n".format(
                    int(l), int(m), int(n), R1, Z1
                )
            )

        f.write("\n# magnetic axis initial guess\n")
        for (n, R0, Z0) in inputs[0]["axis"]:
            f.write("n: {:3d}\tR0 = {:16.8E}\tZ0 = {:16.8E}\n".format(int(n), R0, Z0))

        f.close()

    @staticmethod
    def vmec_to_desc_input(vmec_fname, desc_fname):
        """Convert a VMEC input file to an equivalent DESC input file.

        Parameters
        ----------
        vmec_fname : str or path-like
            filename of VMEC input file
        desc_fname : str or path-like
            filename of DESC input file. If it already exists it is overwritten.

        """
        now = datetime.now()
        date = now.strftime("%m/%d/%Y")
        time = now.strftime("%H:%M:%S")
        header = (
            "# This DESC input file was auto generated from the VMEC input file\n"
            + "# {}\n# on {} at {}.\n".format(vmec_fname, date, time)
            + "# For details on the various options see "
            + "https://desc-docs.readthedocs.io/en/stable/input.html\n"
        )
        inputs = InputReader.parse_vmec_inputs(vmec_fname)
        InputReader.write_desc_input(desc_fname, inputs, header)

    @staticmethod
    def parse_vmec_inputs(vmec_fname, threshold=0):  # noqa: C901 - FIXME: simplify this
        """Parse a VMEC input file into a dictionary of DESC inputs.

        Parameters
        ----------
        vmec_fname : str or PathLike
            Path to VMEC input file.
        threshold : float
            Threshold value of boundary surface magnitudes to ignore.

        Returns
        -------
        inputs : dict
            Dictionary of inputs formatted for DESC.

        """
        if not isinstance(vmec_fname, io.IOBase):
            vmec_file = open(vmec_fname)
        else:
            vmec_file = vmec_fname

        vmec_file.seek(0)
        num_form = r"[-+]?\ *\d*\.?\d*(?:[Ee]\ *[-+]?\ *\d+)?"

        # default values
        inputs = {
            "sym": False,
            "NFP": 1,
            "Psi": 1.0,
            "L": None,
            "M": 0,
            "N": 0,
            "L_grid": None,
            "M_grid": 0,
            "N_grid": 0,
            "pres_ratio": 1.0,
            "curr_ratio": 1.0,
            "bdry_ratio": 1.0,
            "pert_order": 1,
            "ftol": None,
            "xtol": None,
            "gtol": None,
            "nfev": None,
            "objective": "force",
            "optimizer": "lsq-exact",
            "spectral_indexing": "ansi",
            "node_pattern": "jacobi",
            "bdry_mode": "lcfs",
            "pressure": np.atleast_2d((0, 0.0)),
            "iota": np.atleast_2d((0, 0.0)),
            "current": np.atleast_2d((0, 0.0)),
            "surface": np.atleast_2d((0, 0, 0.0, 0.0)),
            "axis": np.atleast_2d((0, 0.0, 0.0)),
        }

        iota_flag = True
        pres_scale = 1.0
        curr_tor = None

        for line in vmec_file:
            comment = line.find("!")
            command = (line.strip() + " ")[0:comment]

            # global parameters
            if re.search(r"LFREEB\s*=\s*T", command, re.IGNORECASE):
                warnings.warn(colored("Using free-boundary mode!", "yellow"))
            if re.search(r"LRFP\s*=\s*T", command, re.IGNORECASE):
                warnings.warn(
                    colored("Using poloidal flux instead of toroidal flux!", "yellow")
                )
            match = re.search(r"LASYM\s*=\s*[TF]", command, re.IGNORECASE)
            if match:
                if re.search(r"T", match.group(0), re.IGNORECASE):
                    inputs["sym"] = False
                else:
                    inputs["sym"] = True
            match = re.search(r"NFP\s*=\s*" + num_form, command, re.IGNORECASE)
            if match:
                numbers = [
                    int(x)
                    for x in re.findall(num_form, match.group(0))
                    if re.search(r"\d", x)
                ]
                inputs["NFP"] = numbers[0]
            match = re.search(r"PHIEDGE\s*=\s*" + num_form, command, re.IGNORECASE)
            if match:
                numbers = [
                    float(x)
                    for x in re.findall(num_form, match.group(0))
                    if re.search(r"\d", x)
                ]
                inputs["Psi"] = numbers[0]
            match = re.search(r"MPOL\s*=\s*" + num_form, command, re.IGNORECASE)
            if match:
                numbers = [
                    int(x)
                    for x in re.findall(num_form, match.group(0))
                    if re.search(r"\d", x)
                ]
                inputs["M"] = numbers[0]
                inputs["L"] = numbers[0]
                inputs["L_grid"] = 2 * numbers[0]
                inputs["M_grid"] = 2 * numbers[0]
            match = re.search(r"NTOR\s*=\s*" + num_form, command, re.IGNORECASE)
            if match:
                numbers = [
                    int(x)
                    for x in re.findall(num_form, match.group(0))
                    if re.search(r"\d", x)
                ]
                inputs["N"] = numbers[0]
                inputs["N_grid"] = 2 * numbers[0]
            match = re.search(
                r"NCURR\s*=(\s*" + num_form + r"\s*,?)*", command, re.IGNORECASE
            )
            if match:
                numbers = [
                    float(x)
                    for x in re.findall(num_form, match.group(0))
                    if re.search(r"\d", x)
                ]
                if numbers[0] != 0:
                    iota_flag = False

            # pressure profile
            match = re.search(r"bPMASS_TYPE\s*=\s*\w*", command, re.IGNORECASE)
            if match:
                if not re.search(r"\bpower_series\b", match.group(0), re.IGNORECASE):
                    warnings.warn(colored("Pressure is not a power series!", "yellow"))
            match = re.search(r"GAMMA\s*=\s*" + num_form, command, re.IGNORECASE)
            if match:
                numbers = [
                    float(x)
                    for x in re.findall(num_form, match.group(0))
                    if re.search(r"\d", x)
                ]
                if numbers[0] != 0:
                    warnings.warn(colored("GAMMA is not 0.0", "yellow"))
            match = re.search(r"BLOAT\s*=\s*" + num_form, command, re.IGNORECASE)
            if match:
                numbers = [
                    float(x)
                    for x in re.findall(num_form, match.group(0))
                    if re.search(r"\d", x)
                ]
                if numbers[0] != 1:
                    warnings.warn(colored("BLOAT is not 1.0", "yellow"))
            match = re.search(r"SPRES_PED\s*=\s*" + num_form, command, re.IGNORECASE)
            if match:
                numbers = [
                    float(x)
                    for x in re.findall(num_form, match.group(0))
                    if re.search(r"\d", x)
                ]
                if numbers[0] != 1:
                    warnings.warn(colored("SPRES_PED is not 1.0", "yellow"))
            match = re.search(r"PRES_SCALE\s*=\s*" + num_form, command, re.IGNORECASE)
            if match:
                numbers = [
                    float(x)
                    for x in re.findall(num_form, match.group(0))
                    if re.search(r"\d", x)
                ]
                pres_scale = numbers[0]
            match = re.search(
                r"AM\s*=(\s*" + num_form + r"\s*,?)*", command, re.IGNORECASE
            )
            if match:
                numbers = [
                    float(x)
                    for x in re.findall(num_form, match.group(0))
                    if re.search(r"\d", x)
                ]
                for k in range(len(numbers)):
                    l = 2 * k
                    if len(inputs["pressure"]) < k + 1:
                        inputs["pressure"] = np.pad(
                            inputs["pressure"],
                            ((0, k + 1 - len(inputs["pressure"])), (0, 0)),
                            mode="constant",
                        )
                    inputs["pressure"][k, 1] = numbers[k]
                    inputs["pressure"][k, 0] = l

            # rotational transform
            if re.search(r"\bPIOTA_TYPE\b", command, re.IGNORECASE):
                if not re.search(r"\bpower_series\b", command, re.IGNORECASE):
                    warnings.warn(colored("Iota is not a power series!", "yellow"))
            match = re.search(
                r"AI\s*=(\s*" + num_form + r"\s*,?)*", command, re.IGNORECASE
            )
            if match:
                numbers = [
                    float(x)
                    for x in re.findall(num_form, match.group(0))
                    if re.search(r"\d", x)
                ]
                for k in range(len(numbers)):
                    l = 2 * k
                    if len(inputs["iota"]) < k + 1:
                        inputs["iota"] = np.pad(
                            inputs["iota"],
                            ((0, k + 1 - len(inputs["iota"])), (0, 0)),
                            mode="constant",
                        )
                    inputs["iota"][k, 1] = numbers[k]
                    inputs["iota"][k, 0] = l

            # current
            if re.search(r"\bPCURR_TYPE\b", command, re.IGNORECASE):
                if not re.search(r"\bpower_series\b", command, re.IGNORECASE):
                    warnings.warn(colored("Current is not a power series!", "yellow"))
            match = re.search(r"CURTOR\s*=\s*" + num_form, command, re.IGNORECASE)
            if match:
                numbers = [
                    float(x)
                    for x in re.findall(num_form, match.group(0))
                    if re.search(r"\d", x)
                ]
                curr_tor = numbers[0]
            match = re.search(
                r"AC\s*=(\s*" + num_form + r"\s*,?)*", command, re.IGNORECASE
            )
            if match:
                numbers = [
                    float(x)
                    for x in re.findall(num_form, match.group(0))
                    if re.search(r"\d", x)
                ]
                for k in range(len(numbers)):
                    l = 2 * k
                    if len(inputs["current"]) < k + 1:
                        inputs["current"] = np.pad(
                            inputs["current"],
                            ((0, k + 1 - len(inputs["current"])), (0, 0)),
                            mode="constant",
                        )
                    inputs["current"][k, 1] = numbers[k]
                    inputs["current"][k, 0] = l

            # magnetic axis
            match = re.search(
                r"RAXIS(_CC)?\s*=(\s*" + num_form + r"\s*,?)*", command, re.IGNORECASE
            )
            if match:
                numbers = [
                    float(x)
                    for x in re.findall(num_form, match.group(0))
                    if re.search(r"\d", x)
                ]
                for k in range(len(numbers)):
                    n = k
                    idx = np.where(inputs["axis"][:, 0] == n)[0]
                    if np.size(idx):
                        inputs["axis"][idx[0], 1] += numbers[k]
                    else:
                        inputs["axis"] = np.pad(
                            inputs["axis"], ((0, 1), (0, 0)), mode="constant"
                        )
                        inputs["axis"][-1, :] = np.array([n, numbers[k], 0.0])
            match = re.search(
                r"RAXIS_CS\s*=(\s*" + num_form + r"\s*,?)*", command, re.IGNORECASE
            )
            if match:
                numbers = [
                    float(x)
                    for x in re.findall(num_form, match.group(0))
                    if re.search(r"\d", x)
                ]
                for k in range(len(numbers)):
                    n = -k
                    idx = np.where(inputs["axis"][:, 0] == n)[0]
                    if np.size(idx):
                        inputs["axis"][idx[0], 1] += -numbers[k]
                    else:
                        inputs["axis"] = np.pad(
                            inputs["axis"], ((0, 1), (0, 0)), mode="constant"
                        )
                        inputs["axis"][-1, :] = np.array([n, -numbers[k], 0.0])
            match = re.search(
                r"ZAXIS(_CC)?\s*=(\s*" + num_form + r"\s*,?)*", command, re.IGNORECASE
            )
            if match:
                numbers = [
                    float(x)
                    for x in re.findall(num_form, match.group(0))
                    if re.search(r"\d", x)
                ]
                for k in range(len(numbers)):
                    n = k
                    idx = np.where(inputs["axis"][:, 0] == n)[0]
                    if np.size(idx):
                        inputs["axis"][idx[0], 2] += numbers[k]
                    else:
                        inputs["axis"] = np.pad(
                            inputs["axis"], ((0, 1), (0, 0)), mode="constant"
                        )
                        inputs["axis"][-1, :] = np.array([n, 0.0, numbers[k]])
            match = re.search(
                r"ZAXIS_CS\s*=(\s*" + num_form + r"\s*,?)*", command, re.IGNORECASE
            )
            if match:
                numbers = [
                    float(x)
                    for x in re.findall(num_form, match.group(0))
                    if re.search(r"\d", x)
                ]
                for k in range(len(numbers)):
                    n = -k
                    idx = np.where(inputs["axis"][:, 0] == n)[0]
                    if np.size(idx):
                        inputs["axis"][idx[0], 2] += -numbers[k]
                    else:
                        inputs["axis"] = np.pad(
                            inputs["axis"], ((0, 1), (0, 0)), mode="constant"
                        )
                        inputs["axis"][-1, :] = np.array([n, 0.0, -numbers[k]])

            # boundary shape
            # RBS*sin(m*t-n*p) = RBS*sin(m*t)*cos(n*p) - RBS*cos(m*t)*sin(n*p)
            match = re.search(
                r"RBS\(\s*"
                + num_form
                + r"\s*,\s*"
                + num_form
                + r"\s*\)\s*=\s*"
                + num_form,
                command,
                re.IGNORECASE,
            )
            if match:
                numbers = [
                    float(x)
                    for x in re.findall(num_form, match.group(0))
                    if re.search(r"\d", x)
                ]
                n = int(numbers[0])
                m = int(numbers[1])
                m_sgn = np.sign(np.array([m]))[0]
                n_sgn = np.sign(np.array([n]))[0]
                n = abs(n)
                if m_sgn < 0:
                    warnings.warn(colored("m is negative!", "yellow"))
                    m = abs(m)
                RBS = numbers[2]
                if m != 0:  # RBS*sin(m*t)*cos(n*p)
                    m_idx = np.where(inputs["surface"][:, 0] == -m)[0]
                    n_idx = np.where(inputs["surface"][:, 1] == n)[0]
                    idx = np.where(np.isin(m_idx, n_idx))[0]
                    if np.size(idx):
                        inputs["surface"][m_idx[idx[0]], 2] += m_sgn * RBS
                    else:
                        inputs["surface"] = np.pad(
                            inputs["surface"], ((0, 1), (0, 0)), mode="constant"
                        )
                        inputs["surface"][-1, :] = np.array([-m, n, m_sgn * RBS, 0.0])
                if n != 0:  # -RBS*cos(m*t)*sin(n*p)
                    m_idx = np.where(inputs["surface"][:, 0] == m)[0]
                    n_idx = np.where(inputs["surface"][:, 1] == -n)[0]
                    idx = np.where(np.isin(m_idx, n_idx))[0]
                    if np.size(idx):
                        inputs["surface"][m_idx[idx[0]], 2] += -n_sgn * RBS
                    else:
                        inputs["surface"] = np.pad(
                            inputs["surface"], ((0, 1), (0, 0)), mode="constant"
                        )
                        inputs["surface"][-1, :] = np.array([m, -n, -n_sgn * RBS, 0.0])
            # RBC*cos(m*t-n*p) = RBC*cos(m*t)*cos(n*p) + RBC*sin(m*t)*sin(n*p)
            match = re.search(
                r"RBC\(\s*"
                + num_form
                + r"\s*,\s*"
                + num_form
                + r"\s*\)\s*=\s*"
                + num_form,
                command,
                re.IGNORECASE,
            )
            if match:
                numbers = [
                    float(x)
                    for x in re.findall(num_form, match.group(0))
                    if re.search(r"\d", x)
                ]
                n = int(numbers[0])
                m = int(numbers[1])
                m_sgn = np.sign(np.array([m]))[0]
                n_sgn = np.sign(np.array([n]))[0]
                n = abs(n)
                if m_sgn < 0:
                    warnings.warn(colored("m is negative!", "yellow"))
                    m = abs(m)
                RBC = numbers[2]
                # RBC*cos(m*t)*cos(n*p)  # noqa: E800
                m_idx = np.where(inputs["surface"][:, 0] == m)[0]
                n_idx = np.where(inputs["surface"][:, 1] == n)[0]
                idx = np.where(np.isin(m_idx, n_idx))[0]
                if np.size(idx):
                    inputs["surface"][m_idx[idx[0]], 2] += RBC
                else:
                    inputs["surface"] = np.pad(
                        inputs["surface"], ((0, 1), (0, 0)), mode="constant"
                    )
                    inputs["surface"][-1, :] = np.array([m, n, RBC, 0.0])
                if m != 0 and n != 0:  # RBC*sin(m*t)*sin(n*p)
                    m_idx = np.where(inputs["surface"][:, 0] == -m)[0]
                    n_idx = np.where(inputs["surface"][:, 1] == -n)[0]
                    idx = np.where(np.isin(m_idx, n_idx))[0]
                    if np.size(idx):
                        inputs["surface"][m_idx[idx[0]], 2] += m_sgn * n_sgn * RBC
                    else:
                        inputs["surface"] = np.pad(
                            inputs["surface"], ((0, 1), (0, 0)), mode="constant"
                        )
                        inputs["surface"][-1, :] = np.array(
                            [-m, -n, m_sgn * n_sgn * RBC, 0.0]
                        )
            # ZBS*sin(m*t-n*p) = ZBS*sin(m*t)*cos(n*p) - ZBS*cos(m*t)*sin(n*p)
            match = re.search(
                r"ZBS\(\s*"
                + num_form
                + r"\s*,\s*"
                + num_form
                + r"\s*\)\s*=\s*"
                + num_form,
                command,
                re.IGNORECASE,
            )
            if match:
                numbers = [
                    float(x)
                    for x in re.findall(num_form, match.group(0))
                    if re.search(r"\d", x)
                ]
                n = int(numbers[0])
                m = int(numbers[1])
                m_sgn = np.sign(np.array([m]))[0]
                n_sgn = np.sign(np.array([n]))[0]
                n = abs(n)
                if m_sgn < 0:
                    warnings.warn(colored("m is negative!", "yellow"))
                    m = abs(m)
                ZBS = numbers[2]
                if m != 0:  # ZBS*sin(m*t)*cos(n*p)
                    m_idx = np.where(inputs["surface"][:, 0] == -m)[0]
                    n_idx = np.where(inputs["surface"][:, 1] == n)[0]
                    idx = np.where(np.isin(m_idx, n_idx))[0]
                    if np.size(idx):
                        inputs["surface"][m_idx[idx[0]], 3] += m_sgn * ZBS
                    else:
                        inputs["surface"] = np.pad(
                            inputs["surface"], ((0, 1), (0, 0)), mode="constant"
                        )
                        inputs["surface"][-1, :] = np.array([-m, n, 0.0, m_sgn * ZBS])
                if n != 0:  # -ZBS*cos(m*t)*sin(n*p)
                    m_idx = np.where(inputs["surface"][:, 0] == m)[0]
                    n_idx = np.where(inputs["surface"][:, 1] == -n)[0]
                    idx = np.where(np.isin(m_idx, n_idx))[0]
                    if np.size(idx):
                        inputs["surface"][m_idx[idx[0]], 3] += -n_sgn * ZBS
                    else:
                        inputs["surface"] = np.pad(
                            inputs["surface"], ((0, 1), (0, 0)), mode="constant"
                        )
                        inputs["surface"][-1, :] = np.array([m, -n, 0.0, -n_sgn * ZBS])
            # ZBC*cos(m*t-n*p) = ZBC*cos(m*t)*cos(n*p) + ZBC*sin(m*t)*sin(n*p)
            match = re.search(
                r"ZBC\(\s*"
                + num_form
                + r"\s*,\s*"
                + num_form
                + r"\s*\)\s*=\s*"
                + num_form,
                command,
                re.IGNORECASE,
            )
            if match:
                numbers = [
                    float(x)
                    for x in re.findall(num_form, match.group(0))
                    if re.search(r"\d", x)
                ]
                n = int(numbers[0])
                m = int(numbers[1])
                m_sgn = np.sign(np.array([m]))[0]
                n_sgn = np.sign(np.array([n]))[0]
                n = abs(n)
                if m_sgn < 0:
                    warnings.warn(colored("m is negative!", "yellow"))
                    m = abs(m)
                ZBC = numbers[2]
                # ZBC*cos(m*t)*cos(n*p)  # noqa: E800
                m_idx = np.where(inputs["surface"][:, 0] == m)[0]
                n_idx = np.where(inputs["surface"][:, 1] == n)[0]
                idx = np.where(np.isin(m_idx, n_idx))[0]
                if np.size(idx):
                    inputs["surface"][m_idx[idx[0]], 3] += ZBC
                else:
                    inputs["surface"] = np.pad(
                        inputs["surface"], ((0, 1), (0, 0)), mode="constant"
                    )
                    inputs["surface"][-1, :] = np.array([m, n, 0.0, ZBC])
                if m != 0 and n != 0:  # ZBC*sin(m*t)*sin(n*p)
                    m_idx = np.where(inputs["surface"][:, 0] == -m)[0]
                    n_idx = np.where(inputs["surface"][:, 1] == -n)[0]
                    idx = np.where(np.isin(m_idx, n_idx))[0]
                    if np.size(idx):
                        inputs["surface"][m_idx[idx[0]], 3] += m_sgn * n_sgn * ZBC
                    else:
                        inputs["surface"] = np.pad(
                            inputs["surface"], ((0, 1), (0, 0)), mode="constant"
                        )
                        inputs["surface"][-1, :] = np.array(
                            [-m, -n, 0.0, m_sgn * n_sgn * ZBC]
                        )

            # catch multi-line inputs
            match = re.search(r"=", command)
            if not match:
                numbers = [
                    float(x)
                    for x in re.findall(num_form, command)
                    if re.search(r"\d", x)
                ]
                if len(numbers) > 0:
                    raise OSError(
                        colored("Cannot handle multi-line VMEC inputs!", "red")
                    )

        # sort axis array
        inputs["axis"] = inputs["axis"][inputs["axis"][:, 0].argsort()]
        # sort surface array
        inputs["surface"] = inputs["surface"][inputs["surface"][:, 1].argsort()]
        inputs["surface"] = inputs["surface"][
            inputs["surface"][:, 0].argsort(kind="mergesort")
        ]
        # delete surface modes below threshold magnitude
        inputs["surface"] = np.delete(
            inputs["surface"],
            np.where(np.all(np.abs(inputs["surface"][:, -2:]) < threshold, axis=1))[0],
            axis=0,
        )
        # add radial mode numbers to surface array
        inputs["surface"] = np.pad(inputs["surface"], ((0, 0), (1, 0)), mode="constant")
        # scale pressure profile
        inputs["pressure"][:, 1] *= pres_scale
        # integrate current profile wrt s=rho^2
        inputs["current"] = np.pad(
            np.vstack(
                (
                    inputs["current"][:, 0] + 2,
                    inputs["current"][:, 1] * 2 / (inputs["current"][:, 0] + 2),
                )
            ).T,
            ((1, 0), (0, 0)),
        )
        # scale current profile
        if curr_tor is not None:
            inputs["current"][:, 1] *= curr_tor / (np.sum(inputs["current"][:, 1]) or 1)
        # delete unused profile
        if iota_flag:
            del inputs["current"]
        else:
            del inputs["iota"]

        vmec_file.close()

        # default continuation stuff
        res_step = 6
        pres_step = 1 / 2
        bdry_step = 1 / 4

        # first we solve vacuum until we reach full L,M
        # then pressure
        # then 3d shaping
        res_steps = max(inputs["L"] // res_step, 1)
        pres_steps = (
            0 if (inputs["pressure"][:, 1] == 0).all() else int(np.ceil(1 / pres_step))
        )
        bdry_steps = 0 if inputs["N"] == 0 else int(np.ceil(1 / bdry_step))

        total_steps = res_steps + pres_steps + bdry_steps
        inputs_arr = [inputs.copy() for _ in range(total_steps)]
        for i in range(total_steps):
            if i < res_steps:
                inputs_arr[i]["L"] = min((i + 1) * res_step, inputs["L"])
                inputs_arr[i]["L_grid"] = 2 * inputs_arr[i]["L"]
                inputs_arr[i]["N"] = 0
                inputs_arr[i]["N_grid"] = 0
                inputs_arr[i]["pres_ratio"] = 0
                inputs_arr[i]["curr_ratio"] = 0
                if bdry_steps != 0:
                    inputs_arr[i]["bdry_ratio"] = 0
                else:
                    inputs_arr[i]["bdry_ratio"] = 1
            elif i < (res_steps + pres_steps):
                inputs_arr[i]["N"] = 0
                inputs_arr[i]["N_grid"] = 0
                inputs_arr[i]["pres_ratio"] = (i - res_steps + 1) * pres_step
                inputs_arr[i]["curr_ratio"] = (i - res_steps + 1) * pres_step
                inputs_arr[i]["pert_order"] = 2
                if bdry_steps != 0:
                    inputs_arr[i]["bdry_ratio"] = 0
                else:
                    inputs_arr[i]["bdry_ratio"] = 1
            else:
                inputs_arr[i]["pert_order"] = 2
                inputs_arr[i]["bdry_ratio"] = (
                    i - res_steps - pres_steps + 1
                ) * bdry_step

        return inputs_arr


# NOTE: this has to be outside the class to work with autodoc


def get_parser():
    """Get parser for command line arguments.

    Returns
    -------
    parser : argparse object
        argument parser

    """
    parser = argparse.ArgumentParser(
        prog="desc",
        allow_abbrev=True,
        description="DESC computes equilibria by solving the force balance equations. "
        + "It can also be used for perturbation analysis and sensitivity studies "
        + "to see how the equilibria change as input parameters are varied.",
    )
    parser.add_argument("input_file", nargs="*", help="Path to input file")
    parser.add_argument(
        "-o",
        "--output",
        metavar="output_file",
        help="Path to output file. If not specified, defaults to <input_name>.output",
    )
    parser.add_argument(
        "-p",
        "--plot",
        action="count",
        default=0,
        help="Plot results after solver finishes. "
        + "Give once to show only final solution, "
        + "twice (eg -pp) to plot both initial and final, "
        + "and three times (-ppp) to show all iterations.",
    )
    parser.add_argument(
        "--guess",
        metavar="path",
        default=None,
        help="Path to DESC or VMEC equilibrium for initial guess.",
    )
    parser.add_argument(
        "--gpu",
        "-g",
        action="store_true",
        help="Use GPU if available. If more than one are available, selects the "
        + "GPU with most available memory. ",
    )
    parser.add_argument(
        "--numpy",
        action="store_true",
        help="Use numpy backend.Performance will be much slower, "
        + "and autodiff won't work but may be useful for debugging.",
    )
    parser.add_argument(
        "--version", action="store_true", help="Display version number and exit."
    )
    group = parser.add_mutually_exclusive_group()
    group.add_argument(
        "-q",
        "--quiet",
        action="store_true",
        help="Do not display any progress information.",
    )
    group.add_argument(
        "-v",
        "--verbose",
        action="count",
        default=1,
        help="Display detailed progress information. "
        + "Once to include timing, twice to also show individual iterations.",
    )
    return parser<|MERGE_RESOLUTION|>--- conflicted
+++ resolved
@@ -167,17 +167,10 @@
             "curr_ratio": np.atleast_1d(1.0),
             "bdry_ratio": np.atleast_1d(1.0),
             "pert_order": np.atleast_1d(1),
-<<<<<<< HEAD
-            "ftol": np.atleast_1d(1e-2),
-            "xtol": np.atleast_1d(1e-6),
-            "gtol": np.atleast_1d(1e-6),
-            "nfev": np.atleast_1d(100),
-=======
             "ftol": np.atleast_1d(None),
             "xtol": np.atleast_1d(None),
             "gtol": np.atleast_1d(None),
             "nfev": np.atleast_1d(None),
->>>>>>> 6afc749d
             "objective": "force",
             "optimizer": "lsq-exact",
             "spectral_indexing": "ansi",
