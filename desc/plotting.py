"""Functions for plotting and visualizing equilibria."""

import numbers
import tkinter
import warnings

import matplotlib
import matplotlib.pyplot as plt
import numpy as np
from matplotlib import cycler, rcParams
from mpl_toolkits.axes_grid1 import make_axes_locatable
from scipy.integrate import solve_ivp
from scipy.interpolate import Rbf
from termcolor import colored

from desc.backend import sign
from desc.basis import fourier, zernike_radial_poly
from desc.compute import data_index, get_transforms
from desc.compute.utils import surface_averages
from desc.grid import Grid, LinearGrid
from desc.utils import flatten_list
from desc.vmec_utils import ptolemy_linear_transform

__all__ = [
    "plot_1d",
    "plot_2d",
    "plot_3d",
    "plot_basis",
    "plot_boozer_modes",
    "plot_boozer_surface",
    "plot_boundaries",
    "plot_boundary",
    "plot_coefficients",
    "plot_comparison",
    "plot_fsa",
    "plot_grid",
    "plot_logo",
    "plot_qs_error",
    "plot_section",
    "plot_surfaces",
]


colorblind_colors = [
    (0.0000, 0.4500, 0.7000),  # blue
    (0.8359, 0.3682, 0.0000),  # vermillion
    (0.0000, 0.6000, 0.5000),  # bluish green
    (0.9500, 0.9000, 0.2500),  # yellow
    (0.3500, 0.7000, 0.9000),  # sky blue
    (0.8000, 0.6000, 0.7000),  # reddish purple
    (0.9000, 0.6000, 0.0000),  # orange
]
sequential_colors = [
    "#c80016",  # red
    "#dc5b0e",  # burnt orange
    "#f0b528",  # light orange
    "#dce953",  # yellow
    "#7acf7c",  # green
    "#1fb7c9",  # teal
    "#2192e3",  # medium blue
    "#4f66d4",  # blue-violet
    "#7436a5",  # purple
]
dashes = [
    (1.0, 0.0, 0.0, 0.0, 0.0, 0.0),  # solid
    (3.7, 1.6, 0.0, 0.0, 0.0, 0.0),  # dashed
    (1.0, 1.6, 0.0, 0.0, 0.0, 0.0),  # dotted
    (6.4, 1.6, 1.0, 1.6, 0.0, 0.0),  # dot dash
    (3.0, 1.6, 1.0, 1.6, 1.0, 1.6),  # dot dot dash
    (6.0, 4.0, 0.0, 0.0, 0.0, 0.0),  # long dash
    (1.0, 1.6, 3.0, 1.6, 3.0, 1.6),  # dash dash dot
]
matplotlib.rcdefaults()
rcParams["font.family"] = "DejaVu Serif"
rcParams["mathtext.fontset"] = "cm"
rcParams["font.size"] = 10
rcParams["figure.facecolor"] = (1, 1, 1, 1)
rcParams["figure.figsize"] = (6, 4)

try:
    dpi = tkinter.Tk().winfo_fpixels("1i")
except tkinter._tkinter.TclError:
    dpi = 72
rcParams["figure.dpi"] = dpi
rcParams["figure.autolayout"] = True
rcParams["axes.spines.top"] = False
rcParams["axes.spines.right"] = False
rcParams["axes.labelsize"] = "small"
rcParams["axes.titlesize"] = "medium"
rcParams["lines.linewidth"] = 1
rcParams["lines.solid_capstyle"] = "round"
rcParams["lines.dash_capstyle"] = "round"
rcParams["lines.dash_joinstyle"] = "round"
rcParams["xtick.labelsize"] = "x-small"
rcParams["ytick.labelsize"] = "x-small"
color_cycle = cycler(color=colorblind_colors)
dash_cycle = cycler(dashes=dashes)
rcParams["axes.prop_cycle"] = color_cycle

_AXIS_LABELS_RTZ = [r"$\rho$", r"$\theta$", r"$\zeta$"]
_AXIS_LABELS_RPZ = [r"$R ~(\mathrm{m})$", r"$\phi$", r"$Z ~(\mathrm{m})$"]
_AXIS_LABELS_XYZ = [r"$X ~(\mathrm{m})$", r"$Y ~(\mathrm{m})$", r"$Z ~(\mathrm{m})$"]


def _format_ax(ax, is3d=False, rows=1, cols=1, figsize=None, equal=False):
    """Check type of ax argument. If ax is not a matplotlib AxesSubplot, initalize one.

    Parameters
    ----------
    ax : None or matplotlib AxesSubplot instance
        Axis to plot to.
    is3d: bool
        Whether the plot is three-dimensional.
    rows : int, optional
        Number of rows of subplots to create.
    cols : int, optional
        Number of columns of subplots to create.
    figsize : tuple of 2 floats
        Figure size (width, height) in inches. Default is (6, 6).
    equal : bool
        Whether axes should have equal scales for x and y.

    Returns
    -------
    fig : matplotlib.figure.Figure
        Figure being plotted to.
    ax : matplotlib.axes.Axes or ndarray of Axes
        Axes being plotted to.

    """
    if figsize is None:
        figsize = (6, 6)
    if ax is None:
        if is3d:
            fig = plt.figure(figsize=figsize, dpi=dpi)
            ax = np.array(
                [
                    fig.add_subplot(rows, cols, int(r * cols + c + 1), projection="3d")
                    for r in range(rows)
                    for c in range(cols)
                ]
            ).reshape((rows, cols))
            if ax.size == 1:
                ax = ax.flatten()[0]
            return fig, ax
        else:
            fig, ax = plt.subplots(
                rows,
                cols,
                figsize=figsize,
                squeeze=False,
                sharex=True,
                sharey=True,
                subplot_kw=dict(aspect="equal") if equal else None,
            )
            if ax.size == 1:
                ax = ax.flatten()[0]
            return fig, ax

    elif isinstance(ax, matplotlib.axes.Axes):
        return plt.gcf(), ax
    else:
        ax = np.atleast_1d(ax)
        if isinstance(ax.flatten()[0], matplotlib.axes.Axes):
            return plt.gcf(), ax
        else:
            raise TypeError(
                colored(
                    "ax argument must be None or an axis instance or array of axes",
                    "red",
                )
            )


def _get_grid(**kwargs):
    """Get grid for plotting.

    Parameters
    ----------
    kwargs
         Any arguments taken by LinearGrid.

    Returns
    -------
    grid : LinearGrid
         Grid of coordinates to evaluate at.

    """
    grid_args = {
        "L": None,
        "M": None,
        "N": None,
        "NFP": 1,
        "sym": False,
        "axis": True,
        "endpoint": True,
        "rho": np.array([1.0]),
        "theta": np.array([0.0]),
        "zeta": np.array([0.0]),
    }
    for key in kwargs.keys():
        if key in grid_args.keys():
            grid_args[key] = kwargs[key]
    grid = LinearGrid(**grid_args)

    return grid


def _get_plot_axes(grid):
    """Find which axes are being plotted.

    Parameters
    ----------
    grid : Grid
        Grid of coordinates to evaluate at.

    Returns
    -------
    axes : tuple of int
        Which axes of the grid are being plotted.

    """
    plot_axes = [0, 1, 2]
    if grid.num_rho == 1:
        plot_axes.remove(0)
    if grid.num_theta == 1:
        plot_axes.remove(1)
    if grid.num_zeta == 1:
        plot_axes.remove(2)

    return tuple(plot_axes)


def _compute(eq, name, grid, component=None, reshape=True):
    """Compute quantity specified by name on grid for Equilibrium eq.

    Parameters
    ----------
    eq : Equilibrium
        Object from which to plot.
    name : str
        Name of variable to plot.
    grid : Grid
        Grid of coordinates to evaluate at.
    component : str, optional
        For vector variables, which element to plot. Default is the norm of the vector.

    Returns
    -------
    data : float array of shape (M, L, N)
        Computed quantity.

    """
    if name not in data_index:
        raise ValueError("Unrecognized value '{}'.".format(name))
    assert component in [
        None,
        "R",
        "phi",
        "Z",
    ], f"component must be one of [None, 'R', 'phi', 'Z'], got {component}"

    components = {"R": 0, "phi": 1, "Z": 2}

    label = data_index[name]["label"]

    with warnings.catch_warnings():
        warnings.simplefilter("ignore")
        data = eq.compute(name, grid=grid)[name]

    if data_index[name]["dim"] > 1:
        if component is None:
            data = np.linalg.norm(data, axis=-1)
            label = "|" + label + "|"
        else:
            data = data[:, components[component]]
            label = "(" + label + ")_"
            if component in ["R", "Z"]:
                label += component
            else:
                label += r"\phi"

    label = r"$" + label + "~(" + data_index[name]["units"] + ")$"

    if reshape:
        data = data.reshape((grid.num_theta, grid.num_rho, grid.num_zeta), order="F")

    return data, label


def plot_coefficients(eq, L=True, M=True, N=True, ax=None, **kwargs):
    """Plot spectral coefficient magnitudes vs spectral mode number.

    Parameters
    ----------
    eq : Equilibrium
        Object from which to plot.
    L : bool
        Whether to include radial mode numbers in the x-axis or not.
    M : bool
        Whether to include poloidal mode numbers in the x-axis or not.
    N : bool
        Whether to include toroidal mode numbers in the x-axis or not.
    ax : matplotlib AxesSubplot, optional
        Axis to plot on.
    **kwargs : fig,ax and plotting properties
        Specify properties of the figure, axis, and plot appearance e.g.::

            plot_X(figsize=(4,6))

        Valid keyword arguments are:

        figsize: tuple of length 2, the size of the figure (to be passed to matplotlib)
        title_font_size: integer, font size of the title

    Returns
    -------
    fig : matplotlib.figure.Figure
        Figure being plotted to.
    ax : matplotlib.axes.Axes or ndarray of Axes
        Axes being plotted to.

    Examples
    --------
    .. image:: ../../_static/images/plotting/plot_coefficients.png

    .. code-block:: python

        from desc.plotting import plot_coefficients
        fig, ax = plot_coefficients(eq)

    """
    lmn = np.array([], dtype=int)
    xlabel = ""
    if L:
        lmn = np.append(lmn, np.array([0]))
        xlabel += "l"
        if M or N:
            xlabel += " + "
    if M:
        lmn = np.append(lmn, np.array([1]))
        xlabel += "|m|"
        if N:
            xlabel += " + "
    if N:
        lmn = np.append(lmn, np.array([2]))
        xlabel += "|n|"

    fig, ax = _format_ax(ax, rows=1, cols=3, figsize=kwargs.pop("figsize", None))
    title_font_size = kwargs.pop("title_font_size", None)

    assert (
        len(kwargs) == 0
    ), f"plot_coefficients got unexpected keyword argument: {kwargs.keys()}"

    ax[0, 0].semilogy(
        np.sum(np.abs(eq.R_basis.modes[:, lmn]), axis=1), np.abs(eq.R_lmn), "bo"
    )
    ax[0, 1].semilogy(
        np.sum(np.abs(eq.Z_basis.modes[:, lmn]), axis=1), np.abs(eq.Z_lmn), "bo"
    )
    ax[0, 2].semilogy(
        np.sum(np.abs(eq.L_basis.modes[:, lmn]), axis=1), np.abs(eq.L_lmn), "bo"
    )

    ax[0, 0].set_xlabel(xlabel)
    ax[0, 1].set_xlabel(xlabel)
    ax[0, 2].set_xlabel(xlabel)

    ax[0, 0].set_title("$|R_{lmn}|$", fontsize=title_font_size)
    ax[0, 1].set_title("$|Z_{lmn}|$", fontsize=title_font_size)
    ax[0, 2].set_title("$|\\lambda_{lmn}|$", fontsize=title_font_size)

    fig.set_tight_layout(True)

    return fig, ax


def plot_1d(eq, name, grid=None, log=False, ax=None, return_data=False, **kwargs):
    """Plot 1D profiles.

    Parameters
    ----------
    eq : Equilibrium
        Object from which to plot.
    name : str
        Name of variable to plot.
    grid : Grid, optional
        Grid of coordinates to plot at.
    log : bool, optional
        Whether to use a log scale.
    ax : matplotlib AxesSubplot, optional
        Axis to plot on.
    return_data : bool
        if True, return the data plotted as well as fig,ax
    **kwargs : dict, optional
        Specify properties of the figure, axis, and plot appearance e.g.::

            plot_X(figsize=(4,6),label="your_label")

        Valid keyword arguments are:

        * ``figsize``: tuple of length 2, the size of the figure (to be passed to
          matplotlib)
        * ``component``: str, one of [None, 'R', 'phi', 'Z'], For vector variables,
          which element to plot. Default is the norm of the vector.
        * ``label``: str, label of the plotted line (e.g. to be shown with ax.legend())
        * ``xlabel_fontsize``: float, fontsize of the xlabel
        * ``ylabel_fontsize``: float, fontsize of the ylabel
        * ``linecolor``: str or tuple, color to use for plot line
        * ``ls``: str, linestyle to use for plot line
        * ``lw``: float, linewidth to use for plot line

    Returns
    -------
    fig : matplotlib.figure.Figure
        Figure being plotted to.
    ax : matplotlib.axes.Axes or ndarray of Axes
        Axes being plotted to.
    plot_data : dict
        dictionary of the data plotted, only returned if ``return_data=True``

    Examples
    --------
    .. image:: ../../_static/images/plotting/plot_1d.png

    .. code-block:: python

        from desc.plotting import plot_1d
        plot_1d(eq, 'p')

    """
    # If the quantity is a flux surface function, call plot_fsa.
    # This is done because the computation of some quantities relies on a
    # surface average. Surface averages should be computed over a 2-D grid to
    # sample the entire surface. Computing this on a 1-D grid would return a
    # misleading plot.
    default_L = 100
    if data_index[name]["coordinates"] == "r":
        if grid is None:
            return plot_fsa(
                eq,
                name,
                rho=default_L,
                log=log,
                ax=ax,
                return_data=return_data,
                **kwargs,
            )
        rho = grid.nodes[:, 0]
        if not np.all(np.isclose(rho, rho[0])):
            # rho nodes are not constant, so user must be plotting against rho
            return plot_fsa(
                eq, name, rho=rho, log=log, ax=ax, return_data=return_data, **kwargs
            )

    if grid is None:
        grid_kwargs = {"L": default_L, "NFP": eq.NFP}
        grid = _get_grid(**grid_kwargs)
    plot_axes = _get_plot_axes(grid)
    if len(plot_axes) != 1:
        return ValueError(colored("Grid must be 1D", "red"))

    data, label = _compute(eq, name, grid, kwargs.pop("component", None))

    fig, ax = _format_ax(ax, figsize=kwargs.pop("figsize", None))

    # reshape data to 1D
    data = data.flatten()
    linecolor = kwargs.pop("linecolor", colorblind_colors[0])
    ls = kwargs.pop("ls", "-")
    lw = kwargs.pop("lw", 1)
    if log:
        data = np.abs(data)  # ensure data is positive for log plot
        ax.semilogy(
            grid.nodes[:, plot_axes[0]],
            data,
            label=kwargs.pop("label", None),
            color=linecolor,
            ls=ls,
            lw=lw,
        )
    else:
        ax.plot(
            grid.nodes[:, plot_axes[0]],
            data,
            label=kwargs.pop("label", None),
            color=linecolor,
            ls=ls,
            lw=lw,
        )
    xlabel_fontsize = kwargs.pop("xlabel_fontsize", None)
    ylabel_fontsize = kwargs.pop("ylabel_fontsize", None)

    assert len(kwargs) == 0, f"plot_1d got unexpected keyword argument: {kwargs.keys()}"
    xlabel = _AXIS_LABELS_RTZ[plot_axes[0]]
    ax.set_xlabel(xlabel, fontsize=xlabel_fontsize)
    ax.set_ylabel(label, fontsize=ylabel_fontsize)
    fig.set_tight_layout(True)
    plot_data = {xlabel.strip("$").strip("\\"): grid.nodes[:, plot_axes[0]], name: data}
    if return_data:
        return fig, ax, plot_data

    return fig, ax


def plot_2d(
    eq, name, grid=None, log=False, norm_F=False, ax=None, return_data=False, **kwargs
):
    """Plot 2D cross-sections.

    Parameters
    ----------
    eq : Equilibrium
        Object from which to plot.
    name : str
        Name of variable to plot.
    grid : Grid, optional
        Grid of coordinates to plot at.
    log : bool, optional
        Whether to use a log scale.
    norm_F : bool, optional
        Whether to normalize a plot of force error to be unitless.
        Vacuum equilibria are normalized by the gradient of magnetic pressure,
        while finite beta equilibria are normalized by the pressure gradient.
    ax : matplotlib AxesSubplot, optional
        Axis to plot on.
    return_data : bool
        if True, return the data plotted as well as fig,ax
    **kwargs : dict, optional
        Specify properties of the figure, axis, and plot appearance e.g.::

            plot_X(figsize=(4,6),cmap="plasma")

        Valid keyword arguments are:

        * ``figsize``: tuple of length 2, the size of the figure (to be passed to
          matplotlib)
        * ``title_font_size``: integer, font size of the title
        * ``component``: str, one of [None, 'R', 'phi', 'Z'], For vector variables,
          which element to plot. Default is the norm of the vector.
        * ``cmap``: str, matplotib colormap scheme to use, passed to ax.contourf
        * ``levels``: int or array-like, passed to contourf
        * ``xlabel_fontsize``: float, fontsize of the xlabel
        * ``ylabel_fontsize``: float, fontsize of the ylabel

    Returns
    -------
    fig : matplotlib.figure.Figure
        Figure being plotted to.
    ax : matplotlib.axes.Axes or ndarray of Axes
        Axes being plotted to.
    plot_data : dict
        dictionary of the data plotted, only returned if ``return_data=True``

    Examples
    --------
    .. image:: ../../_static/images/plotting/plot_2d.png

    .. code-block:: python

        from desc.plotting import plot_2d
        plot_2d(eq, 'sqrt(g)')

    """
    if grid is None:
        grid_kwargs = {"M": 33, "N": 33, "NFP": eq.NFP, "axis": False}
        grid = _get_grid(**grid_kwargs)
    plot_axes = _get_plot_axes(grid)
    if len(plot_axes) != 2:
        return ValueError(colored("Grid must be 2D", "red"))

    data, label = _compute(eq, name, grid, kwargs.pop("component", None))
    fig, ax = _format_ax(ax, figsize=kwargs.pop("figsize", None))
    divider = make_axes_locatable(ax)

    if norm_F:
        # normalize force by B pressure gradient
        norm_name = kwargs.pop("norm_name", "<|grad(|B|^2)|/2mu0>_vol")
        norm_data, _ = _compute(eq, norm_name, grid, reshape=False)
        data = data / np.nanmean(np.abs(norm_data))  # normalize

    # reshape data to 2D
    if 0 in plot_axes:
        if 1 in plot_axes:  # rho & theta
            data = data[:, :, 0]
        else:  # rho & zeta
            data = data[0, :, :]
    else:  # theta & zeta
        data = data[:, 0, :]

    contourf_kwargs = {}
    if log:
        data = np.abs(data)  # ensure data is positive for log plot
        contourf_kwargs["norm"] = matplotlib.colors.LogNorm()
        if norm_F:
            contourf_kwargs["levels"] = kwargs.pop("levels", np.logspace(-6, 0, 7))
        else:
            logmin = max(np.floor(np.nanmin(np.log10(data))).astype(int), -16)
            logmax = np.ceil(np.nanmax(np.log10(data))).astype(int)
            contourf_kwargs["levels"] = kwargs.pop(
                "levels", np.logspace(logmin, logmax, logmax - logmin + 1)
            )
    else:
        contourf_kwargs["norm"] = matplotlib.colors.Normalize()
        contourf_kwargs["levels"] = kwargs.pop(
            "levels", np.linspace(np.nanmin(data), np.nanmax(data), 100)
        )
    contourf_kwargs["cmap"] = kwargs.pop("cmap", "jet")
    contourf_kwargs["extend"] = "both"
    title_font_size = kwargs.pop("title_font_size", None)
    xlabel_fontsize = kwargs.pop("xlabel_fontsize", None)
    ylabel_fontsize = kwargs.pop("ylabel_fontsize", None)
    assert len(kwargs) == 0, f"plot_2d got unexpected keyword argument: {kwargs.keys()}"

    cax_kwargs = {"size": "5%", "pad": 0.05}

    xx = (
        grid.nodes[:, plot_axes[1]]
        .reshape((grid.num_theta, grid.num_rho, grid.num_zeta), order="F")
        .squeeze()
    )
    yy = (
        grid.nodes[:, plot_axes[0]]
        .reshape((grid.num_theta, grid.num_rho, grid.num_zeta), order="F")
        .squeeze()
    )

    im = ax.contourf(xx, yy, data, **contourf_kwargs)
    cax = divider.append_axes("right", **cax_kwargs)
    cbar = fig.colorbar(im, cax=cax)
    cbar.update_ticks()
    xlabel = _AXIS_LABELS_RTZ[plot_axes[1]]
    ylabel = _AXIS_LABELS_RTZ[plot_axes[0]]
    ax.set_xlabel(xlabel, fontsize=xlabel_fontsize)
    ax.set_ylabel(ylabel, fontsize=ylabel_fontsize)
    ax.set_title(label, fontsize=title_font_size)
    if norm_F:
        ax.set_title(
            "%s / %s"
            % (
                "$" + data_index[name]["label"] + "$",
                "$" + data_index[norm_name]["label"] + "$",
            )
        )
    fig.set_tight_layout(True)
    plot_data = {
        xlabel.strip("$").strip("\\"): xx,
        ylabel.strip("$").strip("\\"): yy,
        name: data,
    }
    if norm_F:
        plot_data["normalization"] = np.nanmean(np.abs(norm_data))
    else:
        plot_data["normalization"] = 1
    if return_data:
        return fig, ax, plot_data

    return fig, ax


def plot_3d(
    eq,
    name,
    grid=None,
    log=False,
    all_field_periods=True,
    ax=None,
    return_data=False,
    **kwargs,
):
    """Plot 3D surfaces.

    Parameters
    ----------
    eq : Equilibrium
        Object from which to plot.
    name : str
        Name of variable to plot.
    grid : Grid, optional
        Grid of coordinates to plot at.
    log : bool, optional
        Whether to use a log scale.
    all_field_periods : bool, optional
        Whether to plot full torus or one field period. Ignored if grid is specified.
    ax : matplotlib AxesSubplot, optional
        Axis to plot on.
    return_data : bool
        if True, return the data plotted as well as fig,ax
    **kwargs : dict, optional
        Specify properties of the figure, axis, and plot appearance e.g.::

            plot_X(figsize=(4,6),cmap="plasma")

        Valid keyword arguments are:

        * ``figsize``: tuple of length 2, the size of the figure (to be passed to
          matplotlib)
        * ``component``: str, one of [None, 'R', 'phi', 'Z'], For vector variables,
          which element to plot. Default is the norm of the vector.
        * ``alpha``: float btwn [0,1.0], the transparency of the plotted surface
        * ``title_font_size``: integer, font size of the title
        * ``elev``: float, elevation orientation angle of 3D plot (in the z plane)
        * ``azim``: float, azimuthal orientation angle of 3D plot (in the x,y plane)
        * ``dist``: float, distance from the camera to the center point of the plot
        * ``xlabel_fontsize``: float, fontsize of the xlabel
        * ``ylabel_fontsize``: float, fontsize of the ylabel
        * ``zlabel_fontsize``: float, fontsize of the zlabel

    Returns
    -------
    fig : matplotlib.figure.Figure
        Figure being plotted to.
    ax : matplotlib.axes.Axes or ndarray of Axes
        Axes being plotted to.
    plot_data : dict
        dictionary of the data plotted, only returned if ``return_data=True``

    Examples
    --------
    .. image:: ../../_static/images/plotting/plot_3d.png

    .. code-block:: python

        from desc.plotting import plot_3d
        from desc.grid import LinearGrid
        grid = LinearGrid(
                rho=0.5,
                theta=np.linspace(0, 2 * np.pi, 100),
                zeta=np.linspace(0, 2 * np.pi, 100),
                axis=True,
            )
        fig, ax = plot_3d(eq, "|F|", log=True, grid=grid)

    """
    nfp = 1 if all_field_periods else eq.NFP
    if grid is None:
        grid_kwargs = {"M": 33, "N": int(33 * eq.NFP), "NFP": nfp}
        grid = _get_grid(**grid_kwargs)
    plot_axes = _get_plot_axes(grid)
    if len(plot_axes) != 2:
        return ValueError(colored("Grid must be 2D", "red"))

    data, label = _compute(eq, name, grid, kwargs.pop("component", None))
    fig, ax = _format_ax(ax, is3d=True, figsize=kwargs.pop("figsize", None))
    with warnings.catch_warnings():
        warnings.simplefilter("ignore")
        coords = eq.compute(["X", "Y", "Z"], grid=grid)
    X = coords["X"].reshape((grid.num_theta, grid.num_rho, grid.num_zeta), order="F")
    Y = coords["Y"].reshape((grid.num_theta, grid.num_rho, grid.num_zeta), order="F")
    Z = coords["Z"].reshape((grid.num_theta, grid.num_rho, grid.num_zeta), order="F")

    if 0 in plot_axes:
        if 1 in plot_axes:  # rho & theta
            data = data[:, :, 0]
            X = X[:, :, 0]
            Y = Y[:, :, 0]
            Z = Z[:, :, 0]
        else:  # rho & zeta
            data = data[0, :, :].T
            X = X[0, :, :].T
            Y = Y[0, :, :].T
            Z = Z[0, :, :].T
    else:  # theta & zeta
        data = data[:, 0, :].T
        X = X[:, 0, :].T
        Y = Y[:, 0, :].T
        Z = Z[:, 0, :].T

    if log:
        data = np.abs(data)  # ensure data is positive for log plot
        minn, maxx = data.min().min(), data.max().max()
        norm = matplotlib.colors.LogNorm(vmin=minn, vmax=maxx)
    else:
        minn, maxx = data.min().min(), data.max().max()
        norm = matplotlib.colors.Normalize(vmin=minn, vmax=maxx)
    m = plt.cm.ScalarMappable(cmap=plt.cm.jet, norm=norm)
    m.set_array([])
    alpha = kwargs.pop("alpha", 1)
    title_font_size = kwargs.pop("title_font_size", None)

    elev = kwargs.pop("elev", None)
    azim = kwargs.pop("azim", None)
    dist = kwargs.pop("dist", None)

    xlabel_fontsize = kwargs.pop("xlabel_fontsize", None)
    ylabel_fontsize = kwargs.pop("ylabel_fontsize", None)
    zlabel_fontsize = kwargs.pop("zlabel_fontsize", None)

    assert len(kwargs) == 0, f"plot_3d got unexpected keyword argument: {kwargs.keys()}"

    ax.plot_surface(
        X,
        Y,
        Z,
        cmap="jet",
        facecolors=plt.cm.jet(norm(data)),
        vmin=minn,
        vmax=maxx,
        rstride=1,
        cstride=1,
        alpha=alpha,
    )
    fig.colorbar(m, ax=ax)

    ax.set_xlabel(_AXIS_LABELS_XYZ[0], fontsize=xlabel_fontsize)
    ax.set_ylabel(_AXIS_LABELS_XYZ[1], fontsize=ylabel_fontsize)
    ax.set_zlabel(_AXIS_LABELS_XYZ[2], fontsize=zlabel_fontsize)
    ax.set_title(label, fontsize=title_font_size)
    fig.set_tight_layout(True)

    # need this stuff to make all the axes equal, ax.axis('equal') doesnt work for 3d
    x_limits = ax.get_xlim3d()
    y_limits = ax.get_ylim3d()
    z_limits = ax.get_zlim3d()

    x_range = abs(x_limits[1] - x_limits[0])
    x_middle = np.mean(x_limits)
    y_range = abs(y_limits[1] - y_limits[0])
    y_middle = np.mean(y_limits)
    z_range = abs(z_limits[1] - z_limits[0])
    z_middle = np.mean(z_limits)

    if elev is not None or azim is not None:
        ax.view_init(elev=elev, azim=azim)
    if dist is not None:
        ax.dist = dist

    # The plot bounding box is a sphere in the sense of the infinity
    # norm, hence I call half the max range the plot radius.
    plot_radius = 0.5 * max([x_range, y_range, z_range])

    ax.set_xlim3d([x_middle - plot_radius, x_middle + plot_radius])
    ax.set_ylim3d([y_middle - plot_radius, y_middle + plot_radius])
    ax.set_zlim3d([z_middle - plot_radius, z_middle + plot_radius])

    plot_data = {"X": X, "Y": Y, "Z": Z, name: data}

    if return_data:
        return fig, ax, plot_data

    return fig, ax


def plot_fsa(
    eq,
    name,
    with_sqrt_g=True,
    log=False,
    rho=20,
    M=None,
    N=None,
    norm_F=False,
    ax=None,
    return_data=False,
    **kwargs,
):
    """Plot flux surface averages of quantities.

    Parameters
    ----------
    eq : Equilibrium
        Object from which to plot.
    name : str
        Name of variable to plot.
    with_sqrt_g : bool, optional
        Whether to weight the surface average with sqrt(g), the 3-D Jacobian
        determinant of flux coordinate system. Default is True.

        The weighted surface average is also known as a flux surface average.
        The unweighted surface average is also known as a theta average.

        Note that this boolean has no effect for quantities which are defined
        as surface functions because averaging such functions is the identity
        operation.
    log : bool, optional
        Whether to use a log scale.
    rho : int or array-like
        Values of rho to plot contours of.
        If an integer, plot that many contours linearly spaced in (0,1).
    M : int, optional
        Poloidal grid resolution. Default is eq.M_grid.
    N : int, optional
        Toroidal grid resolution. Default is eq.N_grid.
    norm_F : bool, optional
        Whether to normalize a plot of force error to be unitless.
        Vacuum equilibria are normalized by the volume average of the gradient
        of magnetic pressure, while finite beta equilibria are normalized by the
        volume average of the pressure gradient.
    ax : matplotlib AxesSubplot, optional
        Axis to plot on.
    return_data : bool
        if True, return the data plotted as well as fig,ax
    **kwargs : dict, optional
        Specify properties of the figure, axis, and plot appearance e.g.::

            plot_X(figsize=(4,6),label="your_label")

        Valid keyword arguments are:

        * ``figsize``: tuple of length 2, the size of the figure (to be passed to
          matplotlib)
        * ``component``: str, one of [None, 'R', 'phi', 'Z'], For vector variables,
          which element to plot. Default is the norm of the vector.
        * ``label``: str, label of the plotted line (e.g. to be shown with ax.legend())
        * ``xlabel_fontsize``: float, fontsize of the xlabel
        * ``ylabel_fontsize``: float, fontsize of the ylabel
        * ``linecolor``: str or tuple, color to use for plot line
        * ``ls``: str, linestyle to use for plot line
        * ``lw``: float, linewidth to use for plot line

    Returns
    -------
    fig : matplotlib.figure.Figure
        Figure being plotted to.
    ax : matplotlib.axes.Axes or ndarray of Axes
        Axes being plotted to.
    plot_data : dict
        dictionary of the data plotted, only returned if ``return_data=True``

    Examples
    --------
    .. image:: ../../_static/images/plotting/plot_fsa.png

    .. code-block:: python

        from desc.plotting import plot_fsa
        fig, ax = plot_fsa(eq, "B_theta", with_sqrt_g=False)

    """
    if np.isscalar(rho) and (int(rho) == rho):
        rho = np.flipud(np.linspace(1, 0, rho + 1, endpoint=True))
    else:
        rho = np.atleast_1d(rho)
    if M is None:
        M = eq.M_grid
    if N is None:
        N = eq.N_grid
    linecolor = kwargs.pop("linecolor", colorblind_colors[0])
    ls = kwargs.pop("ls", "-")
    lw = kwargs.pop("lw", 1)
    fig, ax = _format_ax(ax, figsize=kwargs.pop("figsize", (4, 4)))

    grid = LinearGrid(M=M, N=N, NFP=eq.NFP, rho=rho)
    values, label = _compute(
        eq, name, grid, kwargs.pop("component", None), reshape=False
    )
    label = label.split("~")
    if data_index[name]["coordinates"] == "r":
        # If the quantity is a surface function, averaging it again has no
        # effect, regardless of whether sqrt(g) is used.
        # So we avoid surface averaging it and forgo the <> around the label.
        label = r"$ " + label[0][1:] + r" ~" + "~".join(label[1:])
        plot_data_ylabel_key = f"{name}"
        values = grid.compress(values)
    elif with_sqrt_g:
        # flux surface average
        label = r"$\langle " + label[0][1:] + r" \rangle~" + "~".join(label[1:])
        plot_data_ylabel_key = f"<{name}>_fsa"
        # todo: compute limit
        sqrt_g, _ = _compute(eq, "sqrt(g)", grid, reshape=False)
        values = surface_averages(grid, q=values, sqrt_g=sqrt_g, expand_out=False)
    else:
        # theta average
        label = (
            r"$\langle " + label[0][1:] + r" \rangle_{\theta}~" + "~".join(label[1:])
        )
        plot_data_ylabel_key = f"<{name}>_fsa"
        values = surface_averages(grid, q=values, expand_out=False)

    if norm_F:
        # normalize force by B pressure gradient
        norm_name = kwargs.pop("norm_name", "<|grad(|B|^2)|/2mu0>_vol")
        norm_data, _ = _compute(eq, norm_name, grid, reshape=False)
        values = values / np.nanmean(np.abs(norm_data))  # normalize
    if log:
        values = np.abs(values)  # ensure data is positive for log plot
        ax.semilogy(
            rho, values, label=kwargs.pop("label", None), color=linecolor, ls=ls, lw=lw
        )
    else:
        ax.plot(
            rho, values, label=kwargs.pop("label", None), color=linecolor, ls=ls, lw=lw
        )
    xlabel_fontsize = kwargs.pop("xlabel_fontsize", None)
    ylabel_fontsize = kwargs.pop("ylabel_fontsize", None)
    assert (
        len(kwargs) == 0
    ), f"plot_fsa got unexpected keyword argument: {kwargs.keys()}"

    ax.set_xlabel(_AXIS_LABELS_RTZ[0], fontsize=xlabel_fontsize)
    ax.set_ylabel(label, fontsize=ylabel_fontsize)
    if norm_F:
        ax.set_ylabel(
            "%s / %s"
            % (
                "$" + data_index[name]["label"] + "$",
                "$" + data_index[norm_name]["label"] + "$",
            ),
            fontsize=ylabel_fontsize,
        )
    fig.set_tight_layout(True)

    plot_data = {"rho": rho, plot_data_ylabel_key: values}
    if norm_F:
        plot_data["normalization"] = np.nanmean(np.abs(norm_data))
    else:
        plot_data["normalization"] = 1

    if return_data:
        return fig, ax, plot_data

    return fig, ax


def plot_section(
    eq, name, grid=None, log=False, norm_F=False, ax=None, return_data=False, **kwargs
):
    """Plot Poincare sections.

    Parameters
    ----------
    eq : Equilibrium
        Object from which to plot.
    name : str
        Name of variable to plot.
    grid : Grid, optional
        Grid of coordinates to plot at.
    log : bool, optional
        Whether to use a log scale.
    norm_F : bool, optional
        Whether to normalize a plot of force error to be unitless.
        Vacuum equilibria are normalized by the gradient of magnetic pressure,
        while finite beta equilibria are normalized by the pressure gradient.
    ax : matplotlib AxesSubplot, optional
        Axis to plot on.
    return_data : bool
        if True, return the data plotted as well as fig,ax
    **kwargs : dict, optional
        Specify properties of the figure, axis, and plot appearance e.g.::

            plot_X(figsize=(4,6),label="your_label")

        Valid keyword arguments are:

        * ``figsize``: tuple of length 2, the size of the figure (to be passed to
          matplotlib)
        * ``component``: str, one of [None, 'R', 'phi', 'Z'], For vector variables,
          which element to plot. Default is the norm of the vector.
        * ``cmap``: str, matplotib colormap scheme to use, passed to ax.contourf
        * ``levels``: int or array-like, passed to contourf
        * ``nphi``: int, number of equispaced phi planes to plot sections at (default
          1 for axisymmetry and 6 for non-axisymmetry)
        * ``title_font_size``: integer, font size of the title
        * ``xlabel_fontsize``: float, fontsize of the xlabel
        * ``ylabel_fontsize``: float, fontsize of the ylabel

    Returns
    -------
    fig : matplotlib.figure.Figure
        Figure being plotted to.
    ax : matplotlib.axes.Axes or ndarray of Axes
        Axes being plotted to.
    plot_data : dict
        dictionary of the data plotted, only returned if ``return_data=True``

    Examples
    --------
    .. image:: ../../_static/images/plotting/plot_section.png

    .. code-block:: python

        from desc.plotting import plot_section
        fig, ax = plot_section(eq, "J^rho")

    """
    if "nzeta" in kwargs:
        warnings.warn(
            FutureWarning(
                "argument nzeta has been renamed to nphi, "
                + "nzeta will be removed in a future release"
            )
        )
        kwargs["nphi"] = kwargs.pop("nzeta")
    if grid is None:
        if eq.N == 0:
            nphi = int(kwargs.pop("nphi", 1))
        else:
            nphi = int(kwargs.pop("nphi", 6))
        nfp = eq.NFP
        grid_kwargs = {
            "L": 25,
            "NFP": nfp,
            "axis": False,
            "theta": np.linspace(0, 2 * np.pi, 91, endpoint=True),
            "zeta": np.linspace(0, 2 * np.pi / nfp, nphi, endpoint=False),
        }
        grid = _get_grid(**grid_kwargs)
        nr, nt, nz = grid.num_rho, grid.num_theta, grid.num_zeta
        phi = np.unique(grid.nodes[:, 2])
        coords = eq.map_coordinates(
            grid.nodes,
            ["rho", "theta", "phi"],
            ["rho", "theta", "zeta"],
            period=(np.inf, 2 * np.pi, 2 * np.pi),
        )
        grid = Grid(coords, sort=False)

    else:
        phi = np.unique(grid.nodes[:, 2])
        nphi = phi.size
        nr, nt, nz = grid.num_rho, grid.num_theta, grid.num_zeta
        coords = eq.map_coordinates(
            grid.nodes,
            ["rho", "theta", "phi"],
            ["rho", "theta", "zeta"],
            period=(np.inf, 2 * np.pi, 2 * np.pi),
        )
        grid = Grid(coords, sort=False)
    rows = np.floor(np.sqrt(nphi)).astype(int)
    cols = np.ceil(nphi / rows).astype(int)

    data, label = _compute(eq, name, grid, kwargs.pop("component", None), reshape=False)
    if norm_F:
        # normalize force by B pressure gradient
        norm_name = kwargs.pop("norm_name", "<|grad(|B|^2)|/2mu0>_vol")
        norm_data, _ = _compute(eq, norm_name, grid, reshape=False)
        data = data / np.nanmean(np.abs(norm_data))  # normalize

    figw = 5 * cols
    figh = 5 * rows
    fig, ax = _format_ax(
        ax,
        rows=rows,
        cols=cols,
        figsize=kwargs.pop("figsize", (figw, figh)),
        equal=True,
    )
    ax = np.atleast_1d(ax).flatten()

    with warnings.catch_warnings():
        warnings.simplefilter("ignore")
        coords = eq.compute(["R", "Z"], grid=grid)
    R = coords["R"].reshape((nt, nr, nz), order="F")
    Z = coords["Z"].reshape((nt, nr, nz), order="F")
    data = data.reshape((nt, nr, nz), order="F")

    contourf_kwargs = {}
    if log:
        data = np.abs(data)  # ensure data is positive for log plot
        contourf_kwargs["norm"] = matplotlib.colors.LogNorm()
        if norm_F:
            contourf_kwargs["levels"] = kwargs.pop("levels", np.logspace(-6, 0, 7))
        else:
            logmin = np.floor(np.nanmin(np.log10(data))).astype(int)
            logmax = np.ceil(np.nanmax(np.log10(data))).astype(int)
            contourf_kwargs["levels"] = kwargs.pop(
                "levels", np.logspace(logmin, logmax, logmax - logmin + 1)
            )
    else:
        contourf_kwargs["norm"] = matplotlib.colors.Normalize()
        contourf_kwargs["levels"] = kwargs.pop(
            "levels", np.linspace(data.min(), data.max(), 100)
        )
    contourf_kwargs["cmap"] = kwargs.pop("cmap", "jet")
    contourf_kwargs["extend"] = "both"
    title_font_size = kwargs.pop("title_font_size", None)
    xlabel_fontsize = kwargs.pop("xlabel_fontsize", None)
    ylabel_fontsize = kwargs.pop("ylabel_fontsize", None)
    assert (
        len(kwargs) == 0
    ), f"plot section got unexpected keyword argument: {kwargs.keys()}"

    cax_kwargs = {"size": "5%", "pad": 0.05}

    for i in range(nphi):
        divider = make_axes_locatable(ax[i])

        cntr = ax[i].contourf(R[:, :, i], Z[:, :, i], data[:, :, i], **contourf_kwargs)
        cax = divider.append_axes("right", **cax_kwargs)
        cbar = fig.colorbar(cntr, cax=cax)
        cbar.update_ticks()

        ax[i].set_xlabel(_AXIS_LABELS_RPZ[0], fontsize=xlabel_fontsize)
        ax[i].set_ylabel(_AXIS_LABELS_RPZ[2], fontsize=ylabel_fontsize)
        ax[i].tick_params(labelbottom=True, labelleft=True)
        ax[i].set_title(
            "$"
            + data_index[name]["label"]
            + "$ ($"
            + data_index[name]["units"]
            + "$)"
            + ", $\\phi \\cdot NFP/2\\pi = {:.3f}$".format(
                eq.NFP * phi[i] / (2 * np.pi)
            )
        )
        if norm_F:
            ax[i].set_title(
                "%s / %s, %s"
                % (
                    "$" + data_index[name]["label"] + "$",
                    "$" + data_index[norm_name]["label"] + "$",
                    "$\\phi \\cdot NFP/2\\pi = {:.3f}$".format(
                        eq.NFP * phi[i] / (2 * np.pi)
                    ),
                ),
                fontsize=title_font_size,
            )
    fig.set_tight_layout(True)

    plot_data = {"R": R, "Z": Z, name: data}
    if norm_F:
        plot_data["normalization"] = np.nanmean(np.abs(norm_data))
    else:
        plot_data["normalization"] = 1

    if return_data:
        return fig, ax, plot_data

    return fig, ax


def plot_surfaces(eq, rho=8, theta=8, phi=None, ax=None, return_data=False, **kwargs):
    """Plot flux surfaces.

    Parameters
    ----------
    eq : Equilibrium
        Object from which to plot.
    rho : int or array-like
        Values of rho to plot contours of.
        If an integer, plot that many contours linearly spaced in (0,1).
    theta : int or array-like
        Values of theta to plot contours of.
        If an integer, plot that many contours linearly spaced in (0,2pi).
    phi : int or array-like or None
        Values of phi to plot contours at.
        If an integer, plot that many contours linearly spaced in (0,2pi).
        Default is 1 contour for axisymmetric equilibria or 6 for non-axisymmetry.
    ax : matplotlib AxesSubplot, optional
        Axis to plot on.
    return_data : bool
        if True, return the data plotted as well as fig,ax
    **kwargs : dict, optional
        Specify properties of the figure, axis, and plot appearance e.g.::

            plot_X(figsize=(4,6),label="your_label")

        Valid keyword arguments are:

        * ``figsize``: tuple of length 2, the size of the figure (to be passed to
          matplotlib)
        * ``label``: str, label of the plotted line (e.g. to be shown with ax.legend())
        * ``NR``: int, number of equispaced rho point to use in plotting the vartheta
          contours
        * ``NT``: int, number of equispaced theta points to use in plotting the rho
          contours
        * ``theta_color``: str or tuple, color to use for constant vartheta contours
        * ``theta_ls``: str, linestyle to use for constant vartheta contours
        * ``theta_lw``: float, linewidth to use for constant vartheta contours
        * ``rho_color``: str or tuple, color to use for constant rho contours
        * ``rho_ls``: str, linestyle to use for constant rho contours
        * ``rho_lw``: float, linewidth to use for constant rho contours
        * ``lcfs_color``: str or tuple, color to use for the LCFS constant rho contour
        * ``lcfs_ls``: str, linestyle to use for the LCFS constant rho contour
        * ``lcfs_lw``: float, linewidth to use for the LCFS constant rho contour
        * ``axis_color``: str or tuple, color to use for the axis plotted point
        * ``axis_alpha``: float, transparency of the axis plotted point
        * ``axis_marker``: str, markerstyle to use for the axis plotted point
        * ``axis_size``: float, markersize to use for the axis plotted point
        * ``title_font_size``: integer, font size of the title
        * ``xlabel_fontsize``: float, fontsize of the xlabel
        * ``ylabel_fontsize``: float, fontsize of the ylabel

    Returns
    -------
    fig : matplotlib.figure.Figure
        Figure being plotted to.
    ax : matplotlib.axes.Axes or ndarray of Axes
        Axes being plotted to.
    plot_data : dict
        dictionary of the data plotted, only returned if ``return_data=True``

    Examples
    --------
    .. image:: ../../_static/images/plotting/plot_surfaces.png

    .. code-block:: python

        from desc.plotting import plot_surfaces
        fig, ax = plot_surfaces(eq)

    """
    if "zeta" in kwargs:
        warnings.warn(
            FutureWarning(
                "argument zeta has been renamed to phi, "
                + "zeta will be removed in a future release"
            )
        )
        phi = kwargs.pop("zeta")

    NR = kwargs.pop("NR", 50)
    NT = kwargs.pop("NT", 180)
    figsize = kwargs.pop("figsize", None)
    theta_color = kwargs.pop("theta_color", colorblind_colors[2])
    theta_ls = kwargs.pop("theta_ls", ":")
    theta_lw = kwargs.pop("theta_lw", 1)
    rho_color = kwargs.pop("rho_color", colorblind_colors[0])
    rho_ls = kwargs.pop("rho_ls", "-")
    rho_lw = kwargs.pop("rho_lw", 1)
    lcfs_color = kwargs.pop("lcfs_color", colorblind_colors[1])
    lcfs_ls = kwargs.pop("lcfs_ls", "-")
    lcfs_lw = kwargs.pop("lcfs_lw", 1)
    axis_color = kwargs.pop("axis_color", colorblind_colors[3])
    axis_alpha = kwargs.pop("axis_alpha", 1)
    axis_marker = kwargs.pop("axis_marker", "o")
    axis_size = kwargs.pop("axis_size", 36)
    label = kwargs.pop("label", "")
    title_font_size = kwargs.pop("title_font_size", None)
    xlabel_fontsize = kwargs.pop("xlabel_fontsize", None)
    ylabel_fontsize = kwargs.pop("ylabel_fontsize", None)

    assert (
        len(kwargs) == 0
    ), f"plot surfaces got unexpected keyword argument: {kwargs.keys()}"

    plot_theta = bool(theta)
    nfp = eq.NFP
    if isinstance(rho, numbers.Integral):
        rho = np.linspace(0, 1, rho + 1)
    else:
        rho = np.atleast_1d(rho)
    if isinstance(theta, numbers.Integral):
        theta = np.linspace(0, 2 * np.pi, theta, endpoint=False)
    else:
        theta = np.atleast_1d(theta)
    if isinstance(phi, numbers.Integral):
        phi = np.linspace(0, 2 * np.pi / nfp, phi)
    elif phi is None:
        if eq.N == 0:
            phi = np.array([0])
        else:
            phi = np.linspace(0, 2 * np.pi / nfp, 6, endpoint=False)
    else:
        phi = np.atleast_1d(phi)
    nphi = len(phi)

    grid_kwargs = {
        "rho": rho,
        "NFP": nfp,
        "theta": np.linspace(0, 2 * np.pi, NT, endpoint=True),
        "zeta": phi,
    }
    r_grid = _get_grid(**grid_kwargs)
    rnr, rnt, rnz = r_grid.num_rho, r_grid.num_theta, r_grid.num_zeta
    r_grid = Grid(
        eq.map_coordinates(
            r_grid.nodes,
            ["rho", "theta", "phi"],
            ["rho", "theta", "zeta"],
            period=(np.inf, 2 * np.pi, 2 * np.pi),
        ),
        sort=False,
    )
    grid_kwargs = {
        "rho": np.linspace(0, 1, NR),
        "NFP": nfp,
        "theta": theta,
        "zeta": phi,
    }
    if plot_theta:
        # Note: theta* (also known as vartheta) is the poloidal straight field line
        # angle in PEST-like flux coordinates
        t_grid = _get_grid(**grid_kwargs)
        tnr, tnt, tnz = t_grid.num_rho, t_grid.num_theta, t_grid.num_zeta
        v_grid = Grid(
            eq.map_coordinates(
                t_grid.nodes,
                ["rho", "theta_PEST", "phi"],
                ["rho", "theta", "zeta"],
                period=(np.inf, 2 * np.pi, 2 * np.pi),
            ),
            sort=False,
        )
    rows = np.floor(np.sqrt(nphi)).astype(int)
    cols = np.ceil(nphi / rows).astype(int)

    # rho contours
    with warnings.catch_warnings():
        warnings.simplefilter("ignore")
        r_coords = eq.compute(["R", "Z"], grid=r_grid)
    Rr = r_coords["R"].reshape((rnt, rnr, rnz), order="F")
    Zr = r_coords["Z"].reshape((rnt, rnr, rnz), order="F")
    plot_data = {}

    if plot_theta:
        # vartheta contours
        with warnings.catch_warnings():
            warnings.simplefilter("ignore")
            v_coords = eq.compute(["R", "Z"], grid=v_grid)
        Rv = v_coords["R"].reshape((tnt, tnr, tnz), order="F")
        Zv = v_coords["Z"].reshape((tnt, tnr, tnz), order="F")
        plot_data["vartheta_R_coords"] = Rv
        plot_data["vartheta_Z_coords"] = Zv

    figw = 4 * cols
    figh = 5 * rows
    if figsize is None:
        figsize = (figw, figh)
    fig, ax = _format_ax(ax, rows=rows, cols=cols, figsize=figsize, equal=True)
    ax = np.atleast_1d(ax).flatten()

    for i in range(nphi):
        if plot_theta:
            ax[i].plot(
                Rv[:, :, i].T,
                Zv[:, :, i].T,
                color=theta_color,
                linestyle=theta_ls,
                lw=theta_lw,
            )
        ax[i].plot(
            Rr[:, :, i], Zr[:, :, i], color=rho_color, linestyle=rho_ls, lw=rho_lw
        )
        ax[i].plot(
            Rr[:, -1, i],
            Zr[:, -1, i],
            color=lcfs_color,
            linestyle=lcfs_ls,
            lw=lcfs_lw,
            label=(label if i == 0 else ""),
        )
        if rho[0] == 0:
            ax[i].scatter(
                Rr[0, 0, i],
                Zr[0, 0, i],
                color=axis_color,
                alpha=axis_alpha,
                marker=axis_marker,
                s=axis_size,
            )

        ax[i].set_xlabel(_AXIS_LABELS_RPZ[0], fontsize=xlabel_fontsize)
        ax[i].set_ylabel(_AXIS_LABELS_RPZ[2], fontsize=ylabel_fontsize)
        ax[i].tick_params(labelbottom=True, labelleft=True)
        ax[i].set_title(
            "$\\phi \\cdot NFP/2\\pi = {:.3f}$".format(nfp * phi[i] / (2 * np.pi)),
            fontsize=title_font_size,
        )
    fig.set_tight_layout(True)

    plot_data["rho_R_coords"] = Rr
    plot_data["rho_Z_coords"] = Zr
    if return_data:
        return fig, ax, plot_data

    return fig, ax


def plot_boundary(eq, phi=None, plot_axis=True, ax=None, return_data=False, **kwargs):
    """Plot stellarator boundary at multiple toroidal coordinates.

    Parameters
    ----------
    eq : Equilibrium
        Object from which to plot.
    phi : int or array-like or None
        Values of phi to plot boundary surface at.
        If an integer, plot that many contours linearly spaced in [0,2pi).
        Default is 1 contour for axisymmetric equilibria or 4 for non-axisymmetry.
    plot_axis : bool
        Whether to plot the magnetic axis locations. Default is True.
    ax : matplotlib AxesSubplot, optional
        Axis to plot on.
    return_data : bool
        if True, return the data plotted as well as fig,ax
    **kwargs : dict, optional
        Specify properties of the figure, axis, and plot appearance e.g.::

            plot_X(figsize=(4,6),label="your_label")

        Valid keyword arguments are:

        * ``figsize``: tuple of length 2, the size of the figure (to be passed to
          matplotlib)
        * ``cmap``: colormap to use for plotting, discretized into len(phi) colors
        * ``colors``: array of colors to use for each phi angle
        * ``ls``: array of line styles to use for each phi angle
        * ``lw``: array of line widths to use for each phi angle
        * ``marker``: str, marker style to use for the axis plotted points
        * ``size``: float, marker size to use for the axis plotted points
        * ``label_fontsize``: float, fontsize of the x and y labels
        * ``legend_fontsize``: float, fontsize of the legend

    Returns
    -------
    fig : matplotlib.figure.Figure
        Figure being plotted to.
    ax : matplotlib.axes.Axes or ndarray of Axes
        Axes being plotted to.
    plot_data : dict
        dictionary of the data plotted, only returned if ``return_data=True``

    Examples
    --------
    .. image:: ../../_static/images/plotting/plot_boundary.png

    .. code-block:: python

        from desc.plotting import plot_boundary
        fig, ax = plot_boundary(eq)

    """
    if "zeta" in kwargs:
        warnings.warn(
            FutureWarning(
                "argument zeta has been renamed to phi, "
                + "zeta will be removed in a future release"
            )
        )
        phi = kwargs.pop("zeta")

    figsize = kwargs.pop("figsize", None)
    cmap = kwargs.pop("cmap", "rainbow")
    colors = kwargs.pop("colors", None)
    ls = kwargs.pop("ls", None)
    lw = kwargs.pop("lw", None)
    marker = kwargs.pop("marker", "x")
    size = kwargs.pop("size", 36)
    label_fontsize = kwargs.pop("label_fontsize", None)
    legend_fontsize = kwargs.pop("legend_fontsize", None)

    assert (
        len(kwargs) == 0
    ), f"plot boundary got unexpected keyword argument: {kwargs.keys()}"

    if isinstance(phi, numbers.Integral):
        phi = np.linspace(0, 2 * np.pi / eq.NFP, phi + 1)  # +1 to include pi and 2pi
    elif phi is None:
        if eq.N == 0:
            phi = np.array([0])
        else:
            phi = np.linspace(0, 2 * np.pi / eq.NFP, 4 + 1)
    else:
        phi = np.atleast_1d(phi)
    nphi = len(phi)

    rho = np.array([0.0, 1.0]) if plot_axis else np.array([1.0])

    grid_kwargs = {"NFP": eq.NFP, "rho": rho, "theta": 100, "zeta": phi}
    grid = _get_grid(**grid_kwargs)
    nr, nt, nz = grid.num_rho, grid.num_theta, grid.num_zeta
    grid = Grid(
        eq.map_coordinates(
            grid.nodes,
            ["rho", "theta", "phi"],
            ["rho", "theta", "zeta"],
            period=(np.inf, 2 * np.pi, 2 * np.pi),
        ),
        sort=False,
    )

    if colors is None:
        colors = matplotlib.cm.get_cmap(cmap, nz - 1)(np.linspace(0, 1, nz - 1))
    if lw is None:
        lw = 1
    if isinstance(lw, int):
        lw = [lw for i in range(nz - 1)]
    if ls is None:
        ls = "-"
    if isinstance(ls, str):
        ls = [ls for i in range(nz - 1)]

    with warnings.catch_warnings():
        warnings.simplefilter("ignore")
        coords = eq.compute(["R", "Z"], grid=grid)
    R = coords["R"].reshape((nt, nr, nz), order="F")
    Z = coords["Z"].reshape((nt, nr, nz), order="F")

    fig, ax = _format_ax(ax, figsize=figsize, equal=True)

    for i in range(nphi - 1):
        ax.plot(
            R[:, -1, i],
            Z[:, -1, i],
            color=colors[i],
            linestyle=ls[i],
            lw=lw[i],
            label="$\\phi \\cdot NFP/2\\pi = {:.3f}$".format(
                grid.NFP * phi[i] / (2 * np.pi)
            ),
        )
        if rho[0] == 0:
            ax.scatter(R[0, 0, i], Z[0, 0, i], color=colors[i], marker=marker, s=size)

    ax.set_xlabel(_AXIS_LABELS_RPZ[0], fontsize=label_fontsize)
    ax.set_ylabel(_AXIS_LABELS_RPZ[2], fontsize=label_fontsize)
    ax.tick_params(labelbottom=True, labelleft=True)

    fig.legend(fontsize=legend_fontsize)
    fig.set_tight_layout(True)

    plot_data = {}
    plot_data["R"] = R
    plot_data["Z"] = Z

    if return_data:
        return fig, ax, plot_data

    return fig, ax


def plot_boundaries(eqs, labels=None, phi=None, ax=None, return_data=False, **kwargs):
    """Plot stellarator boundaries at multiple toroidal coordinates.

    Parameters
    ----------
    eqs : array-like of Equilibrium or EquilibriaFamily
        Equilibria to plot.
    labels : array-like
        Array the same length as eqs of labels to apply to each equilibrium.
    phi : int or array-like or None
        Values of phi to plot boundary surface at.
        If an integer, plot that many contours linearly spaced in [0,2pi).
        Default is 1 contour for axisymmetric equilibria or 4 for non-axisymmetry.
    ax : matplotlib AxesSubplot, optional
        Axis to plot on.
    return_data : bool
        if True, return the data plotted as well as fig,ax
    **kwargs : dict, optional
        Specify properties of the figure, axis, and plot appearance e.g.::

            plot_X(figsize=(4,6),label="your_label")

        Valid keyword arguments are:

        * ``figsize``: tuple of length 2, the size of the figure (to be passed to
          matplotlib)
        * ``cmap``: colormap to use for plotting, discretized into len(eqs) colors
        * ``colors``: array of colors to use for each Equilibrium
        * ``ls``: array of line styles to use for each Equilibrium
        * ``lw``: array of line widths to use for each Equilibrium
        * ``label_fontsize``: float, fontsize of the x and y labels
        * ``legend_fontsize``: float, fontsize of the legend

    Returns
    -------
    fig : matplotlib.figure.Figure
        Figure being plotted to.
    ax : matplotlib.axes.Axes or ndarray of Axes
        Axes being plotted to.
    plot_data : dict
        dictionary of the data plotted, only returned if ``return_data=True``

    Examples
    --------
    .. image:: ../../_static/images/plotting/plot_boundaries.png

    .. code-block:: python

        from desc.plotting import plot_boundaries
        fig, ax = plot_boundaries((eq1, eq2, eq3))

    """
    if "zeta" in kwargs:
        warnings.warn(
            FutureWarning(
                "argument zeta has been renamed to phi, "
                + "zeta will be removed in a future release"
            )
        )
        phi = kwargs.pop("zeta")

    figsize = kwargs.pop("figsize", None)
    cmap = kwargs.pop("cmap", "rainbow")
    colors = kwargs.pop("colors", None)
    ls = kwargs.pop("ls", None)
    lw = kwargs.pop("lw", None)
    label_fontsize = kwargs.pop("label_fontsize", None)
    legend_fontsize = kwargs.pop("legend_fontsize", None)

    assert (
        len(kwargs) == 0
    ), f"plot boundaries got unexpected keyword argument: {kwargs.keys()}"

    if phi is None:
        phi = 4
    if isinstance(phi, int):
        phi = phi + 1  # include phi = 2*pi

    neq = len(eqs)

    if labels is None:
        labels = [str(i) for i in range(neq)]
    if colors is None:
        colors = matplotlib.cm.get_cmap(cmap, neq)(np.linspace(0, 1, neq))
    if lw is None:
        lw = 1
    if np.isscalar(lw):
        lw = [lw for i in range(neq)]
    if ls is None:
        ls = "-"
    if isinstance(ls, str):
        ls = [ls for i in range(neq)]

    fig, ax = _format_ax(ax, figsize=figsize, equal=True)
    plot_data = {}
    plot_data["R"] = []
    plot_data["Z"] = []

    for i in range(neq):
        grid_kwargs = {"NFP": eqs[i].NFP, "theta": 100}
        # Need to assign separately because conditional statements are not
        # interpreted inside dictionary literals.
        grid_kwargs["zeta"] = phi if eqs[i].N > 0 else 2
        grid = _get_grid(**grid_kwargs)
        nr, nt, nz = grid.num_rho, grid.num_theta, grid.num_zeta
        grid = Grid(
            eqs[i].map_coordinates(
                grid.nodes,
                ["rho", "theta", "phi"],
                ["rho", "theta", "zeta"],
                period=(np.inf, 2 * np.pi, 2 * np.pi),
            ),
            sort=False,
        )
        with warnings.catch_warnings():
            warnings.simplefilter("ignore")
            coords = eqs[i].compute(["R", "Z"], grid=grid)
        R = coords["R"].reshape((nt, nr, nz), order="F")
        Z = coords["Z"].reshape((nt, nr, nz), order="F")

        plot_data["R"].append(R)
        plot_data["Z"].append(Z)

        for j in range(nz - 1):
            (line,) = ax.plot(
                R[:, -1, j], Z[:, -1, j], color=colors[i], linestyle=ls[i], lw=lw[i]
            )
            if j == 0:
                line.set_label(labels[i])

    ax.set_xlabel(_AXIS_LABELS_RPZ[0], fontsize=label_fontsize)
    ax.set_ylabel(_AXIS_LABELS_RPZ[2], fontsize=label_fontsize)
    ax.tick_params(labelbottom=True, labelleft=True)

    fig.legend(fontsize=legend_fontsize)
    fig.set_tight_layout(True)

    if return_data:
        return fig, ax, plot_data

    return fig, ax


def plot_comparison(
    eqs,
    rho=8,
    theta=8,
    phi=None,
    ax=None,
    cmap="rainbow",
    colors=None,
    lws=None,
    linestyles=None,
    labels=None,
    return_data=False,
    **kwargs,
):
    """Plot comparison between flux surfaces of multiple equilibria.

    Parameters
    ----------
    eqs : array-like of Equilibrium or EquilibriaFamily
        Equilibria to compare.
    rho : int or array-like
        Values of rho to plot contours of.
        If an integer, plot that many contours linearly spaced in (0,1).
    theta : int or array-like
        Values of theta to plot contours of.
        If an integer, plot that many contours linearly spaced in (0,2pi).
    phi : int or array-like or None
        Values of phi to plot contours at.
        If an integer, plot that many contours linearly spaced in [0,2pi).
        Default is 1 contour for axisymmetric equilibria or 6 for non-axisymmetry.
    ax : matplotlib AxesSubplot, optional
        Axis to plot on.
    cmap : str or matplotlib ColorMap
        Colormap to use for plotting, discretized into len(eqs) colors.
    colors : array-like
        Array the same length as eqs of colors to use for each equilibrium.
        Overrides `cmap`.
    lws : array-like
        Array the same length as eqs of line widths to use for each equilibrium
    linestyles : array-like
        Array the same length as eqs of linestyles to use for each equilibrium.
    labels : array-like
        Array the same length as eqs of labels to apply to each equilibrium.
    return_data : bool
        if True, return the data plotted as well as fig,ax
    **kwargs : dict, optional
        Specify properties of the figure, axis, and plot appearance e.g.::

            plot_X(figsize=(4,6),label="your_label")

        Valid keyword arguments are:

        * ``figsize``: tuple of length 2, the size of the figure (to be passed to
          matplotlib)
        * ``legend``: bool, whether to display legend or not
        * ``legend_kw``: dict, any keyword arguments to be pased to ax.legend()
        * ``title_font_size``: integer, font size of the title
        * ``xlabel_fontsize``: float, fontsize of the xlabel
        * ``ylabel_fontsize``: float, fontsize of the ylabel

    Returns
    -------
    fig : matplotlib.figure.Figure
        Figure being plotted to.
    ax : matplotlib.axes.Axes or ndarray of Axes
        Axes being plotted to.
    plot_data : dict
        dictionary of the data plotted, only returned if ``return_data=True``

    Examples
    --------
    .. image:: ../../_static/images/plotting/plot_comparison.png

    .. code-block:: python

        from desc.plotting import plot_comparison
        fig, ax = plot_comparison(eqs=[eqf[0],eqf[1],eqf[2]],
                                  labels=['Axisymmetric w/o pressure',
                                          'Axisymmetric w/ pressure',
                                          'Nonaxisymmetric w/ pressure',
                                         ],
                                 )

    """
    if "zeta" in kwargs:
        warnings.warn(
            FutureWarning(
                "argument zeta has been renamed to phi, "
                + "zeta will be removed in a future release"
            )
        )
        phi = kwargs.pop("zeta")

    figsize = kwargs.pop("figsize", None)
    title_font_size = kwargs.pop("title_font_size", None)
    xlabel_fontsize = kwargs.pop("xlabel_fontsize", None)
    ylabel_fontsize = kwargs.pop("ylabel_fontsize", None)
    neq = len(eqs)
    if colors is None:
        colors = matplotlib.cm.get_cmap(cmap, neq)(np.linspace(0, 1, neq))
    if lws is None:
        lws = [1 for i in range(neq)]
    if linestyles is None:
        linestyles = ["-" for i in range(neq)]
    if labels is None:
        labels = [str(i) for i in range(neq)]
    N = np.max([eq.N for eq in eqs])
    nfp = eqs[0].NFP
    if isinstance(phi, numbers.Integral):
        phi = np.linspace(0, 2 * np.pi / nfp, phi, endpoint=False)
    elif phi is None:
        if N == 0:
            phi = np.array([0])
        else:
            phi = np.linspace(0, 2 * np.pi / nfp, 6, endpoint=False)
    else:
        phi = np.atleast_1d(phi)
    nphi = len(phi)
    rows = np.floor(np.sqrt(nphi)).astype(int)
    cols = np.ceil(nphi / rows).astype(int)

    figw = 4 * cols
    figh = 5 * rows
    if figsize is None:
        figsize = (figw, figh)
    fig, ax = _format_ax(ax, rows=rows, cols=cols, figsize=figsize, equal=True)
    ax = np.atleast_1d(ax).flatten()

    plot_data = {}
    for string in [
        "rho_R_coords",
        "rho_Z_coords",
        "vartheta_R_coords",
        "vartheta_Z_coords",
    ]:
        plot_data[string] = []
    for i, eq in enumerate(eqs):
        fig, ax, _plot_data = plot_surfaces(
            eq,
            rho,
            theta,
            phi,
            ax,
            theta_color=colors[i % len(colors)],
            theta_ls=linestyles[i % len(linestyles)],
            theta_lw=lws[i % len(lws)],
            rho_color=colors[i % len(colors)],
            rho_ls=linestyles[i % len(linestyles)],
            rho_lw=lws[i % len(lws)],
            lcfs_color=colors[i % len(colors)],
            lcfs_ls=linestyles[i % len(linestyles)],
            lcfs_lw=lws[i % len(lws)],
            axis_color=colors[i % len(colors)],
            axis_alpha=0,
            axis_marker="o",
            axis_size=0,
            label=labels[i % len(labels)],
            title_font_size=title_font_size,
            xlabel_fontsize=xlabel_fontsize,
            ylabel_fontsize=ylabel_fontsize,
            return_data=True,
        )
        for key in _plot_data.keys():
            plot_data[key].append(_plot_data[key])

    if any(labels) and kwargs.pop("legend", True):
        fig.legend(**kwargs.pop("legend_kw", {}))

    assert (
        len(kwargs) == 0
    ), f"plot_comparison got unexpected keyword argument: {kwargs.keys()}"

    if return_data:
        return fig, ax, plot_data

    return fig, ax


def plot_coils(coils, grid=None, ax=None, return_data=False, **kwargs):
    """Create 3D plot of coil geometry.

    Parameters
    ----------
    coils : Coil, CoilSet
        Coil or coils to plot
    grid : Grid, optional
        Grid to use for evaluating geometry
    ax : matplotlib AxesSubplot, optional
        Axis to plot on    return_data : bool
    return_data : bool
        if True, return the data plotted as well as fig,ax
    **kwargs : dict, optional
        Specify properties of the figure, axis, and plot appearance e.g.::

            plot_X(figsize=(4,6),label="your_label")

        Valid keyword arguments are:

        * ``figsize``: tuple of length 2, the size of the figure (to be passed to
          matplotlib)
        * ``lw``: float, linewidth of plotted coils
        * ``ls``: str, linestyle of plotted coils
        * ``color``: str, color of plotted coils
        * ``cmap``: str, colormap to be passed to matplotlib.cm.get_cmap()

    Returns
    -------
    fig : matplotlib.figure.Figure
        Figure being plotted to
    ax : matplotlib.axes.Axes or ndarray of Axes
        Axes being plotted to
    plot_data : dict
        dictionary of the data plotted, only returned if ``return_data=True``

    """
    figsize = kwargs.pop("figsize", None)
    lw = kwargs.pop("lw", 2)
    ls = kwargs.pop("ls", "-")
    color = kwargs.pop("color", "current")
    color = kwargs.pop("c", color)
    cbar = False
    if color == "current":
        cbar = True
        cmap = matplotlib.cm.get_cmap(kwargs.pop("cmap", "Spectral"))
        currents = flatten_list(coils.current)
        norm = matplotlib.colors.Normalize(vmin=np.min(currents), vmax=np.max(currents))
        sm = plt.cm.ScalarMappable(cmap=cmap, norm=norm)
        color = [cmap(norm(cur)) for cur in currents]
    assert (
        len(kwargs) == 0
    ), f"plot_coils got unexpected keyword argument: {kwargs.keys()}"
    if not isinstance(lw, (list, tuple)):
        lw = [lw]
    if not isinstance(ls, (list, tuple)):
        ls = [ls]
    if not isinstance(color, (list, tuple)):
        color = [color]
    fig, ax = _format_ax(ax, True, figsize=figsize)
    if grid is None:
        grid_kwargs = {"zeta": np.linspace(0, 2 * np.pi, 50)}
        grid = _get_grid(**grid_kwargs)

    def flatten_coils(coilset):
        if hasattr(coilset, "__len__"):
            return [a for i in coilset for a in flatten_coils(i)]
        else:
            return [coilset]

    coils_list = flatten_coils(coils)
    plot_data = {}
    plot_data["X"] = []
    plot_data["Y"] = []
    plot_data["Z"] = []
    for i, coil in enumerate(coils_list):
        x, y, z = coil.compute_coordinates(grid=grid, basis="xyz").T
        plot_data["X"].append(x)
        plot_data["Y"].append(y)
        plot_data["Z"].append(z)
        ax.plot(
            x, y, z, lw=lw[i % len(lw)], ls=ls[i % len(ls)], c=color[i % len(color)]
        )

    if cbar:
        cbar = fig.colorbar(sm, ax=ax)
        cbar.set_label(r"$\mathrm{Current} ~(\mathrm{A})$")
    x_limits = ax.get_xlim3d()
    y_limits = ax.get_ylim3d()
    z_limits = ax.get_zlim3d()

    x_range = abs(x_limits[1] - x_limits[0])
    x_middle = np.mean(x_limits)
    y_range = abs(y_limits[1] - y_limits[0])
    y_middle = np.mean(y_limits)
    z_range = abs(z_limits[1] - z_limits[0])
    z_middle = np.mean(z_limits)

    # The plot bounding box is a sphere in the sense of the infinity
    # norm, hence we call half the max range the plot radius.
    plot_radius = 0.5 * max([x_range, y_range, z_range])

    ax.set_xlim3d([x_middle - plot_radius, x_middle + plot_radius])
    ax.set_ylim3d([y_middle - plot_radius, y_middle + plot_radius])
    ax.set_zlim3d([z_middle - plot_radius, z_middle + plot_radius])
    ax.set_xlabel(_AXIS_LABELS_XYZ[0])
    ax.set_ylabel(_AXIS_LABELS_XYZ[1])
    ax.set_zlabel(_AXIS_LABELS_XYZ[2])

    if return_data:
        return fig, ax, plot_data

    return fig, ax


def plot_boozer_modes(
    eq,
    log=True,
    B0=True,
    norm=False,
    num_modes=10,
    rho=None,
    ax=None,
    return_data=False,
    **kwargs,
):
    """Plot Fourier harmonics of :math:`|B|` in Boozer coordinates.

    Parameters
    ----------
    eq : Equilibrium
        Object from which to plot.
    log : bool, optional
        Whether to use a log scale.
    B0 : bool, optional
        Whether to include the m=n=0 mode.
    norm : bool, optional
        Whether to normalize the magnitudes such that B0=1 Tesla.
    num_modes : int, optional
        How many modes to include. Use -1 for all modes.
    rho : int or ndarray, optional
        Radial coordinates of the flux surfaces to evaluate at,
        or number of surfaces in (0,1]
    ax : matplotlib AxesSubplot, optional
        Axis to plot on.
    return_data : bool
        if True, return the data plotted as well as fig,ax
    **kwargs : dict, optional
        Specify properties of the figure, axis, and plot appearance e.g.::

            plot_X(figsize=(4,6))

        Valid keyword arguments are:

        * ``figsize``: tuple of length 2, the size of the figure (to be passed to
          matplotlib)
        * ``lw``: float, linewidth
        * ``ls``: str, linestyle

    Returns
    -------
    fig : matplotlib.figure.Figure
        Figure being plotted to.
    ax : matplotlib.axes.Axes or ndarray of Axes
        Axes being plotted to.
    plot_data : dict
        dictionary of the data plotted, only returned if ``return_data=True``

    Examples
    --------
    .. image:: ../../_static/images/plotting/plot_boozer_modes.png

    .. code-block:: python

        from desc.plotting import plot_boozer_modes
        fig, ax = plot_boozer_modes(eq)

    """
    if rho is None:
        rho = np.linspace(1, 0, num=21)
    elif np.isscalar(rho) and rho > 1:
        rho = np.linspace(1, 0, num=rho + 1)

    B_mn = np.array([[]])
    M_booz = kwargs.pop("M_booz", 2 * eq.M)
    N_booz = kwargs.pop("N_booz", 2 * eq.N)
    linestyle = kwargs.pop("ls", "-")
    linewidth = kwargs.pop("lw", 2)

    for i, r in enumerate(rho):
        grid = LinearGrid(M=2 * eq.M_grid, N=2 * eq.N_grid, NFP=eq.NFP, rho=np.array(r))
        transforms = get_transforms(
            "|B|_mn", eq=eq, grid=grid, M_booz=M_booz, N_booz=N_booz
        )
        with warnings.catch_warnings():
            warnings.simplefilter("ignore")
            data = eq.compute("|B|_mn", grid=grid, transforms=transforms)
        if i == 0:
            matrix, modes = ptolemy_linear_transform(transforms["B"].basis.modes)
        b_mn = np.atleast_2d(matrix @ data["|B|_mn"])
        B_mn = np.vstack((B_mn, b_mn)) if B_mn.size else b_mn

    idx = np.argsort(np.abs(B_mn[0, :]))
    if num_modes == -1:
        idx = idx[-1::-1]
    else:
        idx = idx[-1 : -num_modes - 1 : -1]
    B_mn = B_mn[:, idx]
    if norm:
        B_mn = B_mn / np.max(B_mn)
    modes = modes[idx, :]

    fig, ax = _format_ax(ax, figsize=kwargs.pop("figsize", None))

    plot_data = {}
    for i in range(modes.shape[0]):
        L = modes[i, 0]
        M = modes[i, 1]
        N = modes[i, 2] * int(eq.NFP)
        if (M, N) == (0, 0) and B0 is False:
            continue
        if log is True:
            ax.semilogy(
                rho,
                np.abs(B_mn[:, i]),
                label="M={}, N={}{}".format(
                    M, N, "" if eq.sym else (" (cos)" if L > 0 else " (sin)")
                ),
                linestyle=linestyle,
                linewidth=linewidth,
            )
        else:
            ax.plot(
                rho,
                B_mn[:, i],
                "-",
                label="M={}, N={}{}".format(
                    M, N, "" if eq.sym else (" (cos)" if L > 0 else " (sin)")
                ),
                linestyle=linestyle,
                linewidth=linewidth,
            )
    plot_data["|B|_mn"] = B_mn
    plot_data["B modes"] = modes
    plot_data["rho"] = rho

    ax.set_xlabel(_AXIS_LABELS_RTZ[0])
    ax.set_ylabel(r"$B_{M,N}$ in Boozer coordinates $(T)$")
    if kwargs.pop("legend", True):
        fig.legend(**kwargs.pop("legend_kw", {"loc": "center right"}))

    assert (
        len(kwargs) == 0
    ), f"plot boozer modes got unexpected keyword argument: {kwargs.keys()}"

    fig.set_tight_layout(True)
    if return_data:
        return fig, ax, plot_data

    return fig, ax


def plot_boozer_surface(
    eq,
    grid_compute=None,
    grid_plot=None,
    rho=1,
    fill=False,
    ncontours=30,
    fieldlines=0,
    ax=None,
    return_data=False,
    **kwargs,
):
    """Plot :math:`|B|` on a surface vs the Boozer poloidal and toroidal angles.

    Parameters
    ----------
    eq : Equilibrium
        Object from which to plot.
    grid_compute : Grid, optional
        grid to use for computing boozer spectrum
    grid_plot : Grid, optional
        grid to plot on
    rho : float, optional
        Radial coordinate of flux surface. Used only if grids are not specified.
    fill : bool, optional
        Whether the contours are filled, i.e. whether to use `contourf` or `contour`.
    ncontours : int, optional
        Number of contours to plot.
    fieldlines : int, optional
        Number of (linearly spaced) magnetic fieldlines to plot. Default is 0 (none).
    ax : matplotlib AxesSubplot, optional
        Axis to plot on.
    return_data : bool
        if True, return the data plotted as well as fig,ax
    **kwargs : dict, optional
        Specify properties of the figure, axis, and plot appearance e.g.::

            plot_X(figsize=(4,6),cmap="plasma")

        Valid keyword arguments are:

        * ``figsize``: tuple of length 2, the size of the figure (to be passed to
          matplotlib)
        * ``cmap``: str, matplotib colormap scheme to use, passed to ax.contourf
        * ``levels``: int or array-like, passed to contourf
        * ``title_font_size``: integer, font size of the title

    Returns
    -------
    fig : matplotlib.figure.Figure
        figure being plotted to
    ax : matplotlib.axes.Axes or ndarray of Axes
        axes being plotted to
    plot_data : dict
        dictionary of the data plotted, only returned if ``return_data=True``

    Examples
    --------
    .. image:: ../../_static/images/plotting/plot_boozer_surface.png

    .. code-block:: python

        from desc.plotting import plot_boozer_surface
        fig, ax = plot_boozer_surface(eq)

    """
    if grid_compute is None:
        grid_kwargs = {
            "rho": rho,
            "M": 4 * eq.M,
            "N": 4 * eq.N,
            "NFP": eq.NFP,
            "endpoint": False,
        }
        grid_compute = _get_grid(**grid_kwargs)
    if grid_plot is None:
        grid_kwargs = {
            "rho": rho,
            "theta": 91,
            "zeta": 91,
            "NFP": eq.NFP,
            "endpoint": True,
        }
        grid_plot = _get_grid(**grid_kwargs)

    M_booz = kwargs.pop("M_booz", 2 * eq.M)
    N_booz = kwargs.pop("N_booz", 2 * eq.N)
    title_font_size = kwargs.pop("title_font_size", None)

    transforms_compute = get_transforms(
        "|B|_mn", eq=eq, grid=grid_compute, M_booz=M_booz, N_booz=N_booz
    )
    transforms_plot = get_transforms(
        "|B|_mn", eq=eq, grid=grid_plot, M_booz=M_booz, N_booz=N_booz
    )
    with warnings.catch_warnings():
        warnings.simplefilter("ignore")
        data = eq.compute("|B|_mn", grid=grid_compute, transforms=transforms_compute)
    iota = compress(grid_compute, data["iota"])
    data = transforms_plot["B"].transform(data["|B|_mn"])
    data = data.reshape((grid_plot.num_theta, grid_plot.num_zeta), order="F")

    fig, ax = _format_ax(ax, figsize=kwargs.pop("figsize", None))
    divider = make_axes_locatable(ax)

    contourf_kwargs = {
        "norm": matplotlib.colors.Normalize(),
        "levels": kwargs.pop(
            "levels", np.linspace(np.nanmin(data), np.nanmax(data), ncontours)
        ),
        "cmap": kwargs.pop("cmap", "jet"),
        "extend": "both",
    }

    assert (
        len(kwargs) == 0
    ), f"plot_boozer_surface got unexpected keyword argument: {kwargs.keys()}"

    cax_kwargs = {"size": "5%", "pad": 0.05}

    zz = (
        grid_plot.nodes[:, 2]
        .reshape((grid_plot.num_theta, grid_plot.num_zeta), order="F")
        .squeeze()
    )
    tt = (
        grid_plot.nodes[:, 1]
        .reshape((grid_plot.num_theta, grid_plot.num_zeta), order="F")
        .squeeze()
    )

    if fill:
        im = ax.contourf(zz, tt, data, **contourf_kwargs)
    else:
        im = ax.contour(zz, tt, data, **contourf_kwargs)
    cax = divider.append_axes("right", **cax_kwargs)
    cbar = fig.colorbar(im, cax=cax)
    cbar.update_ticks()

    if fieldlines:
        theta0 = np.linspace(0, 2 * np.pi, fieldlines, endpoint=False)
        zeta = np.linspace(0, 2 * np.pi / grid_plot.NFP, 100)
        alpha = np.atleast_2d(theta0) + iota * np.atleast_2d(zeta).T
        alpha1 = np.where(np.logical_and(alpha >= 0, alpha <= 2 * np.pi), alpha, np.nan)
        alpha2 = np.where(
            np.logical_or(alpha < 0, alpha > 2 * np.pi),
            alpha % (sign(iota) * 2 * np.pi) + (sign(iota) < 0) * (2 * np.pi),
            np.nan,
        )
        alphas = np.hstack((alpha1, alpha2))
        ax.plot(zeta, alphas, color="k", ls="-", lw=2)

    ax.set_xlabel(r"$\zeta_{Boozer}$")
    ax.set_ylabel(r"$\theta_{Boozer}$")
    ax.set_title(r"$|\mathbf{B}|~(T)$", fontsize=title_font_size)

    fig.set_tight_layout(True)
<<<<<<< HEAD
    plot_data = {"zeta_Boozer": xx, "theta_Boozer": yy, "|B|": data}
=======
    plot_data = {}
    plot_data["zeta_Boozer"] = zz
    plot_data["theta_Boozer"] = tt
    plot_data["|B|"] = data
>>>>>>> 6fad1a81

    if return_data:
        return fig, ax, plot_data

    return fig, ax


def plot_qs_error(  # noqa: 16 fxn too complex
    eq,
    log=True,
    fB=True,
    fC=True,
    fT=True,
    helicity=(1, 0),
    rho=None,
    ax=None,
    return_data=False,
    **kwargs,
):
    """Plot quasi-symmetry errors f_B, f_C, and f_T as normalized flux functions.

    Parameters
    ----------
    eq : Equilibrium
        Object from which to plot.
    log : bool, optional
        Whether to use a log scale.
    fB : bool, optional
        Whether to include the Boozer coordinates QS error.
    fC : bool, optional
        Whether to include the flux function QS error.
    fT : bool, optional
        Whether to include the triple product QS error.
    helicity : tuple, int
        Type of quasi-symmetry (M, N).
    rho : int or ndarray, optional
        Radial coordinates of the flux surfaces to evaluate at,
        or number of surfaces in (0,1]
    ax : matplotlib AxesSubplot, optional
        Axis to plot on.
    return_data : bool
        if True, return the data plotted as well as fig,ax
    **kwargs : dict, optional
        Specify properties of the figure, axis, and plot appearance e.g.::

            plot_X(figsize=(4,6))

        Valid keyword arguments are:

        * ``figsize``: tuple of length 2, the size of the figure (to be passed to
          matplotlib)
        * ``ls``: list of strs of length 3, linestyles to use for the 3 different
          qs metrics
        * ``colors``: list of strs of length 3, colors to use for the 3 different
          qs metrics
        * ``markers``: list of strs of length 3, markers to use for the 3 different
          qs metrics
        * ``labels``:  list of strs of length 3, labels to use for the 3 different
          qs metrics
        * ``ylabel``: str, ylabel to use for plot
        * ``legend``: bool, whether to display legend or not
        * ``legend_kw``: dict, any keyword arguments to be pased to ax.legend()

    Returns
    -------
    fig : matplotlib.figure.Figure
        Figure being plotted to.
    ax : matplotlib.axes.Axes or ndarray of Axes
        Axes being plotted to.
    plot_data : dict
        dictionary of the data plotted, only returned if ``return_data=True``

    Examples
    --------
    .. image:: ../../_static/images/plotting/plot_qs_error.png

    .. code-block:: python

        from desc.plotting import plot_qs_error
        fig, ax = plot_qs_error(eq, helicity=(1, eq.NFP), log=True)

    """
    if rho is None:
        rho = np.linspace(1, 0, num=21)
    elif np.isscalar(rho) and rho > 1:
        rho = np.linspace(1, 0, num=rho + 1)

    fig, ax = _format_ax(ax, figsize=kwargs.pop("figsize", None))

    M_booz = kwargs.pop("M_booz", 2 * eq.M)
    N_booz = kwargs.pop("N_booz", 2 * eq.N)
    ls = kwargs.pop("ls", ["-", "-", "-"])
    colors = kwargs.pop("colors", ["r", "b", "g"])
    markers = kwargs.pop("markers", ["o", "o", "o"])
    labels = kwargs.pop("labels", [r"$\hat{f}_B$", r"$\hat{f}_C$", r"$\hat{f}_T$"])

    with warnings.catch_warnings():
        warnings.simplefilter("ignore")
        data = eq.compute(["R0", "|B|"])
    R0 = data["R0"]
    B0 = np.mean(data["|B|"] * data["sqrt(g)"]) / np.mean(data["sqrt(g)"])

    f_B = np.array([])
    f_C = np.array([])
    f_T = np.array([])
    plot_data = {}
    for i, r in enumerate(rho):
        grid = LinearGrid(M=2 * eq.M_grid, N=2 * eq.N_grid, NFP=eq.NFP, rho=np.array(r))
        if fB:
            transforms = get_transforms(
                "|B|_mn", eq=eq, grid=grid, M_booz=M_booz, N_booz=N_booz
            )
            if i == 0:  # only need to do this once for the first rho surface
                matrix, modes, idx = ptolemy_linear_transform(
                    transforms["B"].basis.modes,
                    helicity=helicity,
                    NFP=transforms["B"].basis.NFP,
                )
            with warnings.catch_warnings():
                warnings.simplefilter("ignore")
                data = eq.compute(
                    ["|B|_mn", "B modes"], grid=grid, transforms=transforms
                )
            B_mn = matrix @ data["|B|_mn"]
            f_b = np.sqrt(np.sum(B_mn[idx] ** 2)) / np.sqrt(np.sum(B_mn**2))
            f_B = np.append(f_B, f_b)
        if fC:
            with warnings.catch_warnings():
                warnings.simplefilter("ignore")
                data = eq.compute("f_C", grid=grid, helicity=helicity)
            f_c = (
                np.mean(np.abs(data["f_C"]) * data["sqrt(g)"])
                / np.mean(data["sqrt(g)"])
                / B0**3
            )
            f_C = np.append(f_C, f_c)
        if fT:
            with warnings.catch_warnings():
                warnings.simplefilter("ignore")
                data = eq.compute("f_T", grid=grid)
            f_t = (
                np.mean(np.abs(data["f_T"]) * data["sqrt(g)"])
                / np.mean(data["sqrt(g)"])
                * R0**2
                / B0**4
            )
            f_T = np.append(f_T, f_t)

    plot_data["f_B"] = f_B
    plot_data["f_C"] = f_C
    plot_data["f_T"] = f_T
    plot_data["rho"] = rho

    if log is True:
        if fB:
            ax.semilogy(
                rho,
                f_B,
                ls=ls[0 % len(ls)],
                c=colors[0 % len(colors)],
                marker=markers[0 % len(markers)],
                label=labels[0 % len(labels)],
            )
        if fC:
            ax.semilogy(
                rho,
                f_C,
                ls=ls[1 % len(ls)],
                c=colors[1 % len(colors)],
                marker=markers[1 % len(markers)],
                label=labels[1 % len(labels)],
            )
        if fT:
            ax.semilogy(
                rho,
                f_T,
                ls=ls[2 % len(ls)],
                c=colors[2 % len(colors)],
                marker=markers[2 % len(markers)],
                label=labels[2 % len(labels)],
            )
    else:
        if fB:
            ax.plot(
                rho,
                f_B,
                ls=ls[0 % len(ls)],
                c=colors[0 % len(colors)],
                marker=markers[0 % len(markers)],
                label=labels[0 % len(labels)],
            )
        if fC:
            ax.plot(
                rho,
                f_C,
                ls=ls[1 % len(ls)],
                c=colors[1 % len(colors)],
                marker=markers[1 % len(markers)],
                label=labels[1 % len(labels)],
            )
        if fT:
            ax.plot(
                rho,
                f_T,
                ls=ls[2 % len(ls)],
                c=colors[2 % len(colors)],
                marker=markers[2 % len(markers)],
                label=labels[2 % len(labels)],
            )

    ax.set_xlabel(_AXIS_LABELS_RTZ[0])
    if kwargs.pop("legend", True):
        fig.legend(**kwargs.pop("legend_kw", {"loc": "center right"}))

    assert (
        len(kwargs) == 0
    ), f"plot qs error got unexpected keyword argument: {kwargs.keys()}"

    fig.set_tight_layout(True)
    if return_data:
        return fig, ax, plot_data

    return fig, ax


def plot_grid(grid, return_data=False, **kwargs):
    """Plot the location of collocation nodes on the zeta=0 plane.

    Parameters
    ----------
    grid : Grid
        Grid to plot.
    return_data : bool
        if True, return the data plotted as well as fig,ax
    **kwargs : dict, optional
        Specify properties of the figure, axis, and plot appearance e.g.::

            plot_X(figsize=(4,6))

        Valid keyword arguments are:

        * ``figsize``: tuple of length 2, the size of the figure (to be passed to
          matplotlib)
        * ``title_font_size``: integer, font size of the title

    Returns
    -------
    fig : matplotlib.figure.Figure
        Figure being plotted to.
    ax : matplotlib.axes.Axes or ndarray of Axes
        Axes being plotted to.
    plot_data : dict
        dictionary of the data plotted, only returned if ``return_data=True``

    Examples
    --------
    .. image:: ../../_static/images/plotting/plot_grid.png

    .. code-block:: python

        from desc.plotting import plot_grid
        from desc.grid import ConcentricGrid
        grid = ConcentricGrid(L=20, M=10, N=1, node_pattern="jacobi")
        fig, ax = plot_grid(grid)

    """
    fig = plt.figure(figsize=kwargs.pop("figsize", (4, 4)))
    ax = plt.subplot(projection="polar")
    title_font_size = kwargs.pop("title_font_size", None)

    assert (
        len(kwargs) == 0
    ), f"plot_grid got unexpected keyword argument: {kwargs.keys()}"

    # node locations
    nodes = grid.nodes[grid.nodes[:, 2] == 0]
    ax.scatter(nodes[:, 1], nodes[:, 0], s=4)
    ax.set_ylim(0, 1)
    ax.set_xticks(
        [
            0,
            np.pi / 4,
            np.pi / 2,
            3 / 4 * np.pi,
            np.pi,
            5 / 4 * np.pi,
            3 / 2 * np.pi,
            7 / 4 * np.pi,
        ]
    )
    ax.set_xticklabels(
        [
            "$0$",
            r"$\frac{\pi}{4}$",
            r"$\frac{\pi}{2}$",
            r"$\frac{3\pi}{4}$",
            r"$\pi$",
            r"$\frac{5\pi}{4}$",
            r"$\frac{3\pi}{2}$",
            r"$\frac{7\pi}{4}$",
        ]
    )
    ax.set_yticklabels([])
    if grid.__class__.__name__ in ["LinearGrid", "Grid", "QuadratureGrid"]:
        ax.set_title(
            "{}, $L={}$, $M={}, pattern: {}$".format(
                grid.__class__.__name__, grid.L, grid.M, grid.node_pattern
            ),
            pad=20,
        )
    if grid.__class__.__name__ in ["ConcentricGrid"]:
        ax.set_title(
            "{}, $M={}$, pattern: {}".format(
                grid.__class__.__name__,
                grid.M,
                grid.node_pattern,
            ),
            pad=20,
            fontsize=title_font_size,
        )
    fig.set_tight_layout(True)

    plot_data = {"rho": nodes[:, 0], "theta": nodes[:, 1]}

    if return_data:
        return fig, ax, plot_data

    return fig, ax


def plot_basis(basis, return_data=False, **kwargs):
    """Plot basis functions.

    Parameters
    ----------
    basis : Basis
        basis to plot
    return_data : bool
        if True, return the data plotted as well as fig,ax
    **kwargs : dict, optional
        Specify properties of the figure, axis, and plot appearance e.g.::

            plot_X(figsize=(4,6),cmap="plasma")

        Valid keyword arguments are:

        * ``figsize``: tuple of length 2, the size of the figure (to be passed to
          matplotlib)
        * ``cmap``: str, matplotib colormap scheme to use, passed to ax.contourf
        * ``title_font_size``: integer, font size of the title

    Returns
    -------
    fig : matplotlib.figure.Figure
        Figure being plotted to.
    ax : matplotlib.axes.Axes, ndarray of axes, or dict of axes
        Axes used for plotting. A single axis is used for 1d basis functions,
        2d or 3d bases return an ndarray or dict of axes.    return_data : bool
        if True, return the data plotted as well as fig,ax
    plot_data : dict
        dictionary of the data plotted, only returned if ``return_data=True``

    Examples
    --------
    .. image:: ../../_static/images/plotting/plot_basis.png

    .. code-block:: python

        from desc.plotting import plot_basis
        from desc.basis import DoubleFourierSeries
        basis = DoubleFourierSeries(M=3, N=2)
        fig, ax = plot_basis(basis)

    """
    title_font_size = kwargs.pop("title_font_size", None)

    if basis.__class__.__name__ == "PowerSeries":
        # todo: lmax ununsed
        lmax = abs(basis.modes[:, 0]).max()
        grid = LinearGrid(rho=100, endpoint=True)
        r = grid.nodes[:, 0]
        fig, ax = plt.subplots(figsize=kwargs.get("figsize", (6, 4)))

        f = basis.evaluate(grid.nodes)
        plot_data = {"l": basis.modes[:, 0], "amplitude": [], "rho": r}

        for fi, l in zip(f.T, basis.modes[:, 0]):
            ax.plot(r, fi, label="$l={:d}$".format(int(l)))
            plot_data["amplitude"].append(fi)
        ax.set_xlabel("$\\rho$")
        ax.set_ylabel("$f_l(\\rho)$")
        ax.legend(bbox_to_anchor=(1.04, 0.5), loc="center left", borderaxespad=0)
        ax.set_xticks([0, 0.25, 0.5, 0.75, 1])
        ax.set_yticks([0, 0.25, 0.5, 0.75, 1])
        ax.set_title(
            "{}, $L={}$".format(basis.__class__.__name__, basis.L),
            fontsize=title_font_size,
        )
        fig.set_tight_layout(True)
        if return_data:
            return fig, ax, plot_data

        return fig, ax

    elif basis.__class__.__name__ == "FourierSeries":
        # todo nmax unused
        nmax = abs(basis.modes[:, 2]).max()
        grid = LinearGrid(zeta=100, NFP=basis.NFP, endpoint=True)
        z = grid.nodes[:, 2]
        fig, ax = plt.subplots(figsize=kwargs.get("figsize", (6, 4)))

        f = basis.evaluate(grid.nodes)
        plot_data = {"n": basis.modes[:, 2], "amplitude": [], "zeta": z}

        for fi, n in zip(f.T, basis.modes[:, 2]):
            ax.plot(z, fi, label="$n={:d}$".format(int(n)))
            plot_data["amplitude"].append(fi)

        ax.set_xlabel("$\\zeta$")
        ax.set_ylabel("$f_n(\\zeta)$")
        ax.legend(bbox_to_anchor=(1.04, 0.5), loc="center left", borderaxespad=0)
        ax.set_xticks([0, np.pi / basis.NFP, 2 * np.pi / basis.NFP])
        ax.set_xticklabels(["$0$", "$\\pi/NFP$", "$2\\pi/NFP$"])
        ax.set_yticks([-1, -0.5, 0, 0.5, 1])
        ax.set_title(
            "{}, $N={}$, $NFP={}$".format(basis.__class__.__name__, basis.N, basis.NFP),
            fontsize=title_font_size,
        )
        fig.set_tight_layout(True)
        if return_data:
            return fig, ax, plot_data

        return fig, ax

    elif basis.__class__.__name__ == "DoubleFourierSeries":
        nmax = abs(basis.modes[:, 2]).max()
        mmax = abs(basis.modes[:, 1]).max()
        grid = LinearGrid(theta=100, zeta=100, NFP=basis.NFP, endpoint=True)
        t = grid.nodes[:, 1].reshape((grid.num_theta, grid.num_zeta))
        z = grid.nodes[:, 2].reshape((grid.num_theta, grid.num_zeta))
        fig = plt.figure(
            figsize=kwargs.get("figsize", (nmax * 4 + 1, mmax * 4 + 1)),
        )
        wratios = np.ones(2 * nmax + 2)
        wratios[-1] = kwargs.get("cbar_ratio", 0.25)
        hratios = np.ones(2 * mmax + 2)
        hratios[0] = kwargs.get("title_ratio", 0.1)
        gs = matplotlib.gridspec.GridSpec(
            2 * mmax + 2, 2 * nmax + 2, width_ratios=wratios, height_ratios=hratios
        )
        ax = np.empty((2 * mmax + 1, 2 * nmax + 1), dtype=object)
        f = basis.evaluate(grid.nodes)
        plot_data = {
            "m": basis.modes[:, 1],
            "n": basis.modes[:, 2],
            "amplitude": [],
            "zeta": z,
            "theta": t,
        }

        for fi, m, n in zip(f.T, basis.modes[:, 1], basis.modes[:, 2]):
            ax[mmax + m, nmax + n] = plt.subplot(gs[mmax + m + 1, n + nmax])
            ax[mmax + m, nmax + n].set_xticks(
                [
                    0,
                    np.pi / basis.NFP / 2,
                    np.pi / basis.NFP,
                    3 / 2 * np.pi / basis.NFP,
                    2 * np.pi / basis.NFP,
                ]
            )
            ax[mmax + m, 0].set_yticks([0, np.pi / 2, np.pi, 3 / 2 * np.pi, 2 * np.pi])
            ax[mmax + m, nmax + n].set_xticklabels([])
            ax[mmax + m, nmax + n].set_yticklabels([])
            im = ax[mmax + m, nmax + n].contourf(
                z,
                t,
                fi.reshape((grid.num_theta, grid.num_zeta)),
                levels=100,
                vmin=-1,
                vmax=1,
                cmap=kwargs.get("cmap", "coolwarm"),
            )
            plot_data["amplitude"].append(fi.reshape((grid.num_theta, grid.num_zeta)))

            if m == mmax:
                ax[mmax + m, nmax + n].set_xlabel(
                    "$\\zeta$ \n $n={}$".format(n), fontsize=10
                )
                ax[mmax + m, nmax + n].set_xticklabels(
                    ["$0$", None, "$\\pi/NFP$", None, "$2\\pi/NFP$"], fontsize=8
                )
            if n + nmax == 0:
                ax[mmax + m, 0].set_ylabel("$m={}$ \n $\\theta$".format(m), fontsize=10)
                ax[mmax + m, 0].set_yticklabels(
                    ["$0$", None, "$\\pi$", None, "$2\\pi$"], fontsize=8
                )
        cb_ax = plt.subplot(gs[:, -1])
        cbar = fig.colorbar(im, cax=cb_ax)
        cbar.set_ticks([-1, -0.5, 0, 0.5, 1])
        fig.suptitle(
            "{}, $M={}$, $N={}$, $NFP={}$".format(
                basis.__class__.__name__, basis.M, basis.N, basis.NFP
            ),
            y=0.98,
            fontsize=title_font_size,
        )
        if return_data:
            return fig, ax, plot_data

        return fig, ax
    elif basis.__class__.__name__ in ["ZernikePolynomial", "FourierZernikeBasis"]:
        lmax = abs(basis.modes[:, 0]).max().astype(int)
        mmax = abs(basis.modes[:, 1]).max().astype(int)

        grid = LinearGrid(rho=100, theta=100, endpoint=True)
        r = grid.num_rho
        v = grid.num_theta

        fig = plt.figure(figsize=kwargs.get("figsize", (3 * mmax, 3 * lmax / 2)))

        plot_data = {"amplitude": [], "rho": r, "theta": v}

        ax = {i: {} for i in range(lmax + 1)}
        ratios = np.ones(2 * (mmax + 1) + 1)
        ratios[-1] = kwargs.get("cbar_ratio", 0.25)
        gs = matplotlib.gridspec.GridSpec(
            lmax + 2, 2 * (mmax + 1) + 1, width_ratios=ratios
        )

        modes = basis.modes[basis.modes[:, 2] == 0]
        plot_data["l"] = basis.modes[:, 0]
        plot_data["m"] = basis.modes[:, 1]
        Zs = basis.evaluate(grid.nodes, modes=modes)
        for i, (l, m) in enumerate(
            zip(modes[:, 0].astype(int), modes[:, 1].astype(int))
        ):
            Z = Zs[:, i].reshape((grid.num_rho, grid.num_theta))
            ax[l][m] = plt.subplot(
                gs[l + 1, m + mmax : m + mmax + 2], projection="polar"
            )
            ax[l][m].set_title("$l={}, m={}$".format(l, m))
            ax[l][m].axis("off")
            im = ax[l][m].contourf(
                v,
                r,
                Z,
                levels=np.linspace(-1, 1, 100),
                cmap=kwargs.get("cmap", "coolwarm"),
            )
            plot_data["amplitude"].append(Zs)

        cb_ax = plt.subplot(gs[:, -1])
        plt.subplots_adjust(right=0.8)
        cbar = fig.colorbar(im, cax=cb_ax)
        cbar.set_ticks(np.linspace(-1, 1, 9))
        fig.suptitle(
            "{}, $L={}$, $M={}$, spectral indexing = {}".format(
                basis.__class__.__name__, basis.L, basis.M, basis.spectral_indexing
            ),
            y=0.98,
            fontsize=title_font_size,
        )
        fig.set_tight_layout(True)
        if return_data:
            return fig, ax, plot_data

        return fig, ax


def plot_logo(savepath=None, **kwargs):
    """Plot the DESC logo.

    Parameters
    ----------
    savepath : str or path-like
        path to save the figure to.
        File format is inferred from the filename (Default value = None)
    **kwargs : dict, optional
        additional plot formatting parameters.
        options include ``'Dcolor'``, ``'Dcolor_rho'``, ``'Dcolor_theta'``,
        ``'Ecolor'``, ``'Scolor'``, ``'Ccolor'``, ``'BGcolor'``, ``'fig_width'``

    Returns
    -------
    fig : matplotlib.figure.Figure
        handle to the figure used for plotting
    ax : matplotlib.axes.Axes
        handle to the axis used for plotting

    Examples
    --------
    .. image:: ../../_static/images/plotting/plot_logo.png

    .. code-block:: python

        from desc.plotting import plot_logo
        plot_logo(savepath='../_static/images/plotting/plot_logo.png')

    """
    eq = np.array(
        [
            [0, 0, 0, 3.62287349e00, 0.00000000e00],
            [1, -1, 0, 0.00000000e00, 1.52398053e00],
            [1, 1, 0, 8.59865670e-01, 0.00000000e00],
            [2, -2, 0, 0.00000000e00, 1.46374759e-01],
            [2, 0, 0, -4.33377700e-01, 0.00000000e00],
            [2, 2, 0, 6.09609205e-01, 0.00000000e00],
            [3, -3, 0, 0.00000000e00, 2.13664220e-01],
            [3, -1, 0, 0.00000000e00, 1.29776568e-01],
            [3, 1, 0, -1.67706961e-01, 0.00000000e00],
            [3, 3, 0, 2.32179123e-01, 0.00000000e00],
            [4, -4, 0, 0.00000000e00, 3.30174283e-02],
            [4, -2, 0, 0.00000000e00, -5.80394864e-02],
            [4, 0, 0, -3.10228782e-02, 0.00000000e00],
            [4, 2, 0, -2.43905484e-03, 0.00000000e00],
            [4, 4, 0, 1.81292185e-01, 0.00000000e00],
            [5, -5, 0, 0.00000000e00, 5.37223061e-02],
            [5, -3, 0, 0.00000000e00, 2.65199520e-03],
            [5, -1, 0, 0.00000000e00, 1.63010516e-02],
            [5, 1, 0, 2.73622502e-02, 0.00000000e00],
            [5, 3, 0, -3.62812195e-02, 0.00000000e00],
            [5, 5, 0, 7.88069456e-02, 0.00000000e00],
            [6, -6, 0, 0.00000000e00, 3.50372526e-03],
            [6, -4, 0, 0.00000000e00, -1.82814700e-02],
            [6, -2, 0, 0.00000000e00, -1.62703504e-02],
            [6, 0, 0, 9.37285472e-03, 0.00000000e00],
            [6, 2, 0, 3.32793660e-03, 0.00000000e00],
            [6, 4, 0, -9.90606341e-03, 0.00000000e00],
            [6, 6, 0, 6.00068129e-02, 0.00000000e00],
            [7, -7, 0, 0.00000000e00, 1.28853330e-02],
            [7, -5, 0, 0.00000000e00, -2.28268526e-03],
            [7, -3, 0, 0.00000000e00, -1.04698799e-02],
            [7, -1, 0, 0.00000000e00, -5.15951605e-03],
            [7, 1, 0, 2.29082701e-02, 0.00000000e00],
            [7, 3, 0, -1.19760934e-02, 0.00000000e00],
            [7, 5, 0, -1.43418200e-02, 0.00000000e00],
            [7, 7, 0, 2.27668988e-02, 0.00000000e00],
            [8, -8, 0, 0.00000000e00, -2.53055423e-03],
            [8, -6, 0, 0.00000000e00, -7.15955981e-03],
            [8, -4, 0, 0.00000000e00, -6.54397837e-03],
            [8, -2, 0, 0.00000000e00, -4.08366006e-03],
            [8, 0, 0, 1.17264567e-02, 0.00000000e00],
            [8, 2, 0, -1.24364476e-04, 0.00000000e00],
            [8, 4, 0, -8.59425384e-03, 0.00000000e00],
            [8, 6, 0, -7.11934473e-03, 0.00000000e00],
            [8, 8, 0, 1.68974668e-02, 0.00000000e00],
        ]
    )

    onlyD = kwargs.get("onlyD", False)
    Dcolor = kwargs.get("Dcolor", "xkcd:neon purple")
    Dcolor_rho = kwargs.get("Dcolor_rho", "xkcd:neon pink")
    Dcolor_theta = kwargs.get("Dcolor_theta", "xkcd:neon pink")
    Ecolor = kwargs.get("Ecolor", "deepskyblue")
    Scolor = kwargs.get("Scolor", "deepskyblue")
    Ccolor = kwargs.get("Ccolor", "deepskyblue")
    BGcolor = kwargs.get("BGcolor", "clear")
    fig_width = kwargs.get("fig_width", 3)
    fig_height = fig_width / 2
    contour_lw_ratio = kwargs.get("contour_lw_ratio", 0.3)
    lw = fig_width**0.5

    transparent = False
    if BGcolor == "dark":
        BGcolor = "xkcd:charcoal grey"
    elif BGcolor == "light":
        BGcolor = "white"
    elif BGcolor == "clear":
        BGcolor = "white"
        transparent = True

    if onlyD:
        fig_width = fig_width / 2
    fig = plt.figure(figsize=(fig_width, fig_height))
    ax = fig.add_axes([0.1, 0.1, 0.8, 0.8])
    ax.axis("equal")
    ax.axis("off")
    ax.set_facecolor(BGcolor)
    fig.set_facecolor(BGcolor)
    if transparent:
        fig.patch.set_alpha(0)
        ax.patch.set_alpha(0)

    bottom = 0
    top = 10
    Dleft = 0
    Dw = 8
    Dh = top - bottom + 2
    DX = Dleft + Dw / 2
    DY = (top - bottom) / 2
    Dright = Dleft + Dw

    Eleft = Dright + 0.5
    Eright = Eleft + 4

    Soffset = 1
    Sleft = Eright + 0.5
    Sw = 5
    Sright = Sleft + Sw

    Ctheta = np.linspace(np.pi / 4, 2 * np.pi - np.pi / 4, 1000)
    Cleft = Sright + 0.75
    Cw = 4
    Ch = 11
    Cx0 = Cleft + Cw / 2
    Cy0 = (top - bottom) / 2

    # D
    cR = eq[:, 3]
    cZ = eq[:, 4]
    zern_idx = eq[:, :3]
    ls, ms, ns = zern_idx.T
    axis_jacobi = zernike_radial_poly(0, ls, ms)
    R0 = axis_jacobi.dot(cR)
    Z0 = axis_jacobi.dot(cZ)

    nr = kwargs.get("nr", 5)
    nt = kwargs.get("nt", 8)
    Nr = 100
    Nt = 361
    rstep = Nr // nr
    tstep = Nt // nt
    r = np.linspace(0, 1, Nr)
    t = np.linspace(0, 2 * np.pi, Nt)
    r, t = np.meshgrid(r, t, indexing="ij")
    r = r.flatten()
    t = t.flatten()

    radial = zernike_radial_poly(r[:, np.newaxis], ls, ms)
    poloidal = fourier(t[:, np.newaxis], ms)
    zern = radial * poloidal
    bdry = poloidal

    R = zern.dot(cR).reshape((Nr, Nt))
    Z = zern.dot(cZ).reshape((Nr, Nt))
    bdryR = bdry.dot(cR)
    bdryZ = bdry.dot(cZ)

    R = (R - R0) / (R.max() - R.min()) * Dw + DX
    Z = (Z - Z0) / (Z.max() - Z.min()) * Dh + DY
    bdryR = (bdryR - R0) / (bdryR.max() - bdryR.min()) * Dw + DX
    bdryZ = (bdryZ - Z0) / (bdryZ.max() - bdryZ.min()) * Dh + DY

    # plot r contours
    ax.plot(
        R.T[:, ::rstep],
        Z.T[:, ::rstep],
        color=Dcolor_rho,
        lw=lw * contour_lw_ratio,
        ls="-",
    )
    # plot theta contours
    ax.plot(
        R[:, ::tstep],
        Z[:, ::tstep],
        color=Dcolor_theta,
        lw=lw * contour_lw_ratio,
        ls="-",
    )
    ax.plot(bdryR, bdryZ, color=Dcolor, lw=lw)

    if onlyD:
        if savepath is not None:
            fig.savefig(savepath, facecolor=fig.get_facecolor(), edgecolor="none")

        return fig, ax

    # E
    ax.plot([Eleft, Eleft + 1], [bottom, top], lw=lw, color=Ecolor, linestyle="-")
    ax.plot([Eleft, Eright], [bottom, bottom], lw=lw, color=Ecolor, linestyle="-")
    ax.plot(
        [Eleft + 1 / 2, Eright],
        [bottom + (top + bottom) / 2, bottom + (top + bottom) / 2],
        lw=lw,
        color=Ecolor,
        linestyle="-",
    )
    ax.plot([Eleft + 1, Eright], [top, top], lw=lw, color=Ecolor, linestyle="-")

    # S
    Sy = np.linspace(bottom, top + Soffset, 1000)
    Sx = Sw * np.cos(Sy * 3 / 2 * np.pi / (Sy.max() - Sy.min()) - np.pi) ** 2 + Sleft
    ax.plot(Sx, Sy[::-1] - Soffset / 2, lw=lw, color=Scolor, linestyle="-")

    # C
    Cx = Cw / 2 * np.cos(Ctheta) + Cx0
    Cy = Ch / 2 * np.sin(Ctheta) + Cy0
    ax.plot(Cx, Cy, lw=lw, color=Ccolor, linestyle="-")

    if savepath is not None:
        fig.savefig(savepath, facecolor=fig.get_facecolor(), edgecolor="none")

    return fig, ax


def plot_field_lines_sfl(
    eq,
    rho,
    seed_thetas=0,
    phi_start=0,
    phi_end=2 * np.pi,
    dphi=1e-2,
    ax=None,
    return_data=False,
    **kwargs,
):
    r"""Plots field lines on specified flux surface.

    Traces field lines at specified initial vartheta (:math:`\\vartheta`) seed
    locations, then plots them.
    Field lines traced by first finding the corresponding straight field line (SFL)
    coordinates :math:`(\\rho,\\vartheta,\\phi)` for each field line, then
    converting those to the computational :math:`(\\rho,\\theta,\\phi)` coordinates,
    then finally computing from those the toroidal :math:`(R,\\phi,Z)` coordinates of
    each field line.

    The SFL angle coordinates are found with the SFL relation:

        :math:`\\vartheta = \\iota \\phi + \\vartheta_0`

    Parameters
    ----------
    eq : Equilibrium
        Object from which to plot.
    rho : float
        Flux surface to trace field lines at.
    seed_thetas : float or array-like of floats
        Poloidal positions at which to seed magnetic field lines.
        If array-like, will plot multiple field lines.
    phi_start: float
        Toroidal angle to integrate field line from, in radians. Default is 0.
    phi_end: float
        Toroidal angle to integrate field line until, in radians. Default is 2*pi.
    dphi: float
        spacing in phi to sample field lines along, in radians. Default is 1e-2.
    ax : matplotlib AxesSubplot, optional
        Axis to plot on.
        if True, return the data plotted as well as fig,ax
    return_data : bool
        if True, return the data plotted as well as fig,ax
    **kwargs : dict, optional
        Specify properties of the figure, axis, and plot appearance e.g.::

            plot_X(figsize=(4,6))

        Valid keyword arguments are:

        * ``figsize``: tuple of length 2, the size of the figure (to be passed to
          matplotlib)

    Returns
    -------
    fig : matplotlib.figure.Figure
        Figure being plotted to.
    ax : matplotlib.axes.Axes or ndarray of Axes
        Axes being plotted to.
    plot_data : dict
        dictionary of the data plotted, only returned if ``return_data=True``

    Examples
    --------
    .. image:: ../../_static/images/plotting/DSHAPE_field_lines_plot.png

    .. code-block:: python

        from desc.plotting import plot_field_lines_sfl
        import desc.examples
        import numpy as np
        eq = desc.examples.get("DSHAPE")
        seed_thetas=np.linspace(0, 2 * np.pi, 3,endpoint=False)
        fig, ax, _ = plot_field_lines_sfl(
            eq, rho=1,seed_thetas=seed_thetas , phi_end=2 * np.pi
        )

    """
    # TODO: can this be removed now?
    if rho == 0:
        raise NotImplementedError(
            "Currently does not support field line tracing of the magnetic axis, "
            + "please input 0 < rho <= 1"
        )

    fig, ax = _format_ax(ax, is3d=True, figsize=kwargs.get("figsize", None))

    # check how many field lines to plot
    if seed_thetas is list:
        n_lines = len(seed_thetas)
    elif isinstance(seed_thetas, np.ndarray):
        n_lines = seed_thetas.size
    else:
        n_lines = 1

    phi0 = phi_start
    N_pts = int((phi_end - phi0) / dphi)

    grid_single_rho = Grid(
        nodes=np.array([[rho, 0, 0]])
    )  # grid to get the iota value at the specified rho surface
    iota = eq.compute("iota", grid=grid_single_rho)["iota"][0]

    varthetas = []
    phi = np.linspace(phi0, phi_end, N_pts)
    if n_lines > 1:
        for i in range(n_lines):
            varthetas.append(
                seed_thetas[i] + iota * phi
            )  # list of varthetas corresponding to the field line
    else:
        varthetas.append(
            seed_thetas + iota * phi
        )  # list of varthetas corresponding to the field line
    theta_coords = (
        []
    )  # list of nodes in (rho,theta,phi) corresponding to each (rho,vartheta,phi)
    print(
        (
            "Calculating field line (rho,theta,zeta) coordinates corresponding "
            + "to sfl coordinates",
        )
    )
    for vartheta_list in varthetas:
        rhos = rho * np.ones_like(vartheta_list)
        sfl_coords = np.vstack((rhos, vartheta_list, phi)).T
        theta_coords.append(eq.compute_theta_coords(sfl_coords))

    # calculate R,phi,Z of nodes in grid
    # only need to do this after finding the grid corresponding to
    # desired rho, vartheta, phi
    print(
        "Calculating field line (R,phi,Z) coordinates corresponding to "
        + "(rho,theta,zeta) coordinates"
    )
    field_line_coords = {"R": [], "Z": [], "phi": [], "seed_thetas": seed_thetas}
    for coords in theta_coords:
        grid = Grid(nodes=coords)
        toroidal_coords = eq.compute(["R", "Z"], grid=grid)
        field_line_coords["R"].append(toroidal_coords["R"])
        field_line_coords["Z"].append(toroidal_coords["Z"])
        field_line_coords["phi"].append(phi)

    for i in range(n_lines):
        xline = np.asarray(field_line_coords["R"][i]) * np.cos(
            field_line_coords["phi"][i]
        )
        yline = np.asarray(field_line_coords["R"][i]) * np.sin(
            field_line_coords["phi"][i]
        )

        ax.plot(xline, yline, field_line_coords["Z"][i], linewidth=2)

    ax.set_xlabel(_AXIS_LABELS_XYZ[0])
    ax.set_ylabel(_AXIS_LABELS_XYZ[1])
    ax.set_zlabel(_AXIS_LABELS_XYZ[2])
    ax.set_title(
        "%d Magnetic Field Lines Traced On $\\rho=%1.2f$ Surface" % (n_lines, rho)
    )
    fig.set_tight_layout(True)

    # need this stuff to make all the axes equal, ax.axis('equal') doesnt work for 3d
    x_limits = ax.get_xlim3d()
    y_limits = ax.get_ylim3d()
    z_limits = ax.get_zlim3d()

    x_range = abs(x_limits[1] - x_limits[0])
    x_middle = np.mean(x_limits)
    y_range = abs(y_limits[1] - y_limits[0])
    y_middle = np.mean(y_limits)
    z_range = abs(z_limits[1] - z_limits[0])
    z_middle = np.mean(z_limits)

    # The plot bounding box is a sphere in the sense of the infinity
    # norm, hence I call half the max range the plot radius.
    plot_radius = 0.5 * max([x_range, y_range, z_range])

    ax.set_xlim3d([x_middle - plot_radius, x_middle + plot_radius])
    ax.set_ylim3d([y_middle - plot_radius, y_middle + plot_radius])
    ax.set_zlim3d([z_middle - plot_radius, z_middle + plot_radius])

    plot_data = field_line_coords

    if return_data:
        return fig, ax, plot_data

    return fig, ax


def plot_field_lines_real_space(
    eq,
    rho,
    seed_thetas=0,
    phi_end=2 * np.pi,
    grid=None,
    ax=None,
    B_interp=None,
    return_B_interp=False,
    **kwargs,
):
    r"""Traces and plots field lines on a flux surface at specified seed locations.

    Field lines integrated by first fitting the magnetic field with radial basis
    functions (RBF) in R,Z,phi, then integrating the field line from phi=0 up to the
    specified phi angle, by solving:

    :math:`\\frac{dR}{d\\phi} = \\frac{RB_R}{B_{\\phi}}`

    :math:`\\frac{dZ}{d\\phi} = \\frac{RB_Z}{B_{\\phi}}`

    :math:`B_R = \\mathbf{B} \\cdot \\hat{\\mathbf{R}}`

    :math:`B_Z = \\mathbf{B} \\cdot \\hat{\\mathbf{Z}}`

    :math:`B_{\\phi} = \\mathbf{B} \\cdot \\hat{\\mathbf{\\phi}}`

    Parameters
    ----------
    eq : Equilibrium
        object from which to plot
    rho : float
        flux surface to trace field lines at
    seed_thetas : float or array-like of floats
        theta positions at which to seed magnetic field lines, if array-like, will plot
        multiple field lines
    phi_end: float
        phi to integrate field line until, in radians. Default is 2*pi
    grid : Grid, optional
        grid of rho, theta, zeta coordinates used to evaluate magnetic field at, which
        is then interpolated with RBF
    ax : matplotlib AxesSubplot, optional
        axis to plot on
    B_interp : dict of scipy.interpolate.rbf.Rbf or equivalent interpolators, optional
        if not None, uses the passed-in interpolation objects instead of fitting the
        magnetic field with Rbf's. Useful if have already ran plot_field_lines once and
        want to change the seed thetas or how far to integrate in phi. Dict should have
        the following keys: ['B_R'], ['B_Z'], and ['B_phi'], corresponding to the
        interpolating object for each cylindrical component of the magnetic field.
    return_B_interp: bool, default False
        If true, in addition to returning the fig, axis and field line coordinates,
        will also return the dictionary of interpolating radial basis functions
        interpolating the magnetic field in (R,phi,Z)

    Returns
    -------
    fig : matplotlib.figure.Figure
        figure being plotted to
    ax : matplotlib.axes.Axes or ndarray of Axes
        axes being plotted to
    field_line_coords : dict
        dict containing the R,phi,Z coordinates of each field line traced. Dictionary
        entries are lists corresponding to the field lines for each seed_theta given.
        Also contains the scipy IVP solutions for info on how each line was integrated.
    B_interp : dict, only returned if return_B_interp is True
        dict of scipy.interpolate.rbf.Rbf or equivalent call signature interplators,
        which interpolate the cylindrical components of magnetic field in (R,phi,Z).
        Dict has the following keys: ['B_R'], ['B_Z'], and ['B_phi'], corresponding to
        the interplating object for each cylindrical component of the magnetic field,
        and the interpolators have call signature B(R,phi,Z) = interpolator(R,phi,Z)

    Notes
    -----
    Use plot_field_lines_sfl if plotting from a solved equilibrium, as that is faster
    and more accurate than real space interpolation

    """
    nfp = 1
    if grid is None:
        grid_kwargs = {"M": 30, "N": 30, "L": 20, "NFP": nfp, "axis": False}
        grid = _get_grid(**grid_kwargs)

    fig, ax = _format_ax(ax, is3d=True, figsize=kwargs.get("figsize", None))

    # check how many field lines to plot
    if seed_thetas is list:
        n_lines = len(seed_thetas)
    elif isinstance(seed_thetas, np.ndarray):
        n_lines = seed_thetas.size
    else:
        n_lines = 1
    phi0 = kwargs.get("phi0", 0)

    # calculate toroidal coordinates
    toroidal_coords = eq.compute("phi", grid=grid)
    Rs = toroidal_coords["R"]
    Zs = toroidal_coords["Z"]
    phis = toroidal_coords["phi"]

    # calculate cylindrical B
    magnetic_field = eq.compute("B", grid=grid)
    BR = magnetic_field["B_R"]
    BZ = magnetic_field["B_Z"]
    Bphi = magnetic_field["B_phi"]

    if B_interp is None:  # must fit RBfs to interpolate B field in R,phi,Z
        print("Fitting magnetic field with radial basis functions in R,phi,Z")
        BRi = Rbf(Rs, Zs, phis, BR)
        BZi = Rbf(Rs, Zs, phis, BZ)
        Bphii = Rbf(Rs, Zs, phis, Bphi)
        B_interp = {"B_R": BRi, "B_Z": BZi, "B_phi": Bphii}

    field_line_coords = {
        "Rs": [],
        "Zs": [],
        "phis": [],
        "IVP solutions": [],
        "seed_thetas": seed_thetas,
    }
    if n_lines > 1:
        for theta in seed_thetas:
            field_line_Rs, field_line_phis, field_line_Zs, sol = _field_line_Rbf(
                rho, theta, phi_end, grid, Rs, Zs, B_interp, phi0
            )
            field_line_coords["Rs"].append(field_line_Rs)
            field_line_coords["Zs"].append(field_line_Zs)
            field_line_coords["phis"].append(field_line_phis)
            field_line_coords["IVP solutions"].append(sol)

    else:
        field_line_Rs, field_line_phis, field_line_Zs, sol = _field_line_Rbf(
            rho, seed_thetas, phi_end, grid, Rs, Zs, B_interp, phi0
        )
        field_line_coords["Rs"].append(field_line_Rs)
        field_line_coords["Zs"].append(field_line_Zs)
        field_line_coords["phis"].append(field_line_phis)
        field_line_coords["IVP solutions"].append(sol)

    for i, solution in enumerate(field_line_coords["IVP solutions"]):
        if not solution.success:
            print(
                "Integration from seed theta %1.2f radians was not successful!"
                % seed_thetas[i]
            )

    for i in range(n_lines):
        xline = np.asarray(field_line_coords["Rs"][i]) * np.cos(
            field_line_coords["phis"][i]
        )
        yline = np.asarray(field_line_coords["Rs"][i]) * np.sin(
            field_line_coords["phis"][i]
        )

        ax.plot(xline, yline, field_line_coords["Zs"][i], linewidth=2)

    ax.set_xlabel(_AXIS_LABELS_XYZ[0])
    ax.set_ylabel(_AXIS_LABELS_XYZ[1])
    ax.set_zlabel(_AXIS_LABELS_XYZ[2])
    ax.set_title(
        "%d Magnetic Field Lines Traced On $\\rho=%1.2f$ Surface" % (n_lines, rho)
    )
    fig.set_tight_layout(True)

    # need this stuff to make all the axes equal, ax.axis('equal') doesnt work for 3d
    x_limits = ax.get_xlim3d()
    y_limits = ax.get_ylim3d()
    z_limits = ax.get_zlim3d()

    x_range = abs(x_limits[1] - x_limits[0])
    x_middle = np.mean(x_limits)
    y_range = abs(y_limits[1] - y_limits[0])
    y_middle = np.mean(y_limits)
    z_range = abs(z_limits[1] - z_limits[0])
    z_middle = np.mean(z_limits)

    # The plot bounding box is a sphere in the sense of the infinity
    # norm, hence I call half the max range the plot radius.
    plot_radius = 0.5 * max([x_range, y_range, z_range])

    ax.set_xlim3d([x_middle - plot_radius, x_middle + plot_radius])
    ax.set_ylim3d([y_middle - plot_radius, y_middle + plot_radius])
    ax.set_zlim3d([z_middle - plot_radius, z_middle + plot_radius])

    if return_B_interp:
        return (
            fig,
            ax,
            field_line_coords,
            B_interp,
        )
    else:
        return fig, ax


def _find_idx(rho0, theta0, phi0, grid):
    """Finds the index of the node closest to the given rho0, theta0, phi0.

    Parameters
    ----------
    rho0 : float
        rho to find closest grid point to.
    theta0 : float
        theta to find closest grid point to.
    phi0 : float
        phi to find closest grid point to.
    grid : Grid
        grid to find closest point on

    Returns
    -------
    idx_pt : int
        index of the grid node closest to the given point.

    """
    rhos = grid.nodes[:, 0]
    thetas = grid.nodes[:, 1]
    phis = grid.nodes[:, 2]

    if theta0 < 0:
        theta0 = 2 * np.pi + theta0
    if theta0 > 2 * np.pi:
        theta0 = np.mod(theta0, 2 * np.pi)
    if phi0 < 0:
        phi0 = 2 * np.pi + phi0
    if phi0 > 2 * np.pi:
        phi0 = np.mod(phi0, 2 * np.pi)

    bool1 = np.logical_and(
        np.abs(rhos - rho0) == np.min(np.abs(rhos - rho0)),
        np.abs(thetas - theta0) == np.min(np.abs(thetas - theta0)),
    )
    bool2 = np.logical_and(bool1, np.abs(phis - phi0) == np.min(np.abs(phis - phi0)))
    idx_pt = np.where(bool2)[0][0]
    return idx_pt


def _field_line_Rbf(rho, theta0, phi_end, grid, Rs, Zs, B_interp, phi0=0):
    """Integrate along interpolated field lines.

    Takes the initial poloidal angle you want to seed a field line at (at phi=0),
    and integrates along the field line to the specified phi_end. returns fR,fZ,fPhi,
    the R,Z,Phi coordinates of the field line trajectory.

    """
    fR = []
    fZ = []
    fPhi = []
    idx0 = _find_idx(rho, theta0, phi0, grid)
    curr_R = Rs[idx0]
    curr_Z = Zs[idx0]
    fR.append(curr_R)
    fZ.append(curr_Z)
    fPhi.append(phi0)

    # integrate field lines in Phi
    print(
        "Integrating Magnetic Field Line Equation from seed theta = %f radians" % theta0
    )
    y0 = [fR[0], fZ[0]]

    def rhs(phi, y):
        """RHS of magnetic field line equation."""
        dRdphi = (
            y[0]
            * B_interp["B_R"](y[0], y[1], np.mod(phi, 2 * np.pi))
            / B_interp["B_phi"](y[0], y[1], np.mod(phi, 2 * np.pi))
        )
        dZdphi = (
            y[0]
            * B_interp["B_Z"](y[0], y[1], np.mod(phi, 2 * np.pi))
            / B_interp["B_phi"](y[0], y[1], np.mod(phi, 2 * np.pi))
        )
        return [dRdphi, dZdphi]

    n_tries = 1
    max_step = 0.01
    sol = solve_ivp(rhs, [0, phi_end], y0, max_step=max_step)
    while not sol.success and n_tries < 4:
        max_step = 0.5 * max_step
        n_tries += 1
        sol = solve_ivp(rhs, [0, phi_end], y0, max_step=max_step)
    fR = sol.y[0, :]
    fZ = sol.y[1, :]
    fPhi = sol.t
    return fR, fPhi, fZ, sol<|MERGE_RESOLUTION|>--- conflicted
+++ resolved
@@ -2351,14 +2351,7 @@
     ax.set_title(r"$|\mathbf{B}|~(T)$", fontsize=title_font_size)
 
     fig.set_tight_layout(True)
-<<<<<<< HEAD
-    plot_data = {"zeta_Boozer": xx, "theta_Boozer": yy, "|B|": data}
-=======
-    plot_data = {}
-    plot_data["zeta_Boozer"] = zz
-    plot_data["theta_Boozer"] = tt
-    plot_data["|B|"] = data
->>>>>>> 6fad1a81
+    plot_data = {"zeta_Boozer": zz, "theta_Boozer": tt, "|B|": data}
 
     if return_data:
         return fig, ax, plot_data
