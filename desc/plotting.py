"""Functions for plotting and visualizing equilibria."""

import numbers
import tkinter
import warnings

import matplotlib
import matplotlib.pyplot as plt
import numpy as np
from matplotlib import cycler, rcParams
from mpl_toolkits.axes_grid1 import make_axes_locatable
from scipy.integrate import solve_ivp
from scipy.interpolate import Rbf
from termcolor import colored

from desc.backend import sign
from desc.basis import fourier, zernike_radial_poly
from desc.compute import data_index, get_transforms
from desc.compute.utils import surface_averages
from desc.grid import Grid, LinearGrid
from desc.utils import flatten_list, parse_argname_change
from desc.vmec_utils import ptolemy_linear_transform

__all__ = [
    "plot_1d",
    "plot_2d",
    "plot_3d",
    "plot_basis",
    "plot_boozer_modes",
    "plot_boozer_surface",
    "plot_boundaries",
    "plot_boundary",
    "plot_coefficients",
    "plot_coils",
    "plot_comparison",
    "plot_fsa",
    "plot_grid",
    "plot_logo",
    "plot_qs_error",
    "plot_section",
    "plot_surfaces",
]


colorblind_colors = [
    (0.0000, 0.4500, 0.7000),  # blue
    (0.8359, 0.3682, 0.0000),  # vermillion
    (0.0000, 0.6000, 0.5000),  # bluish green
    (0.9500, 0.9000, 0.2500),  # yellow
    (0.3500, 0.7000, 0.9000),  # sky blue
    (0.8000, 0.6000, 0.7000),  # reddish purple
    (0.9000, 0.6000, 0.0000),  # orange
]
sequential_colors = [
    "#c80016",  # red
    "#dc5b0e",  # burnt orange
    "#f0b528",  # light orange
    "#dce953",  # yellow
    "#7acf7c",  # green
    "#1fb7c9",  # teal
    "#2192e3",  # medium blue
    "#4f66d4",  # blue-violet
    "#7436a5",  # purple
]
dashes = [
    (1.0, 0.0, 0.0, 0.0, 0.0, 0.0),  # solid
    (3.7, 1.6, 0.0, 0.0, 0.0, 0.0),  # dashed
    (1.0, 1.6, 0.0, 0.0, 0.0, 0.0),  # dotted
    (6.4, 1.6, 1.0, 1.6, 0.0, 0.0),  # dot dash
    (3.0, 1.6, 1.0, 1.6, 1.0, 1.6),  # dot dot dash
    (6.0, 4.0, 0.0, 0.0, 0.0, 0.0),  # long dash
    (1.0, 1.6, 3.0, 1.6, 3.0, 1.6),  # dash dash dot
]
matplotlib.rcdefaults()
rcParams["font.family"] = "DejaVu Serif"
rcParams["mathtext.fontset"] = "cm"
rcParams["font.size"] = 10
rcParams["figure.facecolor"] = (1, 1, 1, 1)
rcParams["figure.figsize"] = (6, 4)

try:
    dpi = tkinter.Tk().winfo_fpixels("1i")
except tkinter._tkinter.TclError:
    dpi = 72
rcParams["figure.dpi"] = dpi
rcParams["figure.autolayout"] = True
rcParams["axes.spines.top"] = False
rcParams["axes.spines.right"] = False
rcParams["axes.labelsize"] = "small"
rcParams["axes.titlesize"] = "medium"
rcParams["lines.linewidth"] = 1
rcParams["lines.solid_capstyle"] = "round"
rcParams["lines.dash_capstyle"] = "round"
rcParams["lines.dash_joinstyle"] = "round"
rcParams["xtick.labelsize"] = "x-small"
rcParams["ytick.labelsize"] = "x-small"
color_cycle = cycler(color=colorblind_colors)
dash_cycle = cycler(dashes=dashes)
rcParams["axes.prop_cycle"] = color_cycle

_AXIS_LABELS_RTZ = [r"$\rho$", r"$\theta$", r"$\zeta$"]
_AXIS_LABELS_RPZ = [r"$R ~(\mathrm{m})$", r"$\phi$", r"$Z ~(\mathrm{m})$"]
_AXIS_LABELS_XYZ = [r"$X ~(\mathrm{m})$", r"$Y ~(\mathrm{m})$", r"$Z ~(\mathrm{m})$"]


def _set_tight_layout(fig):
    # compat layer to deal with API changes in mpl 3.6.0
    if int(matplotlib._version.version.split(".")[1]) < 6:
        fig.set_tight_layout(True)
    else:
        fig.set_layout_engine("tight")


def _get_cmap(name, n=None):
    # compat layer to deal with API changes in mpl 3.6.0
    if int(matplotlib._version.version.split(".")[1]) < 6:
        return matplotlib.cm.get_cmap(name, n)
    else:
        c = matplotlib.colormaps[name]
        if n is not None:
            c = c.resampled(n)
        return c


def _format_ax(ax, is3d=False, rows=1, cols=1, figsize=None, equal=False):
    """Check type of ax argument. If ax is not a matplotlib AxesSubplot, initalize one.

    Parameters
    ----------
    ax : None or matplotlib AxesSubplot instance
        Axis to plot to.
    is3d: bool
        Whether the plot is three-dimensional.
    rows : int, optional
        Number of rows of subplots to create.
    cols : int, optional
        Number of columns of subplots to create.
    figsize : tuple of 2 floats
        Figure size (width, height) in inches. Default is (6, 6).
    equal : bool
        Whether axes should have equal scales for x and y.

    Returns
    -------
    fig : matplotlib.figure.Figure
        Figure being plotted to.
    ax : matplotlib.axes.Axes or ndarray of Axes
        Axes being plotted to.

    """
    if figsize is None:
        figsize = (6, 6)
    if ax is None:
        if is3d:
            fig = plt.figure(figsize=figsize, dpi=dpi)
            ax = np.array(
                [
                    fig.add_subplot(rows, cols, int(r * cols + c + 1), projection="3d")
                    for r in range(rows)
                    for c in range(cols)
                ]
            ).reshape((rows, cols))
            if ax.size == 1:
                ax = ax.flatten()[0]
            return fig, ax
        else:
            fig, ax = plt.subplots(
                rows,
                cols,
                figsize=figsize,
                squeeze=False,
                sharex=True,
                sharey=True,
                subplot_kw=dict(aspect="equal") if equal else None,
            )
            if ax.size == 1:
                ax = ax.flatten()[0]
            return fig, ax

    elif isinstance(ax, matplotlib.axes.Axes):
        return plt.gcf(), ax
    else:
        ax = np.atleast_1d(ax)
        if isinstance(ax.flatten()[0], matplotlib.axes.Axes):
            return plt.gcf(), ax
        else:
            raise TypeError(
                colored(
                    "ax argument must be None or an axis instance or array of axes",
                    "red",
                )
            )


def _get_grid(**kwargs):
    """Get grid for plotting.

    Parameters
    ----------
    kwargs
         Any arguments taken by LinearGrid.

    Returns
    -------
    grid : LinearGrid
         Grid of coordinates to evaluate at.

    """
    grid_args = {
        "L": None,
        "M": None,
        "N": None,
        "NFP": 1,
        "sym": False,
        "axis": True,
        "endpoint": True,
        "rho": np.array([1.0]),
        "theta": np.array([0.0]),
        "zeta": np.array([0.0]),
    }
    for key in kwargs.keys():
        if key in grid_args.keys():
            grid_args[key] = kwargs[key]
    grid = LinearGrid(**grid_args)

    return grid


def _get_plot_axes(grid):
    """Find which axes are being plotted.

    Parameters
    ----------
    grid : Grid
        Grid of coordinates to evaluate at.

    Returns
    -------
    axes : tuple of int
        Which axes of the grid are being plotted.

    """
    plot_axes = [0, 1, 2]
    if grid.num_rho == 1:
        plot_axes.remove(0)
    if grid.num_theta == 1:
        plot_axes.remove(1)
    if grid.num_zeta == 1:
        plot_axes.remove(2)

    return tuple(plot_axes)


def _compute(eq, name, grid, component=None, reshape=True):
    """Compute quantity specified by name on grid for Equilibrium eq.

    Parameters
    ----------
    eq : Equilibrium
        Object from which to plot.
    name : str
        Name of variable to plot.
    grid : Grid
        Grid of coordinates to evaluate at.
    component : str, optional
        For vector variables, which element to plot. Default is the norm of the vector.

    Returns
    -------
    data : float array of shape (M, L, N)
        Computed quantity.

    """
    if name not in data_index["desc.equilibrium.equilibrium.Equilibrium"]:
        raise ValueError("Unrecognized value '{}'.".format(name))
    assert component in [
        None,
        "R",
        "phi",
        "Z",
    ], f"component must be one of [None, 'R', 'phi', 'Z'], got {component}"

    components = {"R": 0, "phi": 1, "Z": 2}

    label = data_index["desc.equilibrium.equilibrium.Equilibrium"][name]["label"]

    with warnings.catch_warnings():
        warnings.simplefilter("ignore")
        data = eq.compute(name, grid=grid)[name]

    if data_index["desc.equilibrium.equilibrium.Equilibrium"][name]["dim"] > 1:
        if component is None:
            data = np.linalg.norm(data, axis=-1)
            label = "|" + label + "|"
        else:
            data = data[:, components[component]]
            label = "(" + label + ")_"
            if component in ["R", "Z"]:
                label += component
            else:
                label += r"\phi"

    label = (
        r"$"
        + label
        + "~("
        + data_index["desc.equilibrium.equilibrium.Equilibrium"][name]["units"]
        + ")$"
    )

    if reshape:
        data = data.reshape((grid.num_theta, grid.num_rho, grid.num_zeta), order="F")

    return data, label


def plot_coefficients(eq, L=True, M=True, N=True, ax=None, **kwargs):
    """Plot spectral coefficient magnitudes vs spectral mode number.

    Parameters
    ----------
    eq : Equilibrium
        Object from which to plot.
    L : bool
        Whether to include radial mode numbers in the x-axis or not.
    M : bool
        Whether to include poloidal mode numbers in the x-axis or not.
    N : bool
        Whether to include toroidal mode numbers in the x-axis or not.
    ax : matplotlib AxesSubplot, optional
        Axis to plot on.
    **kwargs : fig,ax and plotting properties
        Specify properties of the figure, axis, and plot appearance e.g.::

            plot_X(figsize=(4,6))

        Valid keyword arguments are:

        figsize: tuple of length 2, the size of the figure (to be passed to matplotlib)
        title_fontsize: integer, font size of the title
        xlabel_fontsize: integer, font size of the x axis label

    Returns
    -------
    fig : matplotlib.figure.Figure
        Figure being plotted to.
    ax : matplotlib.axes.Axes or ndarray of Axes
        Axes being plotted to.

    Examples
    --------
    .. image:: ../../_static/images/plotting/plot_coefficients.png

    .. code-block:: python

        from desc.plotting import plot_coefficients
        fig, ax = plot_coefficients(eq)

    """
    lmn = np.array([], dtype=int)
    xlabel = ""
    if L:
        lmn = np.append(lmn, np.array([0]))
        xlabel += "l"
        if M or N:
            xlabel += " + "
    if M:
        lmn = np.append(lmn, np.array([1]))
        xlabel += "|m|"
        if N:
            xlabel += " + "
    if N:
        lmn = np.append(lmn, np.array([2]))
        xlabel += "|n|"

    fig, ax = _format_ax(ax, rows=1, cols=3, figsize=kwargs.pop("figsize", None))
    title_fontsize = kwargs.pop("title_fontsize", None)
    xlabel_fontsize = kwargs.pop("xlabel_fontsize", None)

    assert (
        len(kwargs) == 0
    ), f"plot_coefficients got unexpected keyword argument: {kwargs.keys()}"

    ax[0, 0].semilogy(
        np.sum(np.abs(eq.R_basis.modes[:, lmn]), axis=1), np.abs(eq.R_lmn), "bo"
    )
    ax[0, 1].semilogy(
        np.sum(np.abs(eq.Z_basis.modes[:, lmn]), axis=1), np.abs(eq.Z_lmn), "bo"
    )
    ax[0, 2].semilogy(
        np.sum(np.abs(eq.L_basis.modes[:, lmn]), axis=1), np.abs(eq.L_lmn), "bo"
    )

    ax[0, 0].set_xlabel(xlabel, fontsize=xlabel_fontsize)
    ax[0, 1].set_xlabel(xlabel, fontsize=xlabel_fontsize)
    ax[0, 2].set_xlabel(xlabel, fontsize=xlabel_fontsize)

    ax[0, 0].set_title("$|R_{lmn}|$", fontsize=title_fontsize)
    ax[0, 1].set_title("$|Z_{lmn}|$", fontsize=title_fontsize)
    ax[0, 2].set_title("$|\\lambda_{lmn}|$", fontsize=title_fontsize)
    _set_tight_layout(fig)

    return fig, ax


def plot_1d(eq, name, grid=None, log=False, ax=None, return_data=False, **kwargs):
    """Plot 1D profiles.

    Parameters
    ----------
    eq : Equilibrium
        Object from which to plot.
    name : str
        Name of variable to plot.
    grid : Grid, optional
        Grid of coordinates to plot at.
    log : bool, optional
        Whether to use a log scale.
    ax : matplotlib AxesSubplot, optional
        Axis to plot on.
    return_data : bool
        if True, return the data plotted as well as fig,ax
    **kwargs : dict, optional
        Specify properties of the figure, axis, and plot appearance e.g.::

            plot_X(figsize=(4,6),label="your_label")

        Valid keyword arguments are:

        * ``figsize``: tuple of length 2, the size of the figure (to be passed to
          matplotlib)
        * ``component``: str, one of [None, 'R', 'phi', 'Z'], For vector variables,
          which element to plot. Default is the norm of the vector.
        * ``label``: str, label of the plotted line (e.g. to be shown with ax.legend())
        * ``xlabel_fontsize``: float, fontsize of the xlabel
        * ``ylabel_fontsize``: float, fontsize of the ylabel
        * ``linecolor``: str or tuple, color to use for plot line
        * ``ls``: str, linestyle to use for plot line
        * ``lw``: float, linewidth to use for plot line

    Returns
    -------
    fig : matplotlib.figure.Figure
        Figure being plotted to.
    ax : matplotlib.axes.Axes or ndarray of Axes
        Axes being plotted to.
    plot_data : dict
        dictionary of the data plotted, only returned if ``return_data=True``

    Examples
    --------
    .. image:: ../../_static/images/plotting/plot_1d.png

    .. code-block:: python

        from desc.plotting import plot_1d
        plot_1d(eq, 'p')

    """
    # If the quantity is a flux surface function, call plot_fsa.
    # This is done because the computation of some quantities relies on a
    # surface average. Surface averages should be computed over a 2-D grid to
    # sample the entire surface. Computing this on a 1-D grid would return a
    # misleading plot.
    default_L = 100
    if (
        data_index["desc.equilibrium.equilibrium.Equilibrium"][name]["coordinates"]
        == "r"
    ):
        if grid is None:
            return plot_fsa(
                eq,
                name,
                rho=default_L,
                log=log,
                ax=ax,
                return_data=return_data,
                **kwargs,
            )
        rho = grid.nodes[:, 0]
        if not np.all(np.isclose(rho, rho[0])):
            # rho nodes are not constant, so user must be plotting against rho
            return plot_fsa(
                eq, name, rho=rho, log=log, ax=ax, return_data=return_data, **kwargs
            )

    if grid is None:
        grid_kwargs = {"L": default_L, "NFP": eq.NFP}
        grid = _get_grid(**grid_kwargs)
    plot_axes = _get_plot_axes(grid)
    if len(plot_axes) != 1:
        return ValueError(colored("Grid must be 1D", "red"))

    data, label = _compute(eq, name, grid, kwargs.pop("component", None))

    fig, ax = _format_ax(ax, figsize=kwargs.pop("figsize", None))

    # reshape data to 1D
    data = data.flatten()
    linecolor = kwargs.pop("linecolor", colorblind_colors[0])
    ls = kwargs.pop("ls", "-")
    lw = kwargs.pop("lw", 1)
    if log:
        data = np.abs(data)  # ensure data is positive for log plot
        ax.semilogy(
            grid.nodes[:, plot_axes[0]],
            data,
            label=kwargs.pop("label", None),
            color=linecolor,
            ls=ls,
            lw=lw,
        )
    else:
        ax.plot(
            grid.nodes[:, plot_axes[0]],
            data,
            label=kwargs.pop("label", None),
            color=linecolor,
            ls=ls,
            lw=lw,
        )
    xlabel_fontsize = kwargs.pop("xlabel_fontsize", None)
    ylabel_fontsize = kwargs.pop("ylabel_fontsize", None)

    assert len(kwargs) == 0, f"plot_1d got unexpected keyword argument: {kwargs.keys()}"
    xlabel = _AXIS_LABELS_RTZ[plot_axes[0]]
    ax.set_xlabel(xlabel, fontsize=xlabel_fontsize)
    ax.set_ylabel(label, fontsize=ylabel_fontsize)
    _set_tight_layout(fig)
    plot_data = {xlabel.strip("$").strip("\\"): grid.nodes[:, plot_axes[0]], name: data}

    if return_data:
        return fig, ax, plot_data

    return fig, ax


def plot_2d(
    eq, name, grid=None, log=False, norm_F=False, ax=None, return_data=False, **kwargs
):
    """Plot 2D cross-sections.

    Parameters
    ----------
    eq : Equilibrium
        Object from which to plot.
    name : str
        Name of variable to plot.
    grid : Grid, optional
        Grid of coordinates to plot at.
    log : bool, optional
        Whether to use a log scale.
    norm_F : bool, optional
        Whether to normalize a plot of force error to be unitless.
        Vacuum equilibria are normalized by the gradient of magnetic pressure,
        while finite beta equilibria are normalized by the pressure gradient.
    ax : matplotlib AxesSubplot, optional
        Axis to plot on.
    return_data : bool
        if True, return the data plotted as well as fig,ax
    **kwargs : dict, optional
        Specify properties of the figure, axis, and plot appearance e.g.::

            plot_X(figsize=(4,6),cmap="plasma")

        Valid keyword arguments are:

        * ``figsize``: tuple of length 2, the size of the figure (to be passed to
          matplotlib)
        * ``component``: str, one of [None, 'R', 'phi', 'Z'], For vector variables,
          which element to plot. Default is the norm of the vector.
        * ``title_fontsize``: integer, font size of the title
        * ``xlabel_fontsize``: float, fontsize of the xlabel
        * ``ylabel_fontsize``: float, fontsize of the ylabel
        * ``cmap``: str, matplotib colormap scheme to use, passed to ax.contourf
        * ``levels``: int or array-like, passed to contourf

    Returns
    -------
    fig : matplotlib.figure.Figure
        Figure being plotted to.
    ax : matplotlib.axes.Axes or ndarray of Axes
        Axes being plotted to.
    plot_data : dict
        dictionary of the data plotted, only returned if ``return_data=True``

    Examples
    --------
    .. image:: ../../_static/images/plotting/plot_2d.png

    .. code-block:: python

        from desc.plotting import plot_2d
        plot_2d(eq, 'sqrt(g)')

    """
    if grid is None:
        grid_kwargs = {"M": 33, "N": 33, "NFP": eq.NFP, "axis": False}
        grid = _get_grid(**grid_kwargs)
    plot_axes = _get_plot_axes(grid)
    if len(plot_axes) != 2:
        return ValueError(colored("Grid must be 2D", "red"))

    data, label = _compute(eq, name, grid, kwargs.pop("component", None))
    fig, ax = _format_ax(ax, figsize=kwargs.pop("figsize", None))
    divider = make_axes_locatable(ax)

    if norm_F:
        # normalize force by B pressure gradient
        norm_name = kwargs.pop("norm_name", "<|grad(|B|^2)|/2mu0>_vol")
        norm_data, _ = _compute(eq, norm_name, grid, reshape=False)
        data = data / np.nanmean(np.abs(norm_data))  # normalize

    # reshape data to 2D
    if 0 in plot_axes:
        if 1 in plot_axes:  # rho & theta
            data = data[:, :, 0]
        else:  # rho & zeta
            data = data[0, :, :]
    else:  # theta & zeta
        data = data[:, 0, :]

    contourf_kwargs = {}
    if log:
        data = np.abs(data)  # ensure data is positive for log plot
        contourf_kwargs["norm"] = matplotlib.colors.LogNorm()
        if norm_F:
            contourf_kwargs["levels"] = kwargs.pop("levels", np.logspace(-6, 0, 7))
        else:
            logmin = max(np.floor(np.nanmin(np.log10(data))).astype(int), -16)
            logmax = np.ceil(np.nanmax(np.log10(data))).astype(int)
            contourf_kwargs["levels"] = kwargs.pop(
                "levels", np.logspace(logmin, logmax, logmax - logmin + 1)
            )
    else:
        contourf_kwargs["norm"] = matplotlib.colors.Normalize()
        contourf_kwargs["levels"] = kwargs.pop(
            "levels", np.linspace(np.nanmin(data), np.nanmax(data), 100)
        )
    contourf_kwargs["cmap"] = kwargs.pop("cmap", "jet")
    contourf_kwargs["extend"] = "both"
    title_fontsize = kwargs.pop("title_fontsize", None)
    xlabel_fontsize = kwargs.pop("xlabel_fontsize", None)
    ylabel_fontsize = kwargs.pop("ylabel_fontsize", None)
    assert len(kwargs) == 0, f"plot_2d got unexpected keyword argument: {kwargs.keys()}"

    cax_kwargs = {"size": "5%", "pad": 0.05}

    xx = (
        grid.nodes[:, plot_axes[1]]
        .reshape((grid.num_theta, grid.num_rho, grid.num_zeta), order="F")
        .squeeze()
    )
    yy = (
        grid.nodes[:, plot_axes[0]]
        .reshape((grid.num_theta, grid.num_rho, grid.num_zeta), order="F")
        .squeeze()
    )

    im = ax.contourf(xx, yy, data, **contourf_kwargs)
    cax = divider.append_axes("right", **cax_kwargs)
    cbar = fig.colorbar(im, cax=cax)
    cbar.update_ticks()
    xlabel = _AXIS_LABELS_RTZ[plot_axes[1]]
    ylabel = _AXIS_LABELS_RTZ[plot_axes[0]]
    ax.set_xlabel(xlabel, fontsize=xlabel_fontsize)
    ax.set_ylabel(ylabel, fontsize=ylabel_fontsize)
    ax.set_title(label, fontsize=title_fontsize)
    if norm_F:
        ax.set_title(
            "%s / %s"
            % (
                "$"
                + data_index["desc.equilibrium.equilibrium.Equilibrium"][name]["label"]
                + "$",
                "$"
                + data_index["desc.equilibrium.equilibrium.Equilibrium"][norm_name][
                    "label"
                ]
                + "$",
            )
        )
    _set_tight_layout(fig)
    plot_data = {
        xlabel.strip("$").strip("\\"): xx,
        ylabel.strip("$").strip("\\"): yy,
        name: data,
    }

    if norm_F:
        plot_data["normalization"] = np.nanmean(np.abs(norm_data))
    else:
        plot_data["normalization"] = 1
    if return_data:
        return fig, ax, plot_data

    return fig, ax


def plot_3d(
    eq,
    name,
    grid=None,
    log=False,
    all_field_periods=True,
    ax=None,
    return_data=False,
    **kwargs,
):
    """Plot 3D surfaces.

    Parameters
    ----------
    eq : Equilibrium
        Object from which to plot.
    name : str
        Name of variable to plot.
    grid : Grid, optional
        Grid of coordinates to plot at.
    log : bool, optional
        Whether to use a log scale.
    all_field_periods : bool, optional
        Whether to plot full torus or one field period. Ignored if grid is specified.
    ax : matplotlib AxesSubplot, optional
        Axis to plot on.
    return_data : bool
        if True, return the data plotted as well as fig,ax
    **kwargs : dict, optional
        Specify properties of the figure, axis, and plot appearance e.g.::

            plot_X(figsize=(4,6),cmap="plasma")

        Valid keyword arguments are:

        * ``figsize``: tuple of length 2, the size of the figure (to be passed to
          matplotlib)
        * ``component``: str, one of [None, 'R', 'phi', 'Z'], For vector variables,
          which element to plot. Default is the norm of the vector.
        * ``title_fontsize``: integer, font size of the title
        * ``xlabel_fontsize``: float, fontsize of the xlabel
        * ``ylabel_fontsize``: float, fontsize of the ylabel
        * ``zlabel_fontsize``: float, fontsize of the zlabel
        * ``alpha``: float btwn [0,1.0], the transparency of the plotted surface
        * ``elev``: float, elevation orientation angle of 3D plot (in the z plane)
        * ``azim``: float, azimuthal orientation angle of 3D plot (in the x,y plane)
        * ``dist``: float, distance from the camera to the center point of the plot

    Returns
    -------
    fig : matplotlib.figure.Figure
        Figure being plotted to.
    ax : matplotlib.axes.Axes or ndarray of Axes
        Axes being plotted to.
    plot_data : dict
        dictionary of the data plotted, only returned if ``return_data=True``

    Examples
    --------
    .. image:: ../../_static/images/plotting/plot_3d.png

    .. code-block:: python

        from desc.plotting import plot_3d
        from desc.grid import LinearGrid
        grid = LinearGrid(
                rho=0.5,
                theta=np.linspace(0, 2 * np.pi, 100),
                zeta=np.linspace(0, 2 * np.pi, 100),
                axis=True,
            )
        fig, ax = plot_3d(eq, "|F|", log=True, grid=grid)

    """
    nfp = 1 if all_field_periods else eq.NFP
    if grid is None:
        grid_kwargs = {"M": 33, "N": int(33 * eq.NFP), "NFP": nfp}
        grid = _get_grid(**grid_kwargs)
    plot_axes = _get_plot_axes(grid)
    if len(plot_axes) != 2:
        return ValueError(colored("Grid must be 2D", "red"))

    data, label = _compute(eq, name, grid, kwargs.pop("component", None))
    fig, ax = _format_ax(ax, is3d=True, figsize=kwargs.pop("figsize", None))
    with warnings.catch_warnings():
        warnings.simplefilter("ignore")
        coords = eq.compute(["X", "Y", "Z"], grid=grid)
    X = coords["X"].reshape((grid.num_theta, grid.num_rho, grid.num_zeta), order="F")
    Y = coords["Y"].reshape((grid.num_theta, grid.num_rho, grid.num_zeta), order="F")
    Z = coords["Z"].reshape((grid.num_theta, grid.num_rho, grid.num_zeta), order="F")

    if 0 in plot_axes:
        if 1 in plot_axes:  # rho & theta
            data = data[:, :, 0]
            X = X[:, :, 0]
            Y = Y[:, :, 0]
            Z = Z[:, :, 0]
        else:  # rho & zeta
            data = data[0, :, :].T
            X = X[0, :, :].T
            Y = Y[0, :, :].T
            Z = Z[0, :, :].T
    else:  # theta & zeta
        data = data[:, 0, :].T
        X = X[:, 0, :].T
        Y = Y[:, 0, :].T
        Z = Z[:, 0, :].T

    if log:
        data = np.abs(data)  # ensure data is positive for log plot
        minn, maxx = data.min().min(), data.max().max()
        norm = matplotlib.colors.LogNorm(vmin=minn, vmax=maxx)
    else:
        minn, maxx = data.min().min(), data.max().max()
        norm = matplotlib.colors.Normalize(vmin=minn, vmax=maxx)
    m = plt.cm.ScalarMappable(cmap=plt.cm.jet, norm=norm)
    m.set_array([])
    alpha = kwargs.pop("alpha", 1)
    title_fontsize = kwargs.pop("title_fontsize", None)

    elev = kwargs.pop("elev", None)
    azim = kwargs.pop("azim", None)
    dist = kwargs.pop("dist", None)

    xlabel_fontsize = kwargs.pop("xlabel_fontsize", None)
    ylabel_fontsize = kwargs.pop("ylabel_fontsize", None)
    zlabel_fontsize = kwargs.pop("zlabel_fontsize", None)

    assert len(kwargs) == 0, f"plot_3d got unexpected keyword argument: {kwargs.keys()}"

    ax.plot_surface(
        X,
        Y,
        Z,
        cmap="jet",
        facecolors=plt.cm.jet(norm(data)),
        vmin=minn,
        vmax=maxx,
        rstride=1,
        cstride=1,
        alpha=alpha,
    )
    fig.colorbar(m, ax=ax)

    ax.set_xlabel(_AXIS_LABELS_XYZ[0], fontsize=xlabel_fontsize)
    ax.set_ylabel(_AXIS_LABELS_XYZ[1], fontsize=ylabel_fontsize)
    ax.set_zlabel(_AXIS_LABELS_XYZ[2], fontsize=zlabel_fontsize)
    ax.set_title(label, fontsize=title_fontsize)
    _set_tight_layout(fig)

    # need this stuff to make all the axes equal, ax.axis('equal') doesnt work for 3d
    x_limits = ax.get_xlim3d()
    y_limits = ax.get_ylim3d()
    z_limits = ax.get_zlim3d()

    x_range = abs(x_limits[1] - x_limits[0])
    x_middle = np.mean(x_limits)
    y_range = abs(y_limits[1] - y_limits[0])
    y_middle = np.mean(y_limits)
    z_range = abs(z_limits[1] - z_limits[0])
    z_middle = np.mean(z_limits)

    if elev is not None or azim is not None:
        ax.view_init(elev=elev, azim=azim)
    if dist is not None:
        ax.dist = dist

    # The plot bounding box is a sphere in the sense of the infinity
    # norm, hence I call half the max range the plot radius.
    plot_radius = 0.5 * max([x_range, y_range, z_range])

    ax.set_xlim3d([x_middle - plot_radius, x_middle + plot_radius])
    ax.set_ylim3d([y_middle - plot_radius, y_middle + plot_radius])
    ax.set_zlim3d([z_middle - plot_radius, z_middle + plot_radius])

    plot_data = {"X": X, "Y": Y, "Z": Z, name: data}

    if return_data:
        return fig, ax, plot_data

    return fig, ax


def plot_fsa(
    eq,
    name,
    with_sqrt_g=True,
    log=False,
    rho=20,
    M=None,
    N=None,
    norm_F=False,
    ax=None,
    return_data=False,
    **kwargs,
):
    """Plot flux surface averages of quantities.

    Parameters
    ----------
    eq : Equilibrium
        Object from which to plot.
    name : str
        Name of variable to plot.
    with_sqrt_g : bool, optional
        Whether to weight the surface average with sqrt(g), the 3-D Jacobian
        determinant of flux coordinate system. Default is True.

        The weighted surface average is also known as a flux surface average.
        The unweighted surface average is also known as a theta average.

        Note that this boolean has no effect for quantities which are defined
        as surface functions because averaging such functions is the identity
        operation.
    log : bool, optional
        Whether to use a log scale.
    rho : int or array-like
        Values of rho to plot contours of.
        If an integer, plot that many contours linearly spaced in (0,1).
    M : int, optional
        Poloidal grid resolution. Default is eq.M_grid.
    N : int, optional
        Toroidal grid resolution. Default is eq.N_grid.
    norm_F : bool, optional
        Whether to normalize a plot of force error to be unitless.
        Vacuum equilibria are normalized by the volume average of the gradient
        of magnetic pressure, while finite beta equilibria are normalized by the
        volume average of the pressure gradient.
    ax : matplotlib AxesSubplot, optional
        Axis to plot on.
    return_data : bool
        if True, return the data plotted as well as fig,ax
    **kwargs : dict, optional
        Specify properties of the figure, axis, and plot appearance e.g.::

            plot_X(figsize=(4,6),label="your_label")

        Valid keyword arguments are:

        * ``figsize``: tuple of length 2, the size of the figure (to be passed to
          matplotlib)
        * ``component``: str, one of [None, 'R', 'phi', 'Z'], For vector variables,
          which element to plot. Default is the norm of the vector.
        * ``label``: str, label of the plotted line (e.g. to be shown with ax.legend())
        * ``xlabel_fontsize``: float, fontsize of the xlabel
        * ``ylabel_fontsize``: float, fontsize of the ylabel
        * ``linecolor``: str or tuple, color to use for plot line
        * ``ls``: str, linestyle to use for plot line
        * ``lw``: float, linewidth to use for plot line

    Returns
    -------
    fig : matplotlib.figure.Figure
        Figure being plotted to.
    ax : matplotlib.axes.Axes or ndarray of Axes
        Axes being plotted to.
    plot_data : dict
        dictionary of the data plotted, only returned if ``return_data=True``

    Examples
    --------
    .. image:: ../../_static/images/plotting/plot_fsa.png

    .. code-block:: python

        from desc.plotting import plot_fsa
        fig, ax = plot_fsa(eq, "B_theta", with_sqrt_g=False)

    """
    if np.isscalar(rho) and (int(rho) == rho):
<<<<<<< HEAD
        rho = np.linspace(0, 1, rho + 1)
    rho = np.atleast_1d(rho)
=======
        if (
            data_index["desc.equilibrium.equilibrium.Equilibrium"][name]["coordinates"]
            == "r"
        ):
            # OK to plot origin for most quantities denoted as functions of rho
            rho = np.flipud(np.linspace(1, 0, rho + 1, endpoint=True))
        else:
            rho = np.linspace(1 / rho, 1, rho)
    else:
        rho = np.atleast_1d(rho)
>>>>>>> 32398c3a
    if M is None:
        M = eq.M_grid
    if N is None:
        N = eq.N_grid
    linecolor = kwargs.pop("linecolor", colorblind_colors[0])
    ls = kwargs.pop("ls", "-")
    lw = kwargs.pop("lw", 1)
    fig, ax = _format_ax(ax, figsize=kwargs.pop("figsize", (4, 4)))

    grid = LinearGrid(M=M, N=N, NFP=eq.NFP, rho=rho)

    if "<" + name + ">" in data_index:
        # If we identify the quantity to plot as something in data_index, then
        # we may be able to compute more involved magnetic axis limits.
        deps = data_index["<" + name + ">"]["dependencies"]["data"]
        if with_sqrt_g == ("sqrt(g)" in deps or "V_r(r)" in deps):
            # When we denote a quantity as ``<name>`` in data_index, we have
            # marked it a surface average of ``name``. This does not specify
            # the type of surface average however (i.e. with/without the sqrt(g)
            # factor). The above conditional guard should ensure that the
            # surface average we have the recipe to compute in data_index is the
            # desired surface average.
            name = "<" + name + ">"
    values, label = _compute(
        eq, name, grid, kwargs.pop("component", None), reshape=False
    )
    label = label.split("~")
<<<<<<< HEAD
    get_value = lambda x: _compute(eq, x, grid, reshape=False)[0]
    if data_index[name]["coordinates"] == "r" or data_index[name]["coordinates"] == "":
=======
    if (
        data_index["desc.equilibrium.equilibrium.Equilibrium"][name]["coordinates"]
        == "r"
    ):
>>>>>>> 32398c3a
        # If the quantity is a surface function, averaging it again has no
        # effect, regardless of whether sqrt(g) is used.
        # So we avoid surface averaging it and forgo the <> around the label.
        label = r"$ " + label[0][1:] + r" ~" + "~".join(label[1:])
        plot_data_ylabel_key = f"{name}"
    else:
        is_nan = np.isnan(values)
        if with_sqrt_g:  # flux surface average
            sqrt_g = get_value("sqrt(g)")
            # Attempt to compute the magnetic axis limit.
            # Compute derivative depending on various naming schemes.
            # e.g. B -> B_r, V(r) -> V_r(r), S_r(r) -> S_rr(r)
            schemes = (
                name + "_r",  # you
                name[:-3] + "_r" + name[-3:],
                name[:-3] + "r" + name[-3:],
            )
            values_r = next((get_value(x) for x in schemes if x in data_index), np.nan)
            if (np.isfinite(values) & np.isfinite(values_r))[grid.axis].all():
                # Otherwise cannot compute axis limit in this agnostic manner.
                sqrt_g = grid.replace_at_axis(sqrt_g, get_value("sqrt(g)_r"), copy=True)
            values = surface_averages(grid=grid, q=values, sqrt_g=sqrt_g)
            label = r"$\langle " + label[0][1:] + r" \rangle~" + "~".join(label[1:])
        else:  # theta average
            values = surface_averages(grid=grid, q=values)
            label = (
                r"$\langle "
                + label[0][1:]
                + r" \rangle_{\theta}~"
                + "~".join(label[1:])
            )
        # integration replaced nans with 0, put them back
        values = np.where(is_nan, np.nan, values)
        plot_data_ylabel_key = f"<{name}>_fsa"
    if data_index[name]["coordinates"] != "":
        values = grid.compress(values)

    if norm_F:
        # normalize force by B pressure gradient
        norm_name = kwargs.pop("norm_name", "<|grad(|B|^2)|/2mu0>_vol")
        norm_data = get_value(norm_name)
        values = values / np.nanmean(np.abs(norm_data))  # normalize
    if log:
        values = np.abs(values)  # ensure data is positive for log plot
        ax.semilogy(
            rho, values, label=kwargs.pop("label", None), color=linecolor, ls=ls, lw=lw
        )
    else:
        ax.plot(
            rho, values, label=kwargs.pop("label", None), color=linecolor, ls=ls, lw=lw
        )
    xlabel_fontsize = kwargs.pop("xlabel_fontsize", None)
    ylabel_fontsize = kwargs.pop("ylabel_fontsize", None)
    assert (
        len(kwargs) == 0
    ), f"plot_fsa got unexpected keyword argument: {kwargs.keys()}"

    ax.set_xlabel(_AXIS_LABELS_RTZ[0], fontsize=xlabel_fontsize)
    ax.set_ylabel(label, fontsize=ylabel_fontsize)
    if norm_F:
        ax.set_ylabel(
            "%s / %s"
            % (
                "$"
                + data_index["desc.equilibrium.equilibrium.Equilibrium"][name]["label"]
                + "$",
                "$"
                + data_index["desc.equilibrium.equilibrium.Equilibrium"][norm_name][
                    "label"
                ]
                + "$",
            ),
            fontsize=ylabel_fontsize,
        )
    _set_tight_layout(fig)

    plot_data = {"rho": rho, plot_data_ylabel_key: values}
    if norm_F:
        plot_data["normalization"] = np.nanmean(np.abs(norm_data))
    else:
        plot_data["normalization"] = 1

    if return_data:
        return fig, ax, plot_data

    return fig, ax


def plot_section(
    eq, name, grid=None, log=False, norm_F=False, ax=None, return_data=False, **kwargs
):
    """Plot Poincare sections.

    Parameters
    ----------
    eq : Equilibrium
        Object from which to plot.
    name : str
        Name of variable to plot.
    grid : Grid, optional
        Grid of coordinates to plot at.
    log : bool, optional
        Whether to use a log scale.
    norm_F : bool, optional
        Whether to normalize a plot of force error to be unitless.
        Vacuum equilibria are normalized by the gradient of magnetic pressure,
        while finite beta equilibria are normalized by the pressure gradient.
    ax : matplotlib AxesSubplot, optional
        Axis to plot on.
    return_data : bool
        if True, return the data plotted as well as fig,ax
    **kwargs : dict, optional
        Specify properties of the figure, axis, and plot appearance e.g.::

            plot_X(figsize=(4,6),label="your_label")

        Valid keyword arguments are:

        * ``figsize``: tuple of length 2, the size of the figure (to be passed to
          matplotlib)
        * ``component``: str, one of [None, 'R', 'phi', 'Z'], For vector variables,
          which element to plot. Default is the norm of the vector.
        * ``title_fontsize``: integer, font size of the title
        * ``xlabel_fontsize``: float, fontsize of the xlabel
        * ``ylabel_fontsize``: float, fontsize of the ylabel
        * ``cmap``: str, matplotib colormap scheme to use, passed to ax.contourf
        * ``levels``: int or array-like, passed to contourf
        * ``phi``: float, int or array-like. Toroidal angles to plot. If an integer,
          plot that number equally spaced in [0,2pi/NFP). Default 1 for axisymmetry and
          6 for non-axisymmetry

    Returns
    -------
    fig : matplotlib.figure.Figure
        Figure being plotted to.
    ax : matplotlib.axes.Axes or ndarray of Axes
        Axes being plotted to.
    plot_data : dict
        dictionary of the data plotted, only returned if ``return_data=True``

    Examples
    --------
    .. image:: ../../_static/images/plotting/plot_section.png

    .. code-block:: python

        from desc.plotting import plot_section
        fig, ax = plot_section(eq, "J^rho")

    """
    phi = kwargs.pop("phi", (1 if eq.N == 0 else 6))
    phi = parse_argname_change(phi, kwargs, "nzeta", "phi")
    phi = parse_argname_change(phi, kwargs, "nphi", "phi")

    if isinstance(phi, numbers.Integral):
        phi = np.linspace(0, 2 * np.pi / eq.NFP, phi, endpoint=False)
    phi = np.atleast_1d(phi)
    nphi = len(phi)
    if grid is None:
        nfp = eq.NFP
        grid_kwargs = {
            "L": 25,
            "NFP": nfp,
            "axis": False,
            "theta": np.linspace(0, 2 * np.pi, 91, endpoint=True),
            "zeta": phi,
        }
        grid = _get_grid(**grid_kwargs)
        nr, nt, nz = grid.num_rho, grid.num_theta, grid.num_zeta
        coords = eq.map_coordinates(
            grid.nodes,
            ["rho", "theta", "phi"],
            ["rho", "theta", "zeta"],
            period=(np.inf, 2 * np.pi, 2 * np.pi),
        )
        grid = Grid(coords, sort=False)

    else:
        phi = np.unique(grid.nodes[:, 2])
        nphi = phi.size
        nr, nt, nz = grid.num_rho, grid.num_theta, grid.num_zeta
        coords = eq.map_coordinates(
            grid.nodes,
            ["rho", "theta", "phi"],
            ["rho", "theta", "zeta"],
            period=(np.inf, 2 * np.pi, 2 * np.pi),
        )
        grid = Grid(coords, sort=False)
    rows = np.floor(np.sqrt(nphi)).astype(int)
    cols = np.ceil(nphi / rows).astype(int)

    data, label = _compute(eq, name, grid, kwargs.pop("component", None), reshape=False)
    if norm_F:
        # normalize force by B pressure gradient
        norm_name = kwargs.pop("norm_name", "<|grad(|B|^2)|/2mu0>_vol")
        norm_data, _ = _compute(eq, norm_name, grid, reshape=False)
        data = data / np.nanmean(np.abs(norm_data))  # normalize

    figw = 5 * cols
    figh = 5 * rows
    fig, ax = _format_ax(
        ax,
        rows=rows,
        cols=cols,
        figsize=kwargs.pop("figsize", (figw, figh)),
        equal=True,
    )
    ax = np.atleast_1d(ax).flatten()

    with warnings.catch_warnings():
        warnings.simplefilter("ignore")
        coords = eq.compute(["R", "Z"], grid=grid)
    R = coords["R"].reshape((nt, nr, nz), order="F")
    Z = coords["Z"].reshape((nt, nr, nz), order="F")
    data = data.reshape((nt, nr, nz), order="F")

    contourf_kwargs = {}
    if log:
        data = np.abs(data)  # ensure data is positive for log plot
        contourf_kwargs["norm"] = matplotlib.colors.LogNorm()
        if norm_F:
            contourf_kwargs["levels"] = kwargs.pop("levels", np.logspace(-6, 0, 7))
        else:
            logmin = np.floor(np.nanmin(np.log10(data))).astype(int)
            logmax = np.ceil(np.nanmax(np.log10(data))).astype(int)
            contourf_kwargs["levels"] = kwargs.pop(
                "levels", np.logspace(logmin, logmax, logmax - logmin + 1)
            )
    else:
        contourf_kwargs["norm"] = matplotlib.colors.Normalize()
        contourf_kwargs["levels"] = kwargs.pop(
            "levels", np.linspace(data.min(), data.max(), 100)
        )
    contourf_kwargs["cmap"] = kwargs.pop("cmap", "jet")
    contourf_kwargs["extend"] = "both"
    title_fontsize = kwargs.pop("title_fontsize", None)
    xlabel_fontsize = kwargs.pop("xlabel_fontsize", None)
    ylabel_fontsize = kwargs.pop("ylabel_fontsize", None)
    assert (
        len(kwargs) == 0
    ), f"plot section got unexpected keyword argument: {kwargs.keys()}"

    cax_kwargs = {"size": "5%", "pad": 0.05}

    for i in range(nphi):
        divider = make_axes_locatable(ax[i])

        cntr = ax[i].contourf(R[:, :, i], Z[:, :, i], data[:, :, i], **contourf_kwargs)
        cax = divider.append_axes("right", **cax_kwargs)
        cbar = fig.colorbar(cntr, cax=cax)
        cbar.update_ticks()

        ax[i].set_xlabel(_AXIS_LABELS_RPZ[0], fontsize=xlabel_fontsize)
        ax[i].set_ylabel(_AXIS_LABELS_RPZ[2], fontsize=ylabel_fontsize)
        ax[i].tick_params(labelbottom=True, labelleft=True)
        ax[i].set_title(
            "$"
            + data_index["desc.equilibrium.equilibrium.Equilibrium"][name]["label"]
            + "$ ($"
            + data_index["desc.equilibrium.equilibrium.Equilibrium"][name]["units"]
            + "$)"
            + ", $\\phi \\cdot NFP/2\\pi = {:.3f}$".format(
                eq.NFP * phi[i] / (2 * np.pi)
            )
        )
        if norm_F:
            ax[i].set_title(
                "%s / %s, %s"
                % (
                    "$"
                    + data_index["desc.equilibrium.equilibrium.Equilibrium"][name][
                        "label"
                    ]
                    + "$",
                    "$"
                    + data_index["desc.equilibrium.equilibrium.Equilibrium"][norm_name][
                        "label"
                    ]
                    + "$",
                    "$\\phi \\cdot NFP/2\\pi = {:.3f}$".format(
                        eq.NFP * phi[i] / (2 * np.pi)
                    ),
                ),
                fontsize=title_fontsize,
            )
    _set_tight_layout(fig)

    plot_data = {"R": R, "Z": Z, name: data}
    if norm_F:
        plot_data["normalization"] = np.nanmean(np.abs(norm_data))
    else:
        plot_data["normalization"] = 1

    if return_data:
        return fig, ax, plot_data

    return fig, ax


def plot_surfaces(eq, rho=8, theta=8, phi=None, ax=None, return_data=False, **kwargs):
    """Plot flux surfaces.

    Parameters
    ----------
    eq : Equilibrium
        Object from which to plot.
    rho : int or array-like
        Values of rho to plot contours of.
        If an integer, plot that many contours linearly spaced in (0,1).
    theta : int or array-like
        Values of theta to plot contours of.
        If an integer, plot that many contours linearly spaced in (0,2pi).
    phi : float, int or array-like or None
        Values of phi to plot contours at.
        If an integer, plot that many contours linearly spaced in (0,2pi).
        Default is 1 contour for axisymmetric equilibria or 6 for non-axisymmetry.
    ax : matplotlib AxesSubplot, optional
        Axis to plot on.
    return_data : bool
        if True, return the data plotted as well as fig,ax
    **kwargs : dict, optional
        Specify properties of the figure, axis, and plot appearance e.g.::

            plot_X(figsize=(4,6),label="your_label")

        Valid keyword arguments are:

        * ``figsize``: tuple of length 2, the size of the figure (to be passed to
          matplotlib)
        * ``label``: str, label of the plotted line (e.g. to be shown with ax.legend())
        * ``NR``: int, number of equispaced rho point to use in plotting the vartheta
          contours
        * ``NT``: int, number of equispaced theta points to use in plotting the rho
          contours
        * ``theta_color``: str or tuple, color to use for constant vartheta contours
        * ``theta_ls``: str, linestyle to use for constant vartheta contours
        * ``theta_lw``: float, linewidth to use for constant vartheta contours
        * ``rho_color``: str or tuple, color to use for constant rho contours
        * ``rho_ls``: str, linestyle to use for constant rho contours
        * ``rho_lw``: float, linewidth to use for constant rho contours
        * ``lcfs_color``: str or tuple, color to use for the LCFS constant rho contour
        * ``lcfs_ls``: str, linestyle to use for the LCFS constant rho contour
        * ``lcfs_lw``: float, linewidth to use for the LCFS constant rho contour
        * ``axis_color``: str or tuple, color to use for the axis plotted point
        * ``axis_alpha``: float, transparency of the axis plotted point
        * ``axis_marker``: str, markerstyle to use for the axis plotted point
        * ``axis_size``: float, markersize to use for the axis plotted point
        * ``title_fontsize``: integer, font size of the title
        * ``xlabel_fontsize``: float, fontsize of the xlabel
        * ``ylabel_fontsize``: float, fontsize of the ylabel

    Returns
    -------
    fig : matplotlib.figure.Figure
        Figure being plotted to.
    ax : matplotlib.axes.Axes or ndarray of Axes
        Axes being plotted to.
    plot_data : dict
        dictionary of the data plotted, only returned if ``return_data=True``

    Examples
    --------
    .. image:: ../../_static/images/plotting/plot_surfaces.png

    .. code-block:: python

        from desc.plotting import plot_surfaces
        fig, ax = plot_surfaces(eq)

    """
    phi = parse_argname_change(phi, kwargs, "zeta", "phi")

    NR = kwargs.pop("NR", 50)
    NT = kwargs.pop("NT", 180)
    figsize = kwargs.pop("figsize", None)
    theta_color = kwargs.pop("theta_color", colorblind_colors[2])
    theta_ls = kwargs.pop("theta_ls", ":")
    theta_lw = kwargs.pop("theta_lw", 1)
    rho_color = kwargs.pop("rho_color", colorblind_colors[0])
    rho_ls = kwargs.pop("rho_ls", "-")
    rho_lw = kwargs.pop("rho_lw", 1)
    lcfs_color = kwargs.pop("lcfs_color", colorblind_colors[1])
    lcfs_ls = kwargs.pop("lcfs_ls", "-")
    lcfs_lw = kwargs.pop("lcfs_lw", 1)
    axis_color = kwargs.pop("axis_color", colorblind_colors[3])
    axis_alpha = kwargs.pop("axis_alpha", 1)
    axis_marker = kwargs.pop("axis_marker", "o")
    axis_size = kwargs.pop("axis_size", 36)
    label = kwargs.pop("label", "")
    title_fontsize = kwargs.pop("title_fontsize", None)
    xlabel_fontsize = kwargs.pop("xlabel_fontsize", None)
    ylabel_fontsize = kwargs.pop("ylabel_fontsize", None)

    assert (
        len(kwargs) == 0
    ), f"plot surfaces got unexpected keyword argument: {kwargs.keys()}"

    plot_theta = bool(theta)
    nfp = eq.NFP
    if isinstance(rho, numbers.Integral):
        rho = np.linspace(0, 1, rho + 1)
    rho = np.atleast_1d(rho)
    if isinstance(theta, numbers.Integral):
        theta = np.linspace(0, 2 * np.pi, theta, endpoint=False)
    theta = np.atleast_1d(theta)

    phi = (1 if eq.N == 0 else 6) if phi is None else phi
    if isinstance(phi, numbers.Integral):
        phi = np.linspace(0, 2 * np.pi / eq.NFP, phi, endpoint=False)
    phi = np.atleast_1d(phi)
    nphi = len(phi)

    grid_kwargs = {
        "rho": rho,
        "NFP": nfp,
        "theta": np.linspace(0, 2 * np.pi, NT, endpoint=True),
        "zeta": phi,
    }
    r_grid = _get_grid(**grid_kwargs)
    rnr, rnt, rnz = r_grid.num_rho, r_grid.num_theta, r_grid.num_zeta
    r_grid = Grid(
        eq.map_coordinates(
            r_grid.nodes,
            ["rho", "theta", "phi"],
            ["rho", "theta", "zeta"],
            period=(np.inf, 2 * np.pi, 2 * np.pi),
        ),
        sort=False,
    )
    grid_kwargs = {
        "rho": np.linspace(0, 1, NR),
        "NFP": nfp,
        "theta": theta,
        "zeta": phi,
    }
    if plot_theta:
        # Note: theta* (also known as vartheta) is the poloidal straight field line
        # angle in PEST-like flux coordinates
        t_grid = _get_grid(**grid_kwargs)
        tnr, tnt, tnz = t_grid.num_rho, t_grid.num_theta, t_grid.num_zeta
        v_grid = Grid(
            eq.map_coordinates(
                t_grid.nodes,
                ["rho", "theta_PEST", "phi"],
                ["rho", "theta", "zeta"],
                period=(np.inf, 2 * np.pi, 2 * np.pi),
            ),
            sort=False,
        )
    rows = np.floor(np.sqrt(nphi)).astype(int)
    cols = np.ceil(nphi / rows).astype(int)

    # rho contours
    with warnings.catch_warnings():
        warnings.simplefilter("ignore")
        r_coords = eq.compute(["R", "Z"], grid=r_grid)
    Rr = r_coords["R"].reshape((rnt, rnr, rnz), order="F")
    Zr = r_coords["Z"].reshape((rnt, rnr, rnz), order="F")
    plot_data = {}

    if plot_theta:
        # vartheta contours
        with warnings.catch_warnings():
            warnings.simplefilter("ignore")
            v_coords = eq.compute(["R", "Z"], grid=v_grid)
        Rv = v_coords["R"].reshape((tnt, tnr, tnz), order="F")
        Zv = v_coords["Z"].reshape((tnt, tnr, tnz), order="F")
        plot_data["vartheta_R_coords"] = Rv
        plot_data["vartheta_Z_coords"] = Zv

    figw = 4 * cols
    figh = 5 * rows
    if figsize is None:
        figsize = (figw, figh)
    fig, ax = _format_ax(ax, rows=rows, cols=cols, figsize=figsize, equal=True)
    ax = np.atleast_1d(ax).flatten()

    for i in range(nphi):
        if plot_theta:
            ax[i].plot(
                Rv[:, :, i].T,
                Zv[:, :, i].T,
                color=theta_color,
                linestyle=theta_ls,
                lw=theta_lw,
            )
        ax[i].plot(
            Rr[:, :, i], Zr[:, :, i], color=rho_color, linestyle=rho_ls, lw=rho_lw
        )
        ax[i].plot(
            Rr[:, -1, i],
            Zr[:, -1, i],
            color=lcfs_color,
            linestyle=lcfs_ls,
            lw=lcfs_lw,
            label=(label if i == 0 else ""),
        )
        if rho[0] == 0:
            ax[i].scatter(
                Rr[0, 0, i],
                Zr[0, 0, i],
                color=axis_color,
                alpha=axis_alpha,
                marker=axis_marker,
                s=axis_size,
            )

        ax[i].set_xlabel(_AXIS_LABELS_RPZ[0], fontsize=xlabel_fontsize)
        ax[i].set_ylabel(_AXIS_LABELS_RPZ[2], fontsize=ylabel_fontsize)
        ax[i].tick_params(labelbottom=True, labelleft=True)
        ax[i].set_title(
            "$\\phi \\cdot NFP/2\\pi = {:.3f}$".format(nfp * phi[i] / (2 * np.pi)),
            fontsize=title_fontsize,
        )
    _set_tight_layout(fig)

    plot_data["rho_R_coords"] = Rr
    plot_data["rho_Z_coords"] = Zr
    if return_data:
        return fig, ax, plot_data

    return fig, ax


def plot_boundary(eq, phi=None, plot_axis=True, ax=None, return_data=False, **kwargs):
    """Plot stellarator boundary at multiple toroidal coordinates.

    Parameters
    ----------
    eq : Equilibrium
        Object from which to plot.
    phi : float, int or array-like or None
        Values of phi to plot boundary surface at.
        If an integer, plot that many contours linearly spaced in [0,2pi).
        Default is 1 contour for axisymmetric equilibria or 4 for non-axisymmetry.
    plot_axis : bool
        Whether to plot the magnetic axis locations. Default is True.
    ax : matplotlib AxesSubplot, optional
        Axis to plot on.
    return_data : bool
        if True, return the data plotted as well as fig,ax
    **kwargs : dict, optional
        Specify properties of the figure, axis, and plot appearance e.g.::

            plot_X(figsize=(4,6),label="your_label")

        Valid keyword arguments are:

        * ``figsize``: tuple of length 2, the size of the figure (to be passed to
          matplotlib)
        * ``xlabel_fontsize``: float, fontsize of the x label
        * ``ylabel_fontsize``: float, fontsize of the y label
        * ``legend_fontsize``: float, fontsize of the legend
        * ``cmap``: colormap to use for plotting, discretized into len(phi) colors
        * ``color``: array of colors to use for each phi angle
        * ``ls``: array of line styles to use for each phi angle
        * ``lw``: array of line widths to use for each phi angle
        * ``marker``: str, marker style to use for the axis plotted points
        * ``size``: float, marker size to use for the axis plotted points

    Returns
    -------
    fig : matplotlib.figure.Figure
        Figure being plotted to.
    ax : matplotlib.axes.Axes or ndarray of Axes
        Axes being plotted to.
    plot_data : dict
        dictionary of the data plotted, only returned if ``return_data=True``

    Examples
    --------
    .. image:: ../../_static/images/plotting/plot_boundary.png

    .. code-block:: python

        from desc.plotting import plot_boundary
        fig, ax = plot_boundary(eq)

    """
    phi = parse_argname_change(phi, kwargs, "zeta", "phi")

    figsize = kwargs.pop("figsize", None)
    cmap = kwargs.pop("cmap", "rainbow")
    colors = kwargs.pop("color", None)
    ls = kwargs.pop("ls", None)
    lw = kwargs.pop("lw", None)
    marker = kwargs.pop("marker", "x")
    size = kwargs.pop("size", 36)
    xlabel_fontsize = kwargs.pop("xlabel_fontsize", None)
    ylabel_fontsize = kwargs.pop("ylabel_fontsize", None)

    legend_fontsize = kwargs.pop("legend_fontsize", None)

    assert (
        len(kwargs) == 0
    ), f"plot boundary got unexpected keyword argument: {kwargs.keys()}"

    phi = (1 if eq.N == 0 else 4) if phi is None else phi
    if isinstance(phi, numbers.Integral):
        phi = np.linspace(0, 2 * np.pi / eq.NFP, phi + 1)  # +1 to include pi and 2pi
    phi = np.atleast_1d(phi)
    nphi = len(phi)

    rho = np.array([0.0, 1.0]) if plot_axis else np.array([1.0])

    grid_kwargs = {"NFP": eq.NFP, "rho": rho, "theta": 100, "zeta": phi}
    grid = _get_grid(**grid_kwargs)
    nr, nt, nz = grid.num_rho, grid.num_theta, grid.num_zeta
    grid = Grid(
        eq.map_coordinates(
            grid.nodes,
            ["rho", "theta", "phi"],
            ["rho", "theta", "zeta"],
            period=(np.inf, 2 * np.pi, 2 * np.pi),
        ),
        sort=False,
    )

    if colors is None:
        colors = _get_cmap(cmap, nz - 1)(np.linspace(0, 1, nz - 1))
    if lw is None:
        lw = 1
    if isinstance(lw, int):
        lw = [lw for i in range(nz - 1)]
    if ls is None:
        ls = "-"
    if isinstance(ls, str):
        ls = [ls for i in range(nz - 1)]

    with warnings.catch_warnings():
        warnings.simplefilter("ignore")
        coords = eq.compute(["R", "Z"], grid=grid)
    R = coords["R"].reshape((nt, nr, nz), order="F")
    Z = coords["Z"].reshape((nt, nr, nz), order="F")

    fig, ax = _format_ax(ax, figsize=figsize, equal=True)

    for i in range(nphi - 1):
        ax.plot(
            R[:, -1, i],
            Z[:, -1, i],
            color=colors[i],
            linestyle=ls[i],
            lw=lw[i],
            label="$\\phi \\cdot NFP/2\\pi = {:.3f}$".format(
                grid.NFP * phi[i] / (2 * np.pi)
            ),
        )
        if rho[0] == 0:
            ax.scatter(R[0, 0, i], Z[0, 0, i], color=colors[i], marker=marker, s=size)

    ax.set_xlabel(_AXIS_LABELS_RPZ[0], fontsize=xlabel_fontsize)
    ax.set_ylabel(_AXIS_LABELS_RPZ[2], fontsize=ylabel_fontsize)
    ax.tick_params(labelbottom=True, labelleft=True)

    fig.legend(fontsize=legend_fontsize)
    _set_tight_layout(fig)

    plot_data = {}
    plot_data["R"] = R
    plot_data["Z"] = Z

    if return_data:
        return fig, ax, plot_data

    return fig, ax


def plot_boundaries(eqs, labels=None, phi=None, ax=None, return_data=False, **kwargs):
    """Plot stellarator boundaries at multiple toroidal coordinates.

    Parameters
    ----------
    eqs : array-like of Equilibrium or EquilibriaFamily
        Equilibria to plot.
    labels : array-like
        Array the same length as eqs of labels to apply to each equilibrium.
    phi : float, int or array-like or None
        Values of phi to plot boundary surface at.
        If an integer, plot that many contours linearly spaced in [0,2pi).
        Default is 1 contour for axisymmetric equilibria or 4 for non-axisymmetry.
    ax : matplotlib AxesSubplot, optional
        Axis to plot on.
    return_data : bool
        if True, return the data plotted as well as fig,ax
    **kwargs : dict, optional
        Specify properties of the figure, axis, and plot appearance e.g.::

            plot_X(figsize=(4,6),label="your_label")

        Valid keyword arguments are:

        * ``figsize``: tuple of length 2, the size of the figure (to be passed to
          matplotlib)
        * ``xlabel_fontsize``: float, fontsize of the x label
        * ``ylabel_fontsize``: float, fontsize of the y label
        * ``legend``: bool, whether to display legend or not
        * ``legend_kw``: dict, any keyword arguments to be pased to ax.legend()
        * ``cmap``: colormap to use for plotting, discretized into len(eqs) colors
        * ``color``: list of colors to use for each Equilibrium
        * ``ls``: list of str, line styles to use for each Equilibrium
        * ``lw``: list of floats, line widths to use for each Equilibrium

    Returns
    -------
    fig : matplotlib.figure.Figure
        Figure being plotted to.
    ax : matplotlib.axes.Axes or ndarray of Axes
        Axes being plotted to.
    plot_data : dict
        dictionary of the data plotted, only returned if ``return_data=True``

    Examples
    --------
    .. image:: ../../_static/images/plotting/plot_boundaries.png

    .. code-block:: python

        from desc.plotting import plot_boundaries
        fig, ax = plot_boundaries((eq1, eq2, eq3))

    """
    phi = parse_argname_change(phi, kwargs, "zeta", "phi")

    figsize = kwargs.pop("figsize", None)
    cmap = kwargs.pop("cmap", "rainbow")
    colors = kwargs.pop("color", None)
    ls = kwargs.pop("ls", None)
    lw = kwargs.pop("lw", None)
    xlabel_fontsize = kwargs.pop("xlabel_fontsize", None)
    ylabel_fontsize = kwargs.pop("ylabel_fontsize", None)

    phi = (1 if eqs[-1].N == 0 else 4) if phi is None else phi
    if isinstance(phi, numbers.Integral):
        phi = np.linspace(
            0, 2 * np.pi / eqs[-1].NFP, phi + 1
        )  # +1 to include pi and 2pi
    phi = np.atleast_1d(phi)

    neq = len(eqs)

    if labels is None:
        labels = [str(i) for i in range(neq)]
    if colors is None:
        colors = _get_cmap(cmap, neq)(np.linspace(0, 1, neq))
    if lw is None:
        lw = 1
    if np.isscalar(lw):
        lw = [lw for i in range(neq)]
    if ls is None:
        ls = "-"
    if isinstance(ls, str):
        ls = [ls for i in range(neq)]

    fig, ax = _format_ax(ax, figsize=figsize, equal=True)
    plot_data = {}
    plot_data["R"] = []
    plot_data["Z"] = []

    for i in range(neq):
        grid_kwargs = {"NFP": eqs[i].NFP, "theta": 100, "zeta": phi}
        grid = _get_grid(**grid_kwargs)
        nr, nt, nz = grid.num_rho, grid.num_theta, grid.num_zeta
        grid = Grid(
            eqs[i].map_coordinates(
                grid.nodes,
                ["rho", "theta", "phi"],
                ["rho", "theta", "zeta"],
                period=(np.inf, 2 * np.pi, 2 * np.pi),
            ),
            sort=False,
        )
        with warnings.catch_warnings():
            warnings.simplefilter("ignore")
            coords = eqs[i].compute(["R", "Z"], grid=grid)
        R = coords["R"].reshape((nt, nr, nz), order="F")
        Z = coords["Z"].reshape((nt, nr, nz), order="F")

        plot_data["R"].append(R)
        plot_data["Z"].append(Z)

        for j in range(nz - 1):
            (line,) = ax.plot(
                R[:, -1, j], Z[:, -1, j], color=colors[i], linestyle=ls[i], lw=lw[i]
            )
            if j == 0:
                line.set_label(labels[i])

    ax.set_xlabel(_AXIS_LABELS_RPZ[0], fontsize=xlabel_fontsize)
    ax.set_ylabel(_AXIS_LABELS_RPZ[2], fontsize=ylabel_fontsize)
    ax.tick_params(labelbottom=True, labelleft=True)

    if any(labels) and kwargs.pop("legend", True):
        fig.legend(**kwargs.pop("legend_kw", {}))
    _set_tight_layout(fig)

    assert (
        len(kwargs) == 0
    ), f"plot boundaries got unexpected keyword argument: {kwargs.keys()}"

    if return_data:
        return fig, ax, plot_data

    return fig, ax


def plot_comparison(
    eqs,
    rho=8,
    theta=8,
    phi=None,
    ax=None,
    cmap="rainbow",
    color=None,
    lw=None,
    ls=None,
    labels=None,
    return_data=False,
    **kwargs,
):
    """Plot comparison between flux surfaces of multiple equilibria.

    Parameters
    ----------
    eqs : array-like of Equilibrium or EquilibriaFamily
        Equilibria to compare.
    rho : int or array-like
        Values of rho to plot contours of.
        If an integer, plot that many contours linearly spaced in (0,1).
    theta : int or array-like
        Values of theta to plot contours of.
        If an integer, plot that many contours linearly spaced in (0,2pi).
    phi : float, int or array-like or None
        Values of phi to plot contours at.
        If an integer, plot that many contours linearly spaced in [0,2pi).
        Default is 1 contour for axisymmetric equilibria or 6 for non-axisymmetry.
    ax : matplotlib AxesSubplot, optional
        Axis to plot on.
    cmap : str or matplotlib ColorMap
        Colormap to use for plotting, discretized into len(eqs) colors.
    color : array-like
        Array the same length as eqs of colors to use for each equilibrium.
        Overrides `cmap`.
    lw : array-like
        Array the same length as eqs of line widths to use for each equilibrium
    ls : array-like
        Array the same length as eqs of linestyles to use for each equilibrium.
    labels : array-like
        Array the same length as eqs of labels to apply to each equilibrium.
    return_data : bool
        if True, return the data plotted as well as fig,ax
    **kwargs : dict, optional
        Specify properties of the figure, axis, and plot appearance e.g.::

            plot_X(figsize=(4,6),label="your_label")

        Valid keyword arguments are:

        * ``figsize``: tuple of length 2, the size of the figure (to be passed to
          matplotlib)
        * ``legend``: bool, whether to display legend or not
        * ``legend_kw``: dict, any keyword arguments to be pased to ax.legend()
        * ``title_fontsize``: integer, font size of the title
        * ``xlabel_fontsize``: float, fontsize of the xlabel
        * ``ylabel_fontsize``: float, fontsize of the ylabel

    Returns
    -------
    fig : matplotlib.figure.Figure
        Figure being plotted to.
    ax : matplotlib.axes.Axes or ndarray of Axes
        Axes being plotted to.
    plot_data : dict
        dictionary of the data plotted, only returned if ``return_data=True``

    Examples
    --------
    .. image:: ../../_static/images/plotting/plot_comparison.png

    .. code-block:: python

        from desc.plotting import plot_comparison
        fig, ax = plot_comparison(eqs=[eqf[0],eqf[1],eqf[2]],
                                  labels=['Axisymmetric w/o pressure',
                                          'Axisymmetric w/ pressure',
                                          'Nonaxisymmetric w/ pressure',
                                         ],
                                 )

    """
    phi = parse_argname_change(phi, kwargs, "zeta", "phi")
    color = parse_argname_change(color, kwargs, "colors", "color")
    ls = parse_argname_change(ls, kwargs, "linestyles", "ls")
    lw = parse_argname_change(lw, kwargs, "lws", "lw")

    figsize = kwargs.pop("figsize", None)
    title_fontsize = kwargs.pop("title_fontsize", None)
    xlabel_fontsize = kwargs.pop("xlabel_fontsize", None)
    ylabel_fontsize = kwargs.pop("ylabel_fontsize", None)
    neq = len(eqs)
    if color is None:
        color = _get_cmap(cmap, neq)(np.linspace(0, 1, neq))
    if lw is None:
        lw = [1 for i in range(neq)]
    if ls is None:
        ls = ["-" for i in range(neq)]
    if labels is None:
        labels = [str(i) for i in range(neq)]
    N = np.max([eq.N for eq in eqs])
    nfp = eqs[0].NFP

    phi = (1 if N == 0 else 6) if phi is None else phi
    if isinstance(phi, numbers.Integral):
        phi = np.linspace(0, 2 * np.pi / nfp, phi, endpoint=False)
    phi = np.atleast_1d(phi)
    nphi = len(phi)

    rows = np.floor(np.sqrt(nphi)).astype(int)
    cols = np.ceil(nphi / rows).astype(int)

    figw = 4 * cols
    figh = 5 * rows
    if figsize is None:
        figsize = (figw, figh)
    fig, ax = _format_ax(ax, rows=rows, cols=cols, figsize=figsize, equal=True)
    ax = np.atleast_1d(ax).flatten()

    plot_data = {}
    for string in [
        "rho_R_coords",
        "rho_Z_coords",
        "vartheta_R_coords",
        "vartheta_Z_coords",
    ]:
        plot_data[string] = []
    for i, eq in enumerate(eqs):
        fig, ax, _plot_data = plot_surfaces(
            eq,
            rho,
            theta,
            phi,
            ax,
            theta_color=color[i % len(color)],
            theta_ls=ls[i % len(ls)],
            theta_lw=lw[i % len(lw)],
            rho_color=color[i % len(color)],
            rho_ls=ls[i % len(ls)],
            rho_lw=lw[i % len(lw)],
            lcfs_color=color[i % len(color)],
            lcfs_ls=ls[i % len(ls)],
            lcfs_lw=lw[i % len(lw)],
            axis_color=color[i % len(color)],
            axis_alpha=0,
            axis_marker="o",
            axis_size=0,
            label=labels[i % len(labels)],
            title_fontsize=title_fontsize,
            xlabel_fontsize=xlabel_fontsize,
            ylabel_fontsize=ylabel_fontsize,
            return_data=True,
        )
        for key in _plot_data.keys():
            plot_data[key].append(_plot_data[key])

    if any(labels) and kwargs.pop("legend", True):
        fig.legend(**kwargs.pop("legend_kw", {}))

    assert (
        len(kwargs) == 0
    ), f"plot_comparison got unexpected keyword argument: {kwargs.keys()}"

    if return_data:
        return fig, ax, plot_data

    return fig, ax


def plot_coils(coils, grid=None, ax=None, return_data=False, **kwargs):
    """Create 3D plot of coil geometry.

    Parameters
    ----------
    coils : Coil, CoilSet
        Coil or coils to plot
    grid : Grid, optional
        Grid to use for evaluating geometry
    ax : matplotlib AxesSubplot, optional
        Axis to plot on    return_data : bool
    return_data : bool
        if True, return the data plotted as well as fig,ax
    **kwargs : dict, optional
        Specify properties of the figure, axis, and plot appearance e.g.::

            plot_X(figsize=(4,6),label="your_label")

        Valid keyword arguments are:

        * ``figsize``: tuple of length 2, the size of the figure (to be passed to
          matplotlib)
        * ``lw``: float, linewidth of plotted coils
        * ``ls``: str, linestyle of plotted coils
        * ``color``: str, color of plotted coils
        * ``cmap``: str, name of colormap

    Returns
    -------
    fig : matplotlib.figure.Figure
        Figure being plotted to
    ax : matplotlib.axes.Axes or ndarray of Axes
        Axes being plotted to
    plot_data : dict
        dictionary of the data plotted, only returned if ``return_data=True``

    """
    figsize = kwargs.pop("figsize", None)
    lw = kwargs.pop("lw", 2)
    ls = kwargs.pop("ls", "-")
    color = kwargs.pop("color", "current")
    color = kwargs.pop("c", color)
    cbar = False
    if color == "current":
        cbar = True
        cmap = _get_cmap(kwargs.pop("cmap", "Spectral"))
        currents = flatten_list(coils.current)
        norm = matplotlib.colors.Normalize(vmin=np.min(currents), vmax=np.max(currents))
        sm = plt.cm.ScalarMappable(cmap=cmap, norm=norm)
        color = [cmap(norm(cur)) for cur in currents]
    assert (
        len(kwargs) == 0
    ), f"plot_coils got unexpected keyword argument: {kwargs.keys()}"
    if not isinstance(lw, (list, tuple)):
        lw = [lw]
    if not isinstance(ls, (list, tuple)):
        ls = [ls]
    if not isinstance(color, (list, tuple)):
        color = [color]
    fig, ax = _format_ax(ax, True, figsize=figsize)
    if grid is None:
        grid_kwargs = {"zeta": np.linspace(0, 2 * np.pi, 50)}
        grid = _get_grid(**grid_kwargs)

    def flatten_coils(coilset):
        if hasattr(coilset, "__len__"):
            return [a for i in coilset for a in flatten_coils(i)]
        else:
            return [coilset]

    coils_list = flatten_coils(coils)
    plot_data = {}
    plot_data["X"] = []
    plot_data["Y"] = []
    plot_data["Z"] = []
    for i, coil in enumerate(coils_list):
        x, y, z = coil.compute_coordinates(grid=grid, basis="xyz").T
        plot_data["X"].append(x)
        plot_data["Y"].append(y)
        plot_data["Z"].append(z)
        ax.plot(
            x, y, z, lw=lw[i % len(lw)], ls=ls[i % len(ls)], c=color[i % len(color)]
        )

    if cbar:
        cbar = fig.colorbar(sm, ax=ax)
        cbar.set_label(r"$\mathrm{Current} ~(\mathrm{A})$")
    x_limits = ax.get_xlim3d()
    y_limits = ax.get_ylim3d()
    z_limits = ax.get_zlim3d()

    x_range = abs(x_limits[1] - x_limits[0])
    x_middle = np.mean(x_limits)
    y_range = abs(y_limits[1] - y_limits[0])
    y_middle = np.mean(y_limits)
    z_range = abs(z_limits[1] - z_limits[0])
    z_middle = np.mean(z_limits)

    # The plot bounding box is a sphere in the sense of the infinity
    # norm, hence we call half the max range the plot radius.
    plot_radius = 0.5 * max([x_range, y_range, z_range])

    ax.set_xlim3d([x_middle - plot_radius, x_middle + plot_radius])
    ax.set_ylim3d([y_middle - plot_radius, y_middle + plot_radius])
    ax.set_zlim3d([z_middle - plot_radius, z_middle + plot_radius])
    ax.set_xlabel(_AXIS_LABELS_XYZ[0])
    ax.set_ylabel(_AXIS_LABELS_XYZ[1])
    ax.set_zlabel(_AXIS_LABELS_XYZ[2])

    if return_data:
        return fig, ax, plot_data

    return fig, ax


def plot_boozer_modes(
    eq,
    log=True,
    B0=True,
    norm=False,
    num_modes=10,
    rho=None,
    ax=None,
    return_data=False,
    **kwargs,
):
    """Plot Fourier harmonics of :math:`|B|` in Boozer coordinates.

    Parameters
    ----------
    eq : Equilibrium
        Object from which to plot.
    log : bool, optional
        Whether to use a log scale.
    B0 : bool, optional
        Whether to include the m=n=0 mode.
    norm : bool, optional
        Whether to normalize the magnitudes such that B0=1 Tesla.
    num_modes : int, optional
        How many modes to include. Use -1 for all modes.
    rho : int or ndarray, optional
        Radial coordinates of the flux surfaces to evaluate at,
        or number of surfaces in (0,1]
    ax : matplotlib AxesSubplot, optional
        Axis to plot on.
    return_data : bool
        if True, return the data plotted as well as fig,ax
    **kwargs : dict, optional
        Specify properties of the figure, axis, and plot appearance e.g.::

            plot_X(figsize=(4,6))

        Valid keyword arguments are:

        * ``figsize``: tuple of length 2, the size of the figure (to be passed to
          matplotlib)
        * ``lw``: float, linewidth
        * ``ls``: str, linestyle
        * ``legend``: bool, whether to display legend or not
        * ``legend_kw``: dict, any keyword arguments to be pased to ax.legend()
        * ``xlabel_fontsize``: float, fontsize of the xlabel
        * ``ylabel_fontsize``: float, fontsize of the ylabel


    Returns
    -------
    fig : matplotlib.figure.Figure
        Figure being plotted to.
    ax : matplotlib.axes.Axes or ndarray of Axes
        Axes being plotted to.
    plot_data : dict
        dictionary of the data plotted, only returned if ``return_data=True``

    Examples
    --------
    .. image:: ../../_static/images/plotting/plot_boozer_modes.png

    .. code-block:: python

        from desc.plotting import plot_boozer_modes
        fig, ax = plot_boozer_modes(eq)

    """
    if rho is None:
        rho = np.linspace(1, 0, num=20, endpoint=False)
    elif np.isscalar(rho) and rho > 1:
        rho = np.linspace(1, 0, num=rho, endpoint=False)

    B_mn = np.array([[]])
    M_booz = kwargs.pop("M_booz", 2 * eq.M)
    N_booz = kwargs.pop("N_booz", 2 * eq.N)
    linestyle = kwargs.pop("ls", "-")
    linewidth = kwargs.pop("lw", 2)
    xlabel_fontsize = kwargs.pop("xlabel_fontsize", None)
    ylabel_fontsize = kwargs.pop("ylabel_fontsize", None)

    for i, r in enumerate(rho):
        grid = LinearGrid(M=2 * eq.M_grid, N=2 * eq.N_grid, NFP=eq.NFP, rho=np.array(r))
        transforms = get_transforms(
            "|B|_mn", obj=eq, grid=grid, M_booz=M_booz, N_booz=N_booz
        )
        with warnings.catch_warnings():
            warnings.simplefilter("ignore")
            data = eq.compute("|B|_mn", grid=grid, transforms=transforms)
        if i == 0:
            matrix, modes = ptolemy_linear_transform(transforms["B"].basis.modes)
        b_mn = np.atleast_2d(matrix @ data["|B|_mn"])
        B_mn = np.vstack((B_mn, b_mn)) if B_mn.size else b_mn

    idx = np.argsort(np.abs(B_mn[0, :]))
    if num_modes == -1:
        idx = idx[-1::-1]
    else:
        idx = idx[-1 : -num_modes - 1 : -1]
    B_mn = B_mn[:, idx]
    if norm:
        B_mn = B_mn / np.max(B_mn)
    modes = modes[idx, :]

    fig, ax = _format_ax(ax, figsize=kwargs.pop("figsize", None))

    plot_data = {}
    for i in range(modes.shape[0]):
        L = modes[i, 0]
        M = modes[i, 1]
        N = modes[i, 2] * int(eq.NFP)
        if (M, N) == (0, 0) and B0 is False:
            continue
        if log is True:
            ax.semilogy(
                rho,
                np.abs(B_mn[:, i]),
                label="M={}, N={}{}".format(
                    M, N, "" if eq.sym else (" (cos)" if L > 0 else " (sin)")
                ),
                linestyle=linestyle,
                linewidth=linewidth,
            )
        else:
            ax.plot(
                rho,
                B_mn[:, i],
                "-",
                label="M={}, N={}{}".format(
                    M, N, "" if eq.sym else (" (cos)" if L > 0 else " (sin)")
                ),
                linestyle=linestyle,
                linewidth=linewidth,
            )
    plot_data["|B|_mn"] = B_mn
    plot_data["B modes"] = modes
    plot_data["rho"] = rho

    ax.set_xlabel(_AXIS_LABELS_RTZ[0], fontsize=xlabel_fontsize)
    ax.set_ylabel(r"$B_{M,N}$ in Boozer coordinates $(T)$", fontsize=ylabel_fontsize)

    if kwargs.pop("legend", True):
        fig.legend(**kwargs.pop("legend_kw", {"loc": "center right"}))

    assert (
        len(kwargs) == 0
    ), f"plot boozer modes got unexpected keyword argument: {kwargs.keys()}"

    _set_tight_layout(fig)
    if return_data:
        return fig, ax, plot_data

    return fig, ax


def plot_boozer_surface(
    eq,
    grid_compute=None,
    grid_plot=None,
    rho=1,
    fill=False,
    ncontours=30,
    fieldlines=0,
    ax=None,
    return_data=False,
    **kwargs,
):
    """Plot :math:`|B|` on a surface vs the Boozer poloidal and toroidal angles.

    Parameters
    ----------
    eq : Equilibrium
        Object from which to plot.
    grid_compute : Grid, optional
        grid to use for computing boozer spectrum
    grid_plot : Grid, optional
        grid to plot on
    rho : float, optional
        Radial coordinate of flux surface. Used only if grids are not specified.
    fill : bool, optional
        Whether the contours are filled, i.e. whether to use `contourf` or `contour`.
    ncontours : int, optional
        Number of contours to plot.
    fieldlines : int, optional
        Number of (linearly spaced) magnetic fieldlines to plot. Default is 0 (none).
    ax : matplotlib AxesSubplot, optional
        Axis to plot on.
    return_data : bool
        if True, return the data plotted as well as fig,ax
    **kwargs : dict, optional
        Specify properties of the figure, axis, and plot appearance e.g.::

            plot_X(figsize=(4,6),cmap="plasma")

        Valid keyword arguments are:

        * ``figsize``: tuple of length 2, the size of the figure (to be passed to
          matplotlib)
        * ``cmap``: str, matplotib colormap scheme to use, passed to ax.contourf
        * ``levels``: int or array-like, passed to contourf
        * ``title_fontsize``: integer, font size of the title
        * ``xlabel_fontsize``: float, fontsize of the xlabel
        * ``ylabel_fontsize``: float, fontsize of the ylabel

    Returns
    -------
    fig : matplotlib.figure.Figure
        figure being plotted to
    ax : matplotlib.axes.Axes or ndarray of Axes
        axes being plotted to
    plot_data : dict
        dictionary of the data plotted, only returned if ``return_data=True``

    Examples
    --------
    .. image:: ../../_static/images/plotting/plot_boozer_surface.png

    .. code-block:: python

        from desc.plotting import plot_boozer_surface
        fig, ax = plot_boozer_surface(eq)

    """
    if grid_compute is None:
        grid_kwargs = {
            "rho": rho,
            "M": 4 * eq.M,
            "N": 4 * eq.N,
            "NFP": eq.NFP,
            "endpoint": False,
        }
        grid_compute = _get_grid(**grid_kwargs)
    if grid_plot is None:
        grid_kwargs = {
            "rho": rho,
            "theta": 91,
            "zeta": 91,
            "NFP": eq.NFP,
            "endpoint": True,
        }
        grid_plot = _get_grid(**grid_kwargs)

    M_booz = kwargs.pop("M_booz", 2 * eq.M)
    N_booz = kwargs.pop("N_booz", 2 * eq.N)
    title_fontsize = kwargs.pop("title_fontsize", None)
    xlabel_fontsize = kwargs.pop("xlabel_fontsize", None)
    ylabel_fontsize = kwargs.pop("ylabel_fontsize", None)

    transforms_compute = get_transforms(
        "|B|_mn", obj=eq, grid=grid_compute, M_booz=M_booz, N_booz=N_booz
    )
    transforms_plot = get_transforms(
        "|B|_mn", obj=eq, grid=grid_plot, M_booz=M_booz, N_booz=N_booz
    )
    with warnings.catch_warnings():
        warnings.simplefilter("ignore")
        data = eq.compute("|B|_mn", grid=grid_compute, transforms=transforms_compute)
    iota = grid_compute.compress(data["iota"])
    data = transforms_plot["B"].transform(data["|B|_mn"])
    data = data.reshape((grid_plot.num_theta, grid_plot.num_zeta), order="F")

    fig, ax = _format_ax(ax, figsize=kwargs.pop("figsize", None))
    divider = make_axes_locatable(ax)

    contourf_kwargs = {
        "norm": matplotlib.colors.Normalize(),
        "levels": kwargs.pop(
            "levels", np.linspace(np.nanmin(data), np.nanmax(data), ncontours)
        ),
        "cmap": kwargs.pop("cmap", "jet"),
        "extend": "both",
    }

    assert (
        len(kwargs) == 0
    ), f"plot_boozer_surface got unexpected keyword argument: {kwargs.keys()}"

    cax_kwargs = {"size": "5%", "pad": 0.05}

    zz = (
        grid_plot.nodes[:, 2]
        .reshape((grid_plot.num_theta, grid_plot.num_zeta), order="F")
        .squeeze()
    )
    tt = (
        grid_plot.nodes[:, 1]
        .reshape((grid_plot.num_theta, grid_plot.num_zeta), order="F")
        .squeeze()
    )

    if fill:
        im = ax.contourf(zz, tt, data, **contourf_kwargs)
    else:
        im = ax.contour(zz, tt, data, **contourf_kwargs)
    cax = divider.append_axes("right", **cax_kwargs)
    cbar = fig.colorbar(im, cax=cax)
    cbar.update_ticks()

    if fieldlines:
        theta0 = np.linspace(0, 2 * np.pi, fieldlines, endpoint=False)
        zeta = np.linspace(0, 2 * np.pi / grid_plot.NFP, 100)
        alpha = np.atleast_2d(theta0) + iota * np.atleast_2d(zeta).T
        alpha1 = np.where(np.logical_and(alpha >= 0, alpha <= 2 * np.pi), alpha, np.nan)
        alpha2 = np.where(
            np.logical_or(alpha < 0, alpha > 2 * np.pi),
            alpha % (sign(iota) * 2 * np.pi) + (sign(iota) < 0) * (2 * np.pi),
            np.nan,
        )
        alphas = np.hstack((alpha1, alpha2))
        ax.plot(zeta, alphas, color="k", ls="-", lw=2)

    ax.set_xlabel(r"$\zeta_{Boozer}$", fontsize=xlabel_fontsize)
    ax.set_ylabel(r"$\theta_{Boozer}$", fontsize=ylabel_fontsize)
    ax.set_title(r"$|\mathbf{B}|~(T)$", fontsize=title_fontsize)

    _set_tight_layout(fig)
    plot_data = {"zeta_Boozer": zz, "theta_Boozer": tt, "|B|": data}

    if return_data:
        return fig, ax, plot_data

    return fig, ax


def plot_qs_error(  # noqa: 16 fxn too complex
    eq,
    log=True,
    fB=True,
    fC=True,
    fT=True,
    helicity=(1, 0),
    rho=None,
    ax=None,
    return_data=False,
    **kwargs,
):
    """Plot quasi-symmetry errors f_B, f_C, and f_T as normalized flux functions.

    Parameters
    ----------
    eq : Equilibrium
        Object from which to plot.
    log : bool, optional
        Whether to use a log scale.
    fB : bool, optional
        Whether to include the Boozer coordinates QS error.
    fC : bool, optional
        Whether to include the flux function QS error.
    fT : bool, optional
        Whether to include the triple product QS error.
    helicity : tuple, int
        Type of quasi-symmetry (M, N).
    rho : int or ndarray, optional
        Radial coordinates of the flux surfaces to evaluate at,
        or number of surfaces in (0,1]
    ax : matplotlib AxesSubplot, optional
        Axis to plot on.
    return_data : bool
        if True, return the data plotted as well as fig,ax
    **kwargs : dict, optional
        Specify properties of the figure, axis, and plot appearance e.g.::

            plot_X(figsize=(4,6))

        Valid keyword arguments are:

        * ``figsize``: tuple of length 2, the size of the figure (to be passed to
          matplotlib)
        * ``ls``: list of strs of length 3, linestyles to use for the 3 different
          qs metrics
        * ``lw``: list of float of length 3, linewidths to use for the 3 different
          qs metrics
        * ``color``: list of strs of length 3, colors to use for the 3 different
          qs metrics
        * ``marker``: list of strs of length 3, markers to use for the 3 different
          qs metrics
        * ``labels``:  list of strs of length 3, labels to use for the 3 different
          qs metrics
        * ``ylabel``: str, ylabel to use for plot
        * ``legend``: bool, whether to display legend or not
        * ``legend_kw``: dict, any keyword arguments to be pased to ax.legend()
        * ``xlabel_fontsize``: float, fontsize of the xlabel
        * ``ylabel_fontsize``: float, fontsize of the ylabel
        * ``labels``: list of strs of length 3, labels to apply to each QS error metric

    Returns
    -------
    fig : matplotlib.figure.Figure
        Figure being plotted to.
    ax : matplotlib.axes.Axes or ndarray of Axes
        Axes being plotted to.
    plot_data : dict
        dictionary of the data plotted, only returned if ``return_data=True``

    Examples
    --------
    .. image:: ../../_static/images/plotting/plot_qs_error.png

    .. code-block:: python

        from desc.plotting import plot_qs_error
        fig, ax = plot_qs_error(eq, helicity=(1, eq.NFP), log=True)

    """
    colors = kwargs.pop("color", ["r", "b", "g"])
    markers = kwargs.pop("marker", ["o", "o", "o"])
    labels = kwargs.pop("labels", [r"$\hat{f}_B$", r"$\hat{f}_C$", r"$\hat{f}_T$"])
    colors = parse_argname_change(colors, kwargs, "colors", "color")
    markers = parse_argname_change(markers, kwargs, "markers", "marker")

    if rho is None:
        rho = np.linspace(1, 0, num=20, endpoint=False)
    elif np.isscalar(rho) and rho > 1:
        rho = np.linspace(1, 0, num=rho, endpoint=False)

    fig, ax = _format_ax(ax, figsize=kwargs.pop("figsize", None))

    M_booz = kwargs.pop("M_booz", 2 * eq.M)
    N_booz = kwargs.pop("N_booz", 2 * eq.N)
    ls = kwargs.pop("ls", ["-", "-", "-"])
    lw = kwargs.pop("lw", [1, 1, 1])
    ylabel = kwargs.pop("ylabel", False)
    xlabel_fontsize = kwargs.pop("xlabel_fontsize", None)
    ylabel_fontsize = kwargs.pop("yxlabel_fontsize", None)

    with warnings.catch_warnings():
        warnings.simplefilter("ignore")
        data = eq.compute(["R0", "|B|"])
    R0 = data["R0"]
    B0 = np.mean(data["|B|"] * data["sqrt(g)"]) / np.mean(data["sqrt(g)"])

    f_B = np.array([])
    f_C = np.array([])
    f_T = np.array([])
    plot_data = {}
    for i, r in enumerate(rho):
        grid = LinearGrid(M=2 * eq.M_grid, N=2 * eq.N_grid, NFP=eq.NFP, rho=np.array(r))
        if fB:
            transforms = get_transforms(
                "|B|_mn", obj=eq, grid=grid, M_booz=M_booz, N_booz=N_booz
            )
            if i == 0:  # only need to do this once for the first rho surface
                matrix, modes, idx = ptolemy_linear_transform(
                    transforms["B"].basis.modes,
                    helicity=helicity,
                    NFP=transforms["B"].basis.NFP,
                )
            with warnings.catch_warnings():
                warnings.simplefilter("ignore")
                data = eq.compute(
                    ["|B|_mn", "B modes"], grid=grid, transforms=transforms
                )
            B_mn = matrix @ data["|B|_mn"]
            f_b = np.sqrt(np.sum(B_mn[idx] ** 2)) / np.sqrt(np.sum(B_mn**2))
            f_B = np.append(f_B, f_b)
        if fC:
            with warnings.catch_warnings():
                warnings.simplefilter("ignore")
                data = eq.compute("f_C", grid=grid, helicity=helicity)
            f_c = (
                np.mean(np.abs(data["f_C"]) * data["sqrt(g)"])
                / np.mean(data["sqrt(g)"])
                / B0**3
            )
            f_C = np.append(f_C, f_c)
        if fT:
            with warnings.catch_warnings():
                warnings.simplefilter("ignore")
                data = eq.compute("f_T", grid=grid)
            f_t = (
                np.mean(np.abs(data["f_T"]) * data["sqrt(g)"])
                / np.mean(data["sqrt(g)"])
                * R0**2
                / B0**4
            )
            f_T = np.append(f_T, f_t)

    plot_data["f_B"] = f_B
    plot_data["f_C"] = f_C
    plot_data["f_T"] = f_T
    plot_data["rho"] = rho

    if log is True:
        if fB:
            ax.semilogy(
                rho,
                f_B,
                ls=ls[0 % len(ls)],
                c=colors[0 % len(colors)],
                marker=markers[0 % len(markers)],
                label=labels[0 % len(labels)],
                lw=lw[0 % len(lw)],
            )
        if fC:
            ax.semilogy(
                rho,
                f_C,
                ls=ls[1 % len(ls)],
                c=colors[1 % len(colors)],
                marker=markers[1 % len(markers)],
                label=labels[1 % len(labels)],
                lw=lw[1 % len(lw)],
            )
        if fT:
            ax.semilogy(
                rho,
                f_T,
                ls=ls[2 % len(ls)],
                c=colors[2 % len(colors)],
                marker=markers[2 % len(markers)],
                label=labels[2 % len(labels)],
                lw=lw[2 % len(lw)],
            )
    else:
        if fB:
            ax.plot(
                rho,
                f_B,
                ls=ls[0 % len(ls)],
                c=colors[0 % len(colors)],
                marker=markers[0 % len(markers)],
                label=labels[0 % len(labels)],
                lw=lw[0 % len(lw)],
            )
        if fC:
            ax.plot(
                rho,
                f_C,
                ls=ls[1 % len(ls)],
                c=colors[1 % len(colors)],
                marker=markers[1 % len(markers)],
                label=labels[1 % len(labels)],
                lw=lw[1 % len(lw)],
            )
        if fT:
            ax.plot(
                rho,
                f_T,
                ls=ls[2 % len(ls)],
                c=colors[2 % len(colors)],
                marker=markers[2 % len(markers)],
                label=labels[2 % len(labels)],
                lw=lw[2 % len(lw)],
            )

    ax.set_xlabel(_AXIS_LABELS_RTZ[0], fontsize=xlabel_fontsize)
    if ylabel:
        ax.set_ylabel(ylabel, fontsize=ylabel_fontsize)

    if kwargs.pop("legend", True):
        fig.legend(**kwargs.pop("legend_kw", {"loc": "center right"}))

    assert (
        len(kwargs) == 0
    ), f"plot qs error got unexpected keyword argument: {kwargs.keys()}"

    _set_tight_layout(fig)
    if return_data:
        return fig, ax, plot_data

    return fig, ax


def plot_grid(grid, return_data=False, **kwargs):
    """Plot the location of collocation nodes on the zeta=0 plane.

    Parameters
    ----------
    grid : Grid
        Grid to plot.
    return_data : bool
        if True, return the data plotted as well as fig,ax
    **kwargs : dict, optional
        Specify properties of the figure, axis, and plot appearance e.g.::

            plot_X(figsize=(4,6))

        Valid keyword arguments are:

        * ``figsize``: tuple of length 2, the size of the figure (to be passed to
          matplotlib)
        * ``title_fontsize``: integer, font size of the title

    Returns
    -------
    fig : matplotlib.figure.Figure
        Figure being plotted to.
    ax : matplotlib.axes.Axes or ndarray of Axes
        Axes being plotted to.
    plot_data : dict
        dictionary of the data plotted, only returned if ``return_data=True``

    Examples
    --------
    .. image:: ../../_static/images/plotting/plot_grid.png

    .. code-block:: python

        from desc.plotting import plot_grid
        from desc.grid import ConcentricGrid
        grid = ConcentricGrid(L=20, M=10, N=1, node_pattern="jacobi")
        fig, ax = plot_grid(grid)

    """
    fig = plt.figure(figsize=kwargs.pop("figsize", (4, 4)))
    ax = plt.subplot(projection="polar")
    title_fontsize = kwargs.pop("title_fontsize", None)

    assert (
        len(kwargs) == 0
    ), f"plot_grid got unexpected keyword argument: {kwargs.keys()}"

    # node locations
    nodes = grid.nodes[grid.nodes[:, 2] == 0]
    ax.scatter(nodes[:, 1], nodes[:, 0], s=4)
    ax.set_ylim(0, 1)
    ax.set_xticks(
        [
            0,
            np.pi / 4,
            np.pi / 2,
            3 / 4 * np.pi,
            np.pi,
            5 / 4 * np.pi,
            3 / 2 * np.pi,
            7 / 4 * np.pi,
        ]
    )
    ax.set_xticklabels(
        [
            "$0$",
            r"$\frac{\pi}{4}$",
            r"$\frac{\pi}{2}$",
            r"$\frac{3\pi}{4}$",
            r"$\pi$",
            r"$\frac{5\pi}{4}$",
            r"$\frac{3\pi}{2}$",
            r"$\frac{7\pi}{4}$",
        ]
    )
    ax.set_yticklabels([])
    if grid.__class__.__name__ in ["LinearGrid", "Grid", "QuadratureGrid"]:
        ax.set_title(
            "{}, $L={}$, $M={}, pattern: {}$".format(
                grid.__class__.__name__, grid.L, grid.M, grid.node_pattern
            ),
            pad=20,
        )
    if grid.__class__.__name__ in ["ConcentricGrid"]:
        ax.set_title(
            "{}, $M={}$, pattern: {}".format(
                grid.__class__.__name__,
                grid.M,
                grid.node_pattern,
            ),
            pad=20,
            fontsize=title_fontsize,
        )
    _set_tight_layout(fig)

    plot_data = {"rho": nodes[:, 0], "theta": nodes[:, 1]}

    if return_data:
        return fig, ax, plot_data

    return fig, ax


def plot_basis(basis, return_data=False, **kwargs):
    """Plot basis functions.

    Parameters
    ----------
    basis : Basis
        basis to plot
    return_data : bool
        if True, return the data plotted as well as fig,ax
    **kwargs : dict, optional
        Specify properties of the figure, axis, and plot appearance e.g.::

            plot_X(figsize=(4,6),cmap="plasma")

        Valid keyword arguments are:

        * ``figsize``: tuple of length 2, the size of the figure (to be passed to
          matplotlib)
        * ``cmap``: str, matplotib colormap scheme to use, passed to ax.contourf
        * ``title_fontsize``: integer, font size of the title

    Returns
    -------
    fig : matplotlib.figure.Figure
        Figure being plotted to.
    ax : matplotlib.axes.Axes, ndarray of axes, or dict of axes
        Axes used for plotting. A single axis is used for 1d basis functions,
        2d or 3d bases return an ndarray or dict of axes.    return_data : bool
        if True, return the data plotted as well as fig,ax
    plot_data : dict
        dictionary of the data plotted, only returned if ``return_data=True``

    Examples
    --------
    .. image:: ../../_static/images/plotting/plot_basis.png

    .. code-block:: python

        from desc.plotting import plot_basis
        from desc.basis import DoubleFourierSeries
        basis = DoubleFourierSeries(M=3, N=2)
        fig, ax = plot_basis(basis)

    """
    title_fontsize = kwargs.pop("title_fontsize", None)

    if basis.__class__.__name__ == "PowerSeries":
        # fixme: lmax unused
        lmax = abs(basis.modes[:, 0]).max()
        grid = LinearGrid(rho=100, endpoint=True)
        r = grid.nodes[:, 0]
        fig, ax = plt.subplots(figsize=kwargs.get("figsize", (6, 4)))

        f = basis.evaluate(grid.nodes)
        plot_data = {"l": basis.modes[:, 0], "amplitude": [], "rho": r}

        for fi, l in zip(f.T, basis.modes[:, 0]):
            ax.plot(r, fi, label="$l={:d}$".format(int(l)))
            plot_data["amplitude"].append(fi)
        ax.set_xlabel("$\\rho$")
        ax.set_ylabel("$f_l(\\rho)$")
        ax.legend(bbox_to_anchor=(1.04, 0.5), loc="center left", borderaxespad=0)
        ax.set_xticks([0, 0.25, 0.5, 0.75, 1])
        ax.set_yticks([0, 0.25, 0.5, 0.75, 1])
        ax.set_title(
            "{}, $L={}$".format(basis.__class__.__name__, basis.L),
            fontsize=title_fontsize,
        )
        _set_tight_layout(fig)
        if return_data:
            return fig, ax, plot_data

        return fig, ax

    elif basis.__class__.__name__ == "FourierSeries":
        # fixme nmax unused
        nmax = abs(basis.modes[:, 2]).max()
        grid = LinearGrid(zeta=100, NFP=basis.NFP, endpoint=True)
        z = grid.nodes[:, 2]
        fig, ax = plt.subplots(figsize=kwargs.get("figsize", (6, 4)))

        f = basis.evaluate(grid.nodes)
        plot_data = {"n": basis.modes[:, 2], "amplitude": [], "zeta": z}

        for fi, n in zip(f.T, basis.modes[:, 2]):
            ax.plot(z, fi, label="$n={:d}$".format(int(n)))
            plot_data["amplitude"].append(fi)

        ax.set_xlabel("$\\zeta$")
        ax.set_ylabel("$f_n(\\zeta)$")
        ax.legend(bbox_to_anchor=(1.04, 0.5), loc="center left", borderaxespad=0)
        ax.set_xticks([0, np.pi / basis.NFP, 2 * np.pi / basis.NFP])
        ax.set_xticklabels(["$0$", "$\\pi/NFP$", "$2\\pi/NFP$"])
        ax.set_yticks([-1, -0.5, 0, 0.5, 1])
        ax.set_title(
            "{}, $N={}$, $NFP={}$".format(basis.__class__.__name__, basis.N, basis.NFP),
            fontsize=title_fontsize,
        )
        _set_tight_layout(fig)
        if return_data:
            return fig, ax, plot_data

        return fig, ax

    elif basis.__class__.__name__ == "DoubleFourierSeries":
        nmax = abs(basis.modes[:, 2]).max()
        mmax = abs(basis.modes[:, 1]).max()
        grid = LinearGrid(theta=100, zeta=100, NFP=basis.NFP, endpoint=True)
        t = grid.nodes[:, 1].reshape((grid.num_theta, grid.num_zeta))
        z = grid.nodes[:, 2].reshape((grid.num_theta, grid.num_zeta))
        fig = plt.figure(
            figsize=kwargs.get("figsize", (nmax * 4 + 1, mmax * 4 + 1)),
        )
        wratios = np.ones(2 * nmax + 2)
        wratios[-1] = kwargs.get("cbar_ratio", 0.25)
        hratios = np.ones(2 * mmax + 2)
        hratios[0] = kwargs.get("title_ratio", 0.1)
        gs = matplotlib.gridspec.GridSpec(
            2 * mmax + 2, 2 * nmax + 2, width_ratios=wratios, height_ratios=hratios
        )
        ax = np.empty((2 * mmax + 1, 2 * nmax + 1), dtype=object)
        f = basis.evaluate(grid.nodes)
        plot_data = {
            "m": basis.modes[:, 1],
            "n": basis.modes[:, 2],
            "amplitude": [],
            "zeta": z,
            "theta": t,
        }

        for fi, m, n in zip(f.T, basis.modes[:, 1], basis.modes[:, 2]):
            ax[mmax + m, nmax + n] = plt.subplot(gs[mmax + m + 1, n + nmax])
            ax[mmax + m, nmax + n].set_xticks(
                [
                    0,
                    np.pi / basis.NFP / 2,
                    np.pi / basis.NFP,
                    3 / 2 * np.pi / basis.NFP,
                    2 * np.pi / basis.NFP,
                ]
            )
            ax[mmax + m, 0].set_yticks([0, np.pi / 2, np.pi, 3 / 2 * np.pi, 2 * np.pi])
            ax[mmax + m, nmax + n].set_xticklabels([])
            ax[mmax + m, nmax + n].set_yticklabels([])
            im = ax[mmax + m, nmax + n].contourf(
                z,
                t,
                fi.reshape((grid.num_theta, grid.num_zeta)),
                levels=100,
                vmin=-1,
                vmax=1,
                cmap=kwargs.get("cmap", "coolwarm"),
            )
            plot_data["amplitude"].append(fi.reshape((grid.num_theta, grid.num_zeta)))

            if m == mmax:
                ax[mmax + m, nmax + n].set_xlabel(
                    "$\\zeta$ \n $n={}$".format(n), fontsize=10
                )
                ax[mmax + m, nmax + n].set_xticklabels(
                    ["$0$", None, "$\\pi/NFP$", None, "$2\\pi/NFP$"], fontsize=8
                )
            if n + nmax == 0:
                ax[mmax + m, 0].set_ylabel("$m={}$ \n $\\theta$".format(m), fontsize=10)
                ax[mmax + m, 0].set_yticklabels(
                    ["$0$", None, "$\\pi$", None, "$2\\pi$"], fontsize=8
                )
        cb_ax = plt.subplot(gs[:, -1])
        cbar = fig.colorbar(im, cax=cb_ax)
        cbar.set_ticks([-1, -0.5, 0, 0.5, 1])
        fig.suptitle(
            "{}, $M={}$, $N={}$, $NFP={}$".format(
                basis.__class__.__name__, basis.M, basis.N, basis.NFP
            ),
            y=0.98,
            fontsize=title_fontsize,
        )
        if return_data:
            return fig, ax, plot_data

        return fig, ax
    elif basis.__class__.__name__ in ["ZernikePolynomial", "FourierZernikeBasis"]:
        lmax = abs(basis.modes[:, 0]).max().astype(int)
        mmax = abs(basis.modes[:, 1]).max().astype(int)

        grid = LinearGrid(rho=100, theta=100, endpoint=True)
        r = grid.nodes[grid.unique_rho_idx, 0]
        v = grid.nodes[grid.unique_theta_idx, 1]

        fig = plt.figure(figsize=kwargs.get("figsize", (3 * mmax, 3 * lmax / 2)))

        plot_data = {"amplitude": [], "rho": r, "theta": v}

        ax = {i: {} for i in range(lmax + 1)}
        ratios = np.ones(2 * (mmax + 1) + 1)
        ratios[-1] = kwargs.get("cbar_ratio", 0.25)
        gs = matplotlib.gridspec.GridSpec(
            lmax + 2, 2 * (mmax + 1) + 1, width_ratios=ratios
        )

        modes = basis.modes[basis.modes[:, 2] == 0]
        plot_data["l"] = basis.modes[:, 0]
        plot_data["m"] = basis.modes[:, 1]
        Zs = basis.evaluate(grid.nodes, modes=modes)
        for i, (l, m) in enumerate(
            zip(modes[:, 0].astype(int), modes[:, 1].astype(int))
        ):
            Z = Zs[:, i].reshape((grid.num_rho, grid.num_theta))
            ax[l][m] = plt.subplot(
                gs[l + 1, m + mmax : m + mmax + 2], projection="polar"
            )
            ax[l][m].set_title("$l={}, m={}$".format(l, m))
            ax[l][m].axis("off")
            im = ax[l][m].contourf(
                v,
                r,
                Z,
                levels=np.linspace(-1, 1, 100),
                cmap=kwargs.get("cmap", "coolwarm"),
            )
            plot_data["amplitude"].append(Zs)

        cb_ax = plt.subplot(gs[:, -1])
        plt.subplots_adjust(right=0.8)
        cbar = fig.colorbar(im, cax=cb_ax)
        cbar.set_ticks(np.linspace(-1, 1, 9))
        fig.suptitle(
            "{}, $L={}$, $M={}$, spectral indexing = {}".format(
                basis.__class__.__name__, basis.L, basis.M, basis.spectral_indexing
            ),
            y=0.98,
            fontsize=title_fontsize,
        )
        _set_tight_layout(fig)
        if return_data:
            return fig, ax, plot_data

        return fig, ax


def plot_logo(savepath=None, **kwargs):
    """Plot the DESC logo.

    Parameters
    ----------
    savepath : str or path-like
        path to save the figure to.
        File format is inferred from the filename (Default value = None)
    **kwargs : dict, optional
        additional plot formatting parameters.
        options include ``'Dcolor'``, ``'Dcolor_rho'``, ``'Dcolor_theta'``,
        ``'Ecolor'``, ``'Scolor'``, ``'Ccolor'``, ``'BGcolor'``, ``'fig_width'``

    Returns
    -------
    fig : matplotlib.figure.Figure
        handle to the figure used for plotting
    ax : matplotlib.axes.Axes
        handle to the axis used for plotting

    Examples
    --------
    .. image:: ../../_static/images/plotting/plot_logo.png

    .. code-block:: python

        from desc.plotting import plot_logo
        plot_logo(savepath='../_static/images/plotting/plot_logo.png')

    """
    eq = np.array(
        [
            [0, 0, 0, 3.62287349e00, 0.00000000e00],
            [1, -1, 0, 0.00000000e00, 1.52398053e00],
            [1, 1, 0, 8.59865670e-01, 0.00000000e00],
            [2, -2, 0, 0.00000000e00, 1.46374759e-01],
            [2, 0, 0, -4.33377700e-01, 0.00000000e00],
            [2, 2, 0, 6.09609205e-01, 0.00000000e00],
            [3, -3, 0, 0.00000000e00, 2.13664220e-01],
            [3, -1, 0, 0.00000000e00, 1.29776568e-01],
            [3, 1, 0, -1.67706961e-01, 0.00000000e00],
            [3, 3, 0, 2.32179123e-01, 0.00000000e00],
            [4, -4, 0, 0.00000000e00, 3.30174283e-02],
            [4, -2, 0, 0.00000000e00, -5.80394864e-02],
            [4, 0, 0, -3.10228782e-02, 0.00000000e00],
            [4, 2, 0, -2.43905484e-03, 0.00000000e00],
            [4, 4, 0, 1.81292185e-01, 0.00000000e00],
            [5, -5, 0, 0.00000000e00, 5.37223061e-02],
            [5, -3, 0, 0.00000000e00, 2.65199520e-03],
            [5, -1, 0, 0.00000000e00, 1.63010516e-02],
            [5, 1, 0, 2.73622502e-02, 0.00000000e00],
            [5, 3, 0, -3.62812195e-02, 0.00000000e00],
            [5, 5, 0, 7.88069456e-02, 0.00000000e00],
            [6, -6, 0, 0.00000000e00, 3.50372526e-03],
            [6, -4, 0, 0.00000000e00, -1.82814700e-02],
            [6, -2, 0, 0.00000000e00, -1.62703504e-02],
            [6, 0, 0, 9.37285472e-03, 0.00000000e00],
            [6, 2, 0, 3.32793660e-03, 0.00000000e00],
            [6, 4, 0, -9.90606341e-03, 0.00000000e00],
            [6, 6, 0, 6.00068129e-02, 0.00000000e00],
            [7, -7, 0, 0.00000000e00, 1.28853330e-02],
            [7, -5, 0, 0.00000000e00, -2.28268526e-03],
            [7, -3, 0, 0.00000000e00, -1.04698799e-02],
            [7, -1, 0, 0.00000000e00, -5.15951605e-03],
            [7, 1, 0, 2.29082701e-02, 0.00000000e00],
            [7, 3, 0, -1.19760934e-02, 0.00000000e00],
            [7, 5, 0, -1.43418200e-02, 0.00000000e00],
            [7, 7, 0, 2.27668988e-02, 0.00000000e00],
            [8, -8, 0, 0.00000000e00, -2.53055423e-03],
            [8, -6, 0, 0.00000000e00, -7.15955981e-03],
            [8, -4, 0, 0.00000000e00, -6.54397837e-03],
            [8, -2, 0, 0.00000000e00, -4.08366006e-03],
            [8, 0, 0, 1.17264567e-02, 0.00000000e00],
            [8, 2, 0, -1.24364476e-04, 0.00000000e00],
            [8, 4, 0, -8.59425384e-03, 0.00000000e00],
            [8, 6, 0, -7.11934473e-03, 0.00000000e00],
            [8, 8, 0, 1.68974668e-02, 0.00000000e00],
        ]
    )

    onlyD = kwargs.get("onlyD", False)
    Dcolor = kwargs.get("Dcolor", "xkcd:neon purple")
    Dcolor_rho = kwargs.get("Dcolor_rho", "xkcd:neon pink")
    Dcolor_theta = kwargs.get("Dcolor_theta", "xkcd:neon pink")
    Ecolor = kwargs.get("Ecolor", "deepskyblue")
    Scolor = kwargs.get("Scolor", "deepskyblue")
    Ccolor = kwargs.get("Ccolor", "deepskyblue")
    BGcolor = kwargs.get("BGcolor", "clear")
    fig_width = kwargs.get("fig_width", 3)
    fig_height = fig_width / 2
    contour_lw_ratio = kwargs.get("contour_lw_ratio", 0.3)
    lw = fig_width**0.5

    transparent = False
    if BGcolor == "dark":
        BGcolor = "xkcd:charcoal grey"
    elif BGcolor == "light":
        BGcolor = "white"
    elif BGcolor == "clear":
        BGcolor = "white"
        transparent = True

    if onlyD:
        fig_width = fig_width / 2
    fig = plt.figure(figsize=(fig_width, fig_height))
    ax = fig.add_axes([0.1, 0.1, 0.8, 0.8])
    ax.axis("equal")
    ax.axis("off")
    ax.set_facecolor(BGcolor)
    fig.set_facecolor(BGcolor)
    if transparent:
        fig.patch.set_alpha(0)
        ax.patch.set_alpha(0)

    bottom = 0
    top = 10
    Dleft = 0
    Dw = 8
    Dh = top - bottom + 2
    DX = Dleft + Dw / 2
    DY = (top - bottom) / 2
    Dright = Dleft + Dw

    Eleft = Dright + 0.5
    Eright = Eleft + 4

    Soffset = 1
    Sleft = Eright + 0.5
    Sw = 5
    Sright = Sleft + Sw

    Ctheta = np.linspace(np.pi / 4, 2 * np.pi - np.pi / 4, 1000)
    Cleft = Sright + 0.75
    Cw = 4
    Ch = 11
    Cx0 = Cleft + Cw / 2
    Cy0 = (top - bottom) / 2

    # D
    cR = eq[:, 3]
    cZ = eq[:, 4]
    zern_idx = eq[:, :3]
    ls, ms, ns = zern_idx.T
    axis_jacobi = zernike_radial_poly(0, ls, ms)
    R0 = axis_jacobi.dot(cR)
    Z0 = axis_jacobi.dot(cZ)

    nr = kwargs.get("nr", 5)
    nt = kwargs.get("nt", 8)
    Nr = 100
    Nt = 361
    rstep = Nr // nr
    tstep = Nt // nt
    r = np.linspace(0, 1, Nr)
    t = np.linspace(0, 2 * np.pi, Nt)
    r, t = np.meshgrid(r, t, indexing="ij")
    r = r.flatten()
    t = t.flatten()

    radial = zernike_radial_poly(r[:, np.newaxis], ls, ms)
    poloidal = fourier(t[:, np.newaxis], ms)
    zern = radial * poloidal
    bdry = poloidal

    R = zern.dot(cR).reshape((Nr, Nt))
    Z = zern.dot(cZ).reshape((Nr, Nt))
    bdryR = bdry.dot(cR)
    bdryZ = bdry.dot(cZ)

    R = (R - R0) / (R.max() - R.min()) * Dw + DX
    Z = (Z - Z0) / (Z.max() - Z.min()) * Dh + DY
    bdryR = (bdryR - R0) / (bdryR.max() - bdryR.min()) * Dw + DX
    bdryZ = (bdryZ - Z0) / (bdryZ.max() - bdryZ.min()) * Dh + DY

    # plot r contours
    ax.plot(
        R.T[:, ::rstep],
        Z.T[:, ::rstep],
        color=Dcolor_rho,
        lw=lw * contour_lw_ratio,
        ls="-",
    )
    # plot theta contours
    ax.plot(
        R[:, ::tstep],
        Z[:, ::tstep],
        color=Dcolor_theta,
        lw=lw * contour_lw_ratio,
        ls="-",
    )
    ax.plot(bdryR, bdryZ, color=Dcolor, lw=lw)

    if onlyD:
        if savepath is not None:
            fig.savefig(savepath, facecolor=fig.get_facecolor(), edgecolor="none")

        return fig, ax

    # E
    ax.plot([Eleft, Eleft + 1], [bottom, top], lw=lw, color=Ecolor, linestyle="-")
    ax.plot([Eleft, Eright], [bottom, bottom], lw=lw, color=Ecolor, linestyle="-")
    ax.plot(
        [Eleft + 1 / 2, Eright],
        [bottom + (top + bottom) / 2, bottom + (top + bottom) / 2],
        lw=lw,
        color=Ecolor,
        linestyle="-",
    )
    ax.plot([Eleft + 1, Eright], [top, top], lw=lw, color=Ecolor, linestyle="-")

    # S
    Sy = np.linspace(bottom, top + Soffset, 1000)
    Sx = Sw * np.cos(Sy * 3 / 2 * np.pi / (Sy.max() - Sy.min()) - np.pi) ** 2 + Sleft
    ax.plot(Sx, Sy[::-1] - Soffset / 2, lw=lw, color=Scolor, linestyle="-")

    # C
    Cx = Cw / 2 * np.cos(Ctheta) + Cx0
    Cy = Ch / 2 * np.sin(Ctheta) + Cy0
    ax.plot(Cx, Cy, lw=lw, color=Ccolor, linestyle="-")

    if savepath is not None:
        fig.savefig(savepath, facecolor=fig.get_facecolor(), edgecolor="none")

    return fig, ax


def plot_field_lines_sfl(
    eq,
    rho,
    seed_thetas=0,
    phi_start=0,
    phi_end=2 * np.pi,
    dphi=1e-2,
    ax=None,
    return_data=False,
    **kwargs,
):
    r"""Plots field lines on specified flux surface.

    Traces field lines at specified initial vartheta (:math:`\\vartheta`) seed
    locations, then plots them.
    Field lines traced by first finding the corresponding straight field line (SFL)
    coordinates :math:`(\\rho,\\vartheta,\\phi)` for each field line, then
    converting those to the computational :math:`(\\rho,\\theta,\\phi)` coordinates,
    then finally computing from those the toroidal :math:`(R,\\phi,Z)` coordinates of
    each field line.

    The SFL angle coordinates are found with the SFL relation:

        :math:`\\vartheta = \\iota \\phi + \\vartheta_0`

    Parameters
    ----------
    eq : Equilibrium
        Object from which to plot.
    rho : float
        Flux surface to trace field lines at.
    seed_thetas : float or array-like of floats
        Poloidal positions at which to seed magnetic field lines.
        If array-like, will plot multiple field lines.
    phi_start: float
        Toroidal angle to integrate field line from, in radians. Default is 0.
    phi_end: float
        Toroidal angle to integrate field line until, in radians. Default is 2*pi.
    dphi: float
        spacing in phi to sample field lines along, in radians. Default is 1e-2.
    ax : matplotlib AxesSubplot, optional
        Axis to plot on.
        if True, return the data plotted as well as fig,ax
    return_data : bool
        if True, return the data plotted as well as fig,ax
    **kwargs : dict, optional
        Specify properties of the figure, axis, and plot appearance e.g.::

            plot_X(figsize=(4,6))

        Valid keyword arguments are:

        * ``figsize``: tuple of length 2, the size of the figure (to be passed to
          matplotlib)

    Returns
    -------
    fig : matplotlib.figure.Figure
        Figure being plotted to.
    ax : matplotlib.axes.Axes or ndarray of Axes
        Axes being plotted to.
    plot_data : dict
        dictionary of the data plotted, only returned if ``return_data=True``

    Examples
    --------
    .. image:: ../../_static/images/plotting/DSHAPE_field_lines_plot.png

    .. code-block:: python

        from desc.plotting import plot_field_lines_sfl
        import desc.examples
        import numpy as np
        eq = desc.examples.get("DSHAPE")
        seed_thetas=np.linspace(0, 2 * np.pi, 3,endpoint=False)
        fig, ax, _ = plot_field_lines_sfl(
            eq, rho=1,seed_thetas=seed_thetas , phi_end=2 * np.pi
        )

    """
    # TODO: can this be removed now?
    if rho == 0:
        raise NotImplementedError(
            "Currently does not support field line tracing of the magnetic axis, "
            + "please input 0 < rho <= 1"
        )

    fig, ax = _format_ax(ax, is3d=True, figsize=kwargs.get("figsize", None))

    # check how many field lines to plot
    if seed_thetas is list:
        n_lines = len(seed_thetas)
    elif isinstance(seed_thetas, np.ndarray):
        n_lines = seed_thetas.size
    else:
        n_lines = 1

    phi0 = phi_start
    N_pts = int((phi_end - phi0) / dphi)

    grid_single_rho = Grid(
        nodes=np.array([[rho, 0, 0]])
    )  # grid to get the iota value at the specified rho surface
    iota = eq.compute("iota", grid=grid_single_rho)["iota"][0]

    varthetas = []
    phi = np.linspace(phi0, phi_end, N_pts)
    if n_lines > 1:
        for i in range(n_lines):
            varthetas.append(
                seed_thetas[i] + iota * phi
            )  # list of varthetas corresponding to the field line
    else:
        varthetas.append(
            seed_thetas + iota * phi
        )  # list of varthetas corresponding to the field line
    theta_coords = (
        []
    )  # list of nodes in (rho,theta,phi) corresponding to each (rho,vartheta,phi)
    print(
        (
            "Calculating field line (rho,theta,zeta) coordinates corresponding "
            + "to sfl coordinates",
        )
    )
    for vartheta_list in varthetas:
        rhos = rho * np.ones_like(vartheta_list)
        sfl_coords = np.vstack((rhos, vartheta_list, phi)).T
        theta_coords.append(eq.compute_theta_coords(sfl_coords))

    # calculate R,phi,Z of nodes in grid
    # only need to do this after finding the grid corresponding to
    # desired rho, vartheta, phi
    print(
        "Calculating field line (R,phi,Z) coordinates corresponding to "
        + "(rho,theta,zeta) coordinates"
    )
    field_line_coords = {"R": [], "Z": [], "phi": [], "seed_thetas": seed_thetas}
    for coords in theta_coords:
        grid = Grid(nodes=coords)
        toroidal_coords = eq.compute(["R", "Z"], grid=grid)
        field_line_coords["R"].append(toroidal_coords["R"])
        field_line_coords["Z"].append(toroidal_coords["Z"])
        field_line_coords["phi"].append(phi)

    for i in range(n_lines):
        xline = np.asarray(field_line_coords["R"][i]) * np.cos(
            field_line_coords["phi"][i]
        )
        yline = np.asarray(field_line_coords["R"][i]) * np.sin(
            field_line_coords["phi"][i]
        )

        ax.plot(xline, yline, field_line_coords["Z"][i], linewidth=2)

    ax.set_xlabel(_AXIS_LABELS_XYZ[0])
    ax.set_ylabel(_AXIS_LABELS_XYZ[1])
    ax.set_zlabel(_AXIS_LABELS_XYZ[2])
    ax.set_title(
        "%d Magnetic Field Lines Traced On $\\rho=%1.2f$ Surface" % (n_lines, rho)
    )
    _set_tight_layout(fig)

    # need this stuff to make all the axes equal, ax.axis('equal') doesnt work for 3d
    x_limits = ax.get_xlim3d()
    y_limits = ax.get_ylim3d()
    z_limits = ax.get_zlim3d()

    x_range = abs(x_limits[1] - x_limits[0])
    x_middle = np.mean(x_limits)
    y_range = abs(y_limits[1] - y_limits[0])
    y_middle = np.mean(y_limits)
    z_range = abs(z_limits[1] - z_limits[0])
    z_middle = np.mean(z_limits)

    # The plot bounding box is a sphere in the sense of the infinity
    # norm, hence I call half the max range the plot radius.
    plot_radius = 0.5 * max([x_range, y_range, z_range])

    ax.set_xlim3d([x_middle - plot_radius, x_middle + plot_radius])
    ax.set_ylim3d([y_middle - plot_radius, y_middle + plot_radius])
    ax.set_zlim3d([z_middle - plot_radius, z_middle + plot_radius])

    plot_data = field_line_coords

    if return_data:
        return fig, ax, plot_data

    return fig, ax


def plot_field_lines_real_space(
    eq,
    rho,
    seed_thetas=0,
    phi_end=2 * np.pi,
    grid=None,
    ax=None,
    B_interp=None,
    return_B_interp=False,
    **kwargs,
):
    r"""Traces and plots field lines on a flux surface at specified seed locations.

    Field lines integrated by first fitting the magnetic field with radial basis
    functions (RBF) in R,Z,phi, then integrating the field line from phi=0 up to the
    specified phi angle, by solving:

    :math:`\\frac{dR}{d\\phi} = \\frac{RB_R}{B_{\\phi}}`

    :math:`\\frac{dZ}{d\\phi} = \\frac{RB_Z}{B_{\\phi}}`

    :math:`B_R = \\mathbf{B} \\cdot \\hat{\\mathbf{R}}`

    :math:`B_Z = \\mathbf{B} \\cdot \\hat{\\mathbf{Z}}`

    :math:`B_{\\phi} = \\mathbf{B} \\cdot \\hat{\\mathbf{\\phi}}`

    Parameters
    ----------
    eq : Equilibrium
        object from which to plot
    rho : float
        flux surface to trace field lines at
    seed_thetas : float or array-like of floats
        theta positions at which to seed magnetic field lines, if array-like, will plot
        multiple field lines
    phi_end: float
        phi to integrate field line until, in radians. Default is 2*pi
    grid : Grid, optional
        grid of rho, theta, zeta coordinates used to evaluate magnetic field at, which
        is then interpolated with RBF
    ax : matplotlib AxesSubplot, optional
        axis to plot on
    B_interp : dict of scipy.interpolate.rbf.Rbf or equivalent interpolators, optional
        if not None, uses the passed-in interpolation objects instead of fitting the
        magnetic field with Rbf's. Useful if have already ran plot_field_lines once and
        want to change the seed thetas or how far to integrate in phi. Dict should have
        the following keys: ['B_R'], ['B_Z'], and ['B_phi'], corresponding to the
        interpolating object for each cylindrical component of the magnetic field.
    return_B_interp: bool, default False
        If true, in addition to returning the fig, axis and field line coordinates,
        will also return the dictionary of interpolating radial basis functions
        interpolating the magnetic field in (R,phi,Z)

    Returns
    -------
    fig : matplotlib.figure.Figure
        figure being plotted to
    ax : matplotlib.axes.Axes or ndarray of Axes
        axes being plotted to
    field_line_coords : dict
        dict containing the R,phi,Z coordinates of each field line traced. Dictionary
        entries are lists corresponding to the field lines for each seed_theta given.
        Also contains the scipy IVP solutions for info on how each line was integrated.
    B_interp : dict, only returned if return_B_interp is True
        dict of scipy.interpolate.rbf.Rbf or equivalent call signature interplators,
        which interpolate the cylindrical components of magnetic field in (R,phi,Z).
        Dict has the following keys: ['B_R'], ['B_Z'], and ['B_phi'], corresponding to
        the interplating object for each cylindrical component of the magnetic field,
        and the interpolators have call signature B(R,phi,Z) = interpolator(R,phi,Z)

    Notes
    -----
    Use plot_field_lines_sfl if plotting from a solved equilibrium, as that is faster
    and more accurate than real space interpolation

    """
    nfp = 1
    if grid is None:
        grid_kwargs = {"M": 30, "N": 30, "L": 20, "NFP": nfp, "axis": False}
        grid = _get_grid(**grid_kwargs)

    fig, ax = _format_ax(ax, is3d=True, figsize=kwargs.get("figsize", None))

    # check how many field lines to plot
    if seed_thetas is list:
        n_lines = len(seed_thetas)
    elif isinstance(seed_thetas, np.ndarray):
        n_lines = seed_thetas.size
    else:
        n_lines = 1
    phi0 = kwargs.get("phi0", 0)

    # calculate toroidal coordinates
    toroidal_coords = eq.compute("phi", grid=grid)
    Rs = toroidal_coords["R"]
    Zs = toroidal_coords["Z"]
    phis = toroidal_coords["phi"]

    # calculate cylindrical B
    magnetic_field = eq.compute("B", grid=grid)
    BR = magnetic_field["B_R"]
    BZ = magnetic_field["B_Z"]
    Bphi = magnetic_field["B_phi"]

    if B_interp is None:  # must fit RBfs to interpolate B field in R,phi,Z
        print("Fitting magnetic field with radial basis functions in R,phi,Z")
        BRi = Rbf(Rs, Zs, phis, BR)
        BZi = Rbf(Rs, Zs, phis, BZ)
        Bphii = Rbf(Rs, Zs, phis, Bphi)
        B_interp = {"B_R": BRi, "B_Z": BZi, "B_phi": Bphii}

    field_line_coords = {
        "Rs": [],
        "Zs": [],
        "phis": [],
        "IVP solutions": [],
        "seed_thetas": seed_thetas,
    }
    if n_lines > 1:
        for theta in seed_thetas:
            field_line_Rs, field_line_phis, field_line_Zs, sol = _field_line_Rbf(
                rho, theta, phi_end, grid, Rs, Zs, B_interp, phi0
            )
            field_line_coords["Rs"].append(field_line_Rs)
            field_line_coords["Zs"].append(field_line_Zs)
            field_line_coords["phis"].append(field_line_phis)
            field_line_coords["IVP solutions"].append(sol)

    else:
        field_line_Rs, field_line_phis, field_line_Zs, sol = _field_line_Rbf(
            rho, seed_thetas, phi_end, grid, Rs, Zs, B_interp, phi0
        )
        field_line_coords["Rs"].append(field_line_Rs)
        field_line_coords["Zs"].append(field_line_Zs)
        field_line_coords["phis"].append(field_line_phis)
        field_line_coords["IVP solutions"].append(sol)

    for i, solution in enumerate(field_line_coords["IVP solutions"]):
        if not solution.success:
            print(
                "Integration from seed theta %1.2f radians was not successful!"
                % seed_thetas[i]
            )

    for i in range(n_lines):
        xline = np.asarray(field_line_coords["Rs"][i]) * np.cos(
            field_line_coords["phis"][i]
        )
        yline = np.asarray(field_line_coords["Rs"][i]) * np.sin(
            field_line_coords["phis"][i]
        )

        ax.plot(xline, yline, field_line_coords["Zs"][i], linewidth=2)

    ax.set_xlabel(_AXIS_LABELS_XYZ[0])
    ax.set_ylabel(_AXIS_LABELS_XYZ[1])
    ax.set_zlabel(_AXIS_LABELS_XYZ[2])
    ax.set_title(
        "%d Magnetic Field Lines Traced On $\\rho=%1.2f$ Surface" % (n_lines, rho)
    )
    _set_tight_layout(fig)

    # need this stuff to make all the axes equal, ax.axis('equal') doesnt work for 3d
    x_limits = ax.get_xlim3d()
    y_limits = ax.get_ylim3d()
    z_limits = ax.get_zlim3d()

    x_range = abs(x_limits[1] - x_limits[0])
    x_middle = np.mean(x_limits)
    y_range = abs(y_limits[1] - y_limits[0])
    y_middle = np.mean(y_limits)
    z_range = abs(z_limits[1] - z_limits[0])
    z_middle = np.mean(z_limits)

    # The plot bounding box is a sphere in the sense of the infinity
    # norm, hence I call half the max range the plot radius.
    plot_radius = 0.5 * max([x_range, y_range, z_range])

    ax.set_xlim3d([x_middle - plot_radius, x_middle + plot_radius])
    ax.set_ylim3d([y_middle - plot_radius, y_middle + plot_radius])
    ax.set_zlim3d([z_middle - plot_radius, z_middle + plot_radius])

    if return_B_interp:
        return (
            fig,
            ax,
            field_line_coords,
            B_interp,
        )
    else:
        return fig, ax


def _find_idx(rho0, theta0, phi0, grid):
    """Finds the index of the node closest to the given rho0, theta0, phi0.

    Parameters
    ----------
    rho0 : float
        rho to find closest grid point to.
    theta0 : float
        theta to find closest grid point to.
    phi0 : float
        phi to find closest grid point to.
    grid : Grid
        grid to find closest point on

    Returns
    -------
    idx_pt : int
        index of the grid node closest to the given point.

    """
    rhos = grid.nodes[:, 0]
    thetas = grid.nodes[:, 1]
    phis = grid.nodes[:, 2]

    if theta0 < 0:
        theta0 = 2 * np.pi + theta0
    if theta0 > 2 * np.pi:
        theta0 = np.mod(theta0, 2 * np.pi)
    if phi0 < 0:
        phi0 = 2 * np.pi + phi0
    if phi0 > 2 * np.pi:
        phi0 = np.mod(phi0, 2 * np.pi)

    bool1 = np.logical_and(
        np.abs(rhos - rho0) == np.min(np.abs(rhos - rho0)),
        np.abs(thetas - theta0) == np.min(np.abs(thetas - theta0)),
    )
    bool2 = np.logical_and(bool1, np.abs(phis - phi0) == np.min(np.abs(phis - phi0)))
    idx_pt = np.where(bool2)[0][0]
    return idx_pt


def _field_line_Rbf(rho, theta0, phi_end, grid, Rs, Zs, B_interp, phi0=0):
    """Integrate along interpolated field lines.

    Takes the initial poloidal angle you want to seed a field line at (at phi=0),
    and integrates along the field line to the specified phi_end. returns fR,fZ,fPhi,
    the R,Z,Phi coordinates of the field line trajectory.

    """
    fR = []
    fZ = []
    fPhi = []
    idx0 = _find_idx(rho, theta0, phi0, grid)
    curr_R = Rs[idx0]
    curr_Z = Zs[idx0]
    fR.append(curr_R)
    fZ.append(curr_Z)
    fPhi.append(phi0)

    # integrate field lines in Phi
    print(
        "Integrating Magnetic Field Line Equation from seed theta = %f radians" % theta0
    )
    y0 = [fR[0], fZ[0]]

    def rhs(phi, y):
        """RHS of magnetic field line equation."""
        dRdphi = (
            y[0]
            * B_interp["B_R"](y[0], y[1], np.mod(phi, 2 * np.pi))
            / B_interp["B_phi"](y[0], y[1], np.mod(phi, 2 * np.pi))
        )
        dZdphi = (
            y[0]
            * B_interp["B_Z"](y[0], y[1], np.mod(phi, 2 * np.pi))
            / B_interp["B_phi"](y[0], y[1], np.mod(phi, 2 * np.pi))
        )
        return [dRdphi, dZdphi]

    n_tries = 1
    max_step = 0.01
    sol = solve_ivp(rhs, [0, phi_end], y0, max_step=max_step)
    while not sol.success and n_tries < 4:
        max_step = 0.5 * max_step
        n_tries += 1
        sol = solve_ivp(rhs, [0, phi_end], y0, max_step=max_step)
    fR = sol.y[0, :]
    fZ = sol.y[1, :]
    fPhi = sol.t
    return fR, fPhi, fZ, sol<|MERGE_RESOLUTION|>--- conflicted
+++ resolved
@@ -967,21 +967,8 @@
 
     """
     if np.isscalar(rho) and (int(rho) == rho):
-<<<<<<< HEAD
         rho = np.linspace(0, 1, rho + 1)
     rho = np.atleast_1d(rho)
-=======
-        if (
-            data_index["desc.equilibrium.equilibrium.Equilibrium"][name]["coordinates"]
-            == "r"
-        ):
-            # OK to plot origin for most quantities denoted as functions of rho
-            rho = np.flipud(np.linspace(1, 0, rho + 1, endpoint=True))
-        else:
-            rho = np.linspace(1 / rho, 1, rho)
-    else:
-        rho = np.atleast_1d(rho)
->>>>>>> 32398c3a
     if M is None:
         M = eq.M_grid
     if N is None:
@@ -1009,15 +996,13 @@
         eq, name, grid, kwargs.pop("component", None), reshape=False
     )
     label = label.split("~")
-<<<<<<< HEAD
     get_value = lambda x: _compute(eq, x, grid, reshape=False)[0]
-    if data_index[name]["coordinates"] == "r" or data_index[name]["coordinates"] == "":
-=======
     if (
         data_index["desc.equilibrium.equilibrium.Equilibrium"][name]["coordinates"]
         == "r"
+        or data_index["desc.equilibrium.equilibrium.Equilibrium"][name]["coordinates"]
+        == ""
     ):
->>>>>>> 32398c3a
         # If the quantity is a surface function, averaging it again has no
         # effect, regardless of whether sqrt(g) is used.
         # So we avoid surface averaging it and forgo the <> around the label.
