from matplotlib import rcParams, cycler
import matplotlib
import numpy as np
import numbers
import tkinter
from termcolor import colored
import warnings
from scipy.interpolate import Rbf
from scipy.integrate import solve_ivp

from desc.compute.utils import compress, surface_averages
from desc.grid import Grid, LinearGrid, QuadratureGrid
from desc.basis import zernike_radial_poly, fourier, DoubleFourierSeries
from desc.transform import Transform
from desc.compute import data_index
from desc.utils import flatten_list

__all__ = [
    "plot_1d",
    "plot_2d",
    "plot_3d",
    "plot_basis",
    "plot_boozer_modes",
    "plot_boozer_surface",
    "plot_coefficients",
    "plot_comparison",
    "plot_fsa",
    "plot_grid",
    "plot_logo",
    "plot_qs_error",
    "plot_section",
    "plot_surfaces",
]


colorblind_colors = [
    (0.0000, 0.4500, 0.7000),  # blue
    (0.8359, 0.3682, 0.0000),  # vermillion
    (0.0000, 0.6000, 0.5000),  # bluish green
    (0.9500, 0.9000, 0.2500),  # yellow
    (0.3500, 0.7000, 0.9000),  # sky blue
    (0.8000, 0.6000, 0.7000),  # reddish purple
    (0.9000, 0.6000, 0.0000),  # orange
]
sequential_colors = [
    "#c80016",  # red
    "#dc5b0e",  # burnt orange
    "#f0b528",  # light orange
    "#dce953",  # yellow
    "#7acf7c",  # green
    "#1fb7c9",  # teal
    "#2192e3",  # medium blue
    "#4f66d4",  # blue-violet
    "#7436a5",  # purple
]
dashes = [
    (1.0, 0.0, 0.0, 0.0, 0.0, 0.0),  # solid
    (3.7, 1.6, 0.0, 0.0, 0.0, 0.0),  # dashed
    (1.0, 1.6, 0.0, 0.0, 0.0, 0.0),  # dotted
    (6.4, 1.6, 1.0, 1.6, 0.0, 0.0),  # dot dash
    (3.0, 1.6, 1.0, 1.6, 1.0, 1.6),  # dot dot dash
    (6.0, 4.0, 0.0, 0.0, 0.0, 0.0),  # long dash
    (1.0, 1.6, 3.0, 1.6, 3.0, 1.6),  # dash dash dot
]
matplotlib.rcdefaults()
rcParams["font.family"] = "DejaVu Serif"
rcParams["mathtext.fontset"] = "cm"
rcParams["font.size"] = 10
rcParams["figure.facecolor"] = (1, 1, 1, 1)
rcParams["figure.figsize"] = (6, 4)

try:
    dpi = tkinter.Tk().winfo_fpixels("1i")
except tkinter._tkinter.TclError:
    dpi = 72
rcParams["figure.dpi"] = dpi
rcParams["figure.autolayout"] = True
rcParams["axes.spines.top"] = False
rcParams["axes.spines.right"] = False
rcParams["axes.labelsize"] = "small"
rcParams["axes.titlesize"] = "medium"
rcParams["lines.linewidth"] = 1
rcParams["lines.solid_capstyle"] = "round"
rcParams["lines.dash_capstyle"] = "round"
rcParams["lines.dash_joinstyle"] = "round"
rcParams["xtick.labelsize"] = "x-small"
rcParams["ytick.labelsize"] = "x-small"
color_cycle = cycler(color=colorblind_colors)
dash_cycle = cycler(dashes=dashes)
rcParams["axes.prop_cycle"] = color_cycle

import matplotlib.pyplot as plt
from mpl_toolkits.axes_grid1 import make_axes_locatable


_axis_labels_rtz = [r"$\rho$", r"$\theta$", r"$\zeta$"]
_axis_labels_RPZ = [r"$R ~(\mathrm{m})$", r"$\phi$", r"$Z ~(\mathrm{m})$"]
_axis_labels_XYZ = [r"$X ~(\mathrm{m})$", r"$Y ~(\mathrm{m})$", r"$Z ~(\mathrm{m})$"]


def _format_ax(ax, is3d=False, rows=1, cols=1, figsize=None, equal=False):
    """Check type of ax argument. If ax is not a matplotlib AxesSubplot, initalize one.

    Parameters
    ----------
    ax : None or matplotlib AxesSubplot instance
        Axis to plot to.
    is3d: bool
        Whether the plot is three-dimensional.
    rows : int, optional
        Number of rows of subplots to create.
    cols : int, optional
        Number of columns of subplots to create.
    figsize : tuple of 2 floats
        Figure size (width, height) in inches. Default is (6, 6).
    equal : bool
        Whether axes should have equal scales for x and y.

    Returns
    -------
    fig : matplotlib.figure.Figure
        Figure being plotted to.
    ax : matplotlib.axes.Axes or ndarray of Axes
        Axes being plotted to.

    """
    if figsize is None:
        figsize = (6, 6)
    if ax is None:
        if is3d:
            fig = plt.figure(figsize=figsize, dpi=dpi)
            ax = np.array(
                [
                    fig.add_subplot(rows, cols, int(r * cols + c + 1), projection="3d")
                    for r in range(rows)
                    for c in range(cols)
                ]
            ).reshape((rows, cols))
            if ax.size == 1:
                ax = ax.flatten()[0]
            return fig, ax
        else:
            fig, ax = plt.subplots(
                rows,
                cols,
                figsize=figsize,
                squeeze=False,
                sharex=True,
                sharey=True,
                subplot_kw=dict(aspect="equal") if equal else None,
            )
            if ax.size == 1:
                ax = ax.flatten()[0]
            return fig, ax

    elif isinstance(ax, matplotlib.axes.Axes):
        return plt.gcf(), ax
    else:
        ax = np.atleast_1d(ax)
        if isinstance(ax.flatten()[0], matplotlib.axes.Axes):
            return plt.gcf(), ax
        else:
            raise TypeError(
                colored(
                    "ax agument must be None or an axis instance or array of axes",
                    "red",
                )
            )


def _get_grid(**kwargs):
    """Get grid for plotting.

    Parameters
    ----------
    kwargs
         Any arguments taken by LinearGrid.

    Returns
    -------
    grid : LinearGrid
         Grid of coordinates to evaluate at.

    """
    grid_args = {
        "L": None,
        "M": None,
        "N": None,
        "NFP": 1,
        "sym": False,
        "axis": True,
        "endpoint": True,
        "rho": np.array([1.0]),
        "theta": np.array([0.0]),
        "zeta": np.array([0.0]),
    }
    for key in kwargs.keys():
        if key in grid_args.keys():
            grid_args[key] = kwargs[key]
    grid = LinearGrid(**grid_args)

    return grid


def _get_plot_axes(grid):
    """Find which axes are being plotted.

    Parameters
    ----------
    grid : Grid
        Grid of coordinates to evaluate at.

    Returns
    -------
    axes : tuple of int
        Which axes of the grid are being plotted.

    """
    plot_axes = [0, 1, 2]
    if np.unique(grid.nodes[:, 0]).size == 1:
        plot_axes.remove(0)
    if np.unique(grid.nodes[:, 1]).size == 1:
        plot_axes.remove(1)
    if np.unique(grid.nodes[:, 2]).size == 1:
        plot_axes.remove(2)

    return tuple(plot_axes)


def _compute(eq, name, grid, component=None, reshape=True):
    """Compute quantity specified by name on grid for Equilibrium eq.

    Parameters
    ----------
    eq : Equilibrium
        Object from which to plot.
    name : str
        Name of variable to plot.
    grid : Grid
        Grid of coordinates to evaluate at.
    component : str, optional
        For vector variables, which element to plot. Default is the norm of the vector.

    Returns
    -------
    data : float array of shape (M, L, N)
        Computed quantity.

    """
    if name not in data_index:
        raise ValueError("Unrecognized value '{}'.".format(name))
    assert component in [
        None,
        "R",
        "phi",
        "Z",
    ], f"component must be one of [None, 'R', 'phi', 'Z'], got {component}"

    components = {
        "R": 0,
        "phi": 1,
        "Z": 2,
    }

    label = data_index[name]["label"]

<<<<<<< HEAD
    with warnings.catch_warnings():
        data = eq.compute(name, grid)[name]

    if data_index[name]["dim"] != 1:
=======
    data = eq.compute(name, grid)[name]
    if data_index[name]["dim"] > 1:
>>>>>>> 0816728c
        if component is None:
            data = np.linalg.norm(data, axis=-1)
            label = "|" + label + "|"
        else:
            data = data[:, components[component]]
            label = "(" + label + ")_"
            if component in ["R", "Z"]:
                label += component
            else:
                label += r"\phi"

    label = r"$" + label + "~(" + data_index[name]["units"] + ")$"

    if reshape:
        data = data.reshape((grid.num_theta, grid.num_rho, grid.num_zeta), order="F")

    return data, label


def plot_coefficients(eq, L=True, M=True, N=True, ax=None, **kwargs):
    """Plot spectral coefficient magnitudes vs spectral mode number.

    Parameters
    ----------
    eq : Equilibrium
        Object from which to plot.
    L : bool
        Whether to include radial mode numbers in the x-axis or not.
    M : bool
        Whether to include poloidal mode numbers in the x-axis or not.
    N : bool
        Whether to include toroidal mode numbers in the x-axis or not.
    ax : matplotlib AxesSubplot, optional
        Axis to plot on.
    **kwargs : fig,ax and plotting properties
        Specify properties of the figure, axis, and plot appearance e.g.::

            plot_X(figsize=(4,6))

        Valid keyword arguments are:

        figsize: tuple of length 2, the size of the figure (to be passed to matplotlib)
        title_font_size: integer, font size of the title


    Returns
    -------
    fig : matplotlib.figure.Figure
        Figure being plotted to.
    ax : matplotlib.axes.Axes or ndarray of Axes
        Axes being plotted to.

    Examples
    --------

    .. image:: ../../_static/images/plotting/plot_coefficients.png

    .. code-block:: python

        from desc.plotting import plot_coefficients
        fig, ax = plot_coefficients(eq)

    """
    lmn = np.array([], dtype=int)
    xlabel = ""
    if L:
        lmn = np.append(lmn, np.array([0]))
        xlabel += "l"
        if M or N:
            xlabel += " + "
    if M:
        lmn = np.append(lmn, np.array([1]))
        xlabel += "|m|"
        if N:
            xlabel += " + "
    if N:
        lmn = np.append(lmn, np.array([2]))
        xlabel += "|n|"

    fig, ax = _format_ax(ax, rows=1, cols=3, figsize=kwargs.pop("figsize", None))
    title_font_size = kwargs.pop("title_font_size", None)

    assert (
        len(kwargs) == 0
    ), f"plot_coefficients got unexpected keyword argument: {kwargs.keys()}"

    ax[0, 0].semilogy(
        np.sum(np.abs(eq.R_basis.modes[:, lmn]), axis=1), np.abs(eq.R_lmn), "bo"
    )
    ax[0, 1].semilogy(
        np.sum(np.abs(eq.Z_basis.modes[:, lmn]), axis=1), np.abs(eq.Z_lmn), "bo"
    )
    ax[0, 2].semilogy(
        np.sum(np.abs(eq.L_basis.modes[:, lmn]), axis=1), np.abs(eq.L_lmn), "bo"
    )

    ax[0, 0].set_xlabel(xlabel)
    ax[0, 1].set_xlabel(xlabel)
    ax[0, 2].set_xlabel(xlabel)

    ax[0, 0].set_title("$|R_{lmn}|$", fontsize=title_font_size)
    ax[0, 1].set_title("$|Z_{lmn}|$", fontsize=title_font_size)
    ax[0, 2].set_title("$|\\lambda_{lmn}|$", fontsize=title_font_size)

    fig.set_tight_layout(True)

    return fig, ax


def plot_1d(eq, name, grid=None, log=False, ax=None, **kwargs):
    """Plot 1D profiles.

    Parameters
    ----------
    eq : Equilibrium
        Object from which to plot.
    name : str
        Name of variable to plot.
    grid : Grid, optional
        Grid of coordinates to plot at.
    log : bool, optional
        Whether to use a log scale.
    ax : matplotlib AxesSubplot, optional
        Axis to plot on.

    Returns
    -------
    fig : matplotlib.figure.Figure
        Figure being plotted to.
    ax : matplotlib.axes.Axes or ndarray of Axes
        Axes being plotted to.
    **kwargs : fig,ax and plotting properties
        Specify properties of the figure, axis, and plot appearance e.g.::

            plot_X(figsize=(4,6),label="your_label")

        Valid keyword arguments are:

        figsize: tuple of length 2, the size of the figure (to be passed to matplotlib)
        component: str, one of [None, 'R', 'phi', 'Z'], For vector variables, which element to plot. Default is the norm of the vector.
        label: str, label of the plotted line (e.g. to be shown with plt.legend() or ax.legend())
        xlabel_fontsize: float, fontsize of the xlabel
        ylabel_fontsize: float, fontsize of the ylabel
        linecolor: str or tuple, color to use for plot line
        ls: str, linestyle to use for plot line
        lw: float, linewidth to use for plot line
    Examples
    --------

    .. image:: ../../_static/images/plotting/plot_1d.png

    .. code-block:: python

        from desc.plotting import plot_1d
        plot_1d(eq, 'p')

    """
    if grid is None:
        grid_kwargs = {"L": 100, "NFP": eq.NFP}
        grid = _get_grid(**grid_kwargs)
    plot_axes = _get_plot_axes(grid)
    if len(plot_axes) != 1:
        return ValueError(colored("Grid must be 1D", "red"))

    data, label = _compute(eq, name, grid, kwargs.pop("component", None))
    fig, ax = _format_ax(ax, figsize=kwargs.pop("figsize", None))

    # reshape data to 1D
    data = data.flatten()
    linecolor = kwargs.pop("linecolor", colorblind_colors[0])
    ls = kwargs.pop("ls", "-")
    lw = kwargs.pop("lw", 1)
    if log:
        data = np.abs(data)  # ensure data is positive for log plot
        ax.semilogy(
            grid.nodes[:, plot_axes[0]],
            data,
            label=kwargs.pop("label", None),
            color=linecolor,
            ls=ls,
            lw=lw,
        )
    else:
        ax.plot(
            grid.nodes[:, plot_axes[0]],
            data,
            label=kwargs.pop("label", None),
            color=linecolor,
            ls=ls,
            lw=lw,
        )
    xlabel_fontsize = kwargs.pop("xlabel_fontsize", None)
    ylabel_fontsize = kwargs.pop("ylabel_fontsize", None)

    assert len(kwargs) == 0, f"plot_1d got unexpected keyword argument: {kwargs.keys()}"

    ax.set_xlabel(_axis_labels_rtz[plot_axes[0]], fontsize=xlabel_fontsize)
    ax.set_ylabel(label, fontsize=ylabel_fontsize)
    fig.set_tight_layout(True)
    return fig, ax


def plot_2d(eq, name, grid=None, log=False, norm_F=False, ax=None, **kwargs):
    """Plot 2D cross-sections.

    Parameters
    ----------
    eq : Equilibrium
        Object from which to plot.
    name : str
        Name of variable to plot.
    grid : Grid, optional
        Grid of coordinates to plot at.
    log : bool, optional
        Whether to use a log scale.
    norm_F : bool, optional
        Whether to normalize a plot of force error to be unitless.
        Vacuum equilibria are normalized by the gradient of magnetic pressure,
        while finite beta equilibria are normalized by the pressure gradient.
    ax : matplotlib AxesSubplot, optional
        Axis to plot on.
    **kwargs : fig,ax and plotting properties
        Specify properties of the figure, axis, and plot appearance e.g.::

            plot_X(figsize=(4,6),cmap="plasma")

        Valid keyword arguments are:

        figsize: tuple of length 2, the size of the figure (to be passed to matplotlib)
        title_font_size: integer, font size of the title
        component: str, one of [None, 'R', 'phi', 'Z'], For vector variables, which element to plot. Default is the norm of the vector.
        cmap: str, matplotib colormap scheme to use, passed to ax.contourf
        levels: int or array-like, passed to contourf
        xlabel_fontsize: float, fontsize of the xlabel
        ylabel_fontsize: float, fontsize of the ylabel

    Returns
    -------
    fig : matplotlib.figure.Figure
        Figure being plotted to.
    ax : matplotlib.axes.Axes or ndarray of Axes
        Axes being plotted to.

    Examples
    --------

    .. image:: ../../_static/images/plotting/plot_2d.png

    .. code-block:: python

        from desc.plotting import plot_2d
        plot_2d(eq, 'sqrt(g)')

    """
    if grid is None:
        grid_kwargs = {"M": 33, "N": 33, "NFP": eq.NFP, "axis": False}
        grid = _get_grid(**grid_kwargs)
    plot_axes = _get_plot_axes(grid)
    if len(plot_axes) != 2:
        return ValueError(colored("Grid must be 2D", "red"))

    data, label = _compute(eq, name, grid, kwargs.pop("component", None))
    fig, ax = _format_ax(ax, figsize=kwargs.pop("figsize", None))
    divider = make_axes_locatable(ax)

    if norm_F:
        assert name == "|F|", "Can only normalize |F|."
        if (
            np.max(abs(eq.p_l)) <= np.finfo(eq.p_l.dtype).eps
        ):  # normalize vacuum force by B pressure gradient
            norm_name = "|grad(|B|^2)|/2mu0"
            norm_data, _ = _compute(eq, norm_name, grid)
        else:  # normalize force balance with pressure by gradient of pressure
            compute_grid = QuadratureGrid(L=eq.L_grid, M=eq.M_grid, N=eq.N_grid)
            norm_name = "<|grad(p)|>_vol"
            norm_data, _ = _compute(eq, norm_name, compute_grid, reshape=False)
        data = data / np.nanmean(np.abs(norm_data))  # normalize

    # reshape data to 2D
    if 0 in plot_axes:
        if 1 in plot_axes:  # rho & theta
            data = data[:, :, 0]
        else:  # rho & zeta
            data = data[0, :, :]
    else:  # theta & zeta
        data = data[:, 0, :]

    contourf_kwargs = {}
    if log:
        data = np.abs(data)  # ensure data is positive for log plot
        contourf_kwargs["norm"] = matplotlib.colors.LogNorm()
        if norm_F:
            contourf_kwargs["levels"] = kwargs.pop("levels", np.logspace(-6, 0, 7))
        else:
            logmin = max(np.floor(np.nanmin(np.log10(data))).astype(int), -16)
            logmax = np.ceil(np.nanmax(np.log10(data))).astype(int)
            contourf_kwargs["levels"] = kwargs.pop(
                "levels", np.logspace(logmin, logmax, logmax - logmin + 1)
            )
    else:
        contourf_kwargs["norm"] = matplotlib.colors.Normalize()
        contourf_kwargs["levels"] = kwargs.pop(
            "levels", np.linspace(np.nanmin(data), np.nanmax(data), 100)
        )
    contourf_kwargs["cmap"] = kwargs.pop("cmap", "jet")
    contourf_kwargs["extend"] = "both"
    title_font_size = kwargs.pop("title_font_size", None)
    xlabel_fontsize = kwargs.pop("xlabel_fontsize", None)
    ylabel_fontsize = kwargs.pop("ylabel_fontsize", None)
    assert len(kwargs) == 0, f"plot_2d got unexpected keyword argument: {kwargs.keys()}"

    cax_kwargs = {"size": "5%", "pad": 0.05}

    xx = (
        grid.nodes[:, plot_axes[1]]
        .reshape((grid.num_theta, grid.num_rho, grid.num_zeta), order="F")
        .squeeze()
    )
    yy = (
        grid.nodes[:, plot_axes[0]]
        .reshape((grid.num_theta, grid.num_rho, grid.num_zeta), order="F")
        .squeeze()
    )

    im = ax.contourf(xx, yy, data, **contourf_kwargs)
    cax = divider.append_axes("right", **cax_kwargs)
    cbar = fig.colorbar(im, cax=cax)
    cbar.update_ticks()

    ax.set_xlabel(_axis_labels_rtz[plot_axes[1]], fontsize=xlabel_fontsize)
    ax.set_ylabel(_axis_labels_rtz[plot_axes[0]], fontsize=ylabel_fontsize)
    ax.set_title(label, fontsize=title_font_size)
    if norm_F:
        ax.set_title(
            "%s / %s"
            % (
                "$" + data_index[name]["label"] + "$",
                "$" + data_index[norm_name]["label"] + "$",
            )
        )
    fig.set_tight_layout(True)
    return fig, ax


def plot_3d(eq, name, grid=None, log=False, all_field_periods=True, ax=None, **kwargs):
    """Plot 3D surfaces.

    Parameters
    ----------
    eq : Equilibrium
        Object from which to plot.
    name : str
        Name of variable to plot.
    grid : Grid, optional
        Grid of coordinates to plot at.
    log : bool, optional
        Whether to use a log scale.
    all_field_periods : bool, optional
        Whether to plot full torus or one field period. Ignored if grid is specified.
    ax : matplotlib AxesSubplot, optional
        Axis to plot on.
    **kwargs : fig,ax and plotting properties
        Specify properties of the figure, axis, and plot appearance e.g.::

            plot_X(figsize=(4,6),cmap="plasma")

        Valid keyword arguments are:

        figsize: tuple of length 2, the size of the figure (to be passed to matplotlib)
        component: str, one of [None, 'R', 'phi', 'Z'], For vector variables, which element to plot. Default is the norm of the vector.
        alpha: float btwn [0,1.0], the transparency of the plotted surface
        title_font_size: integer, font size of the title
        elev: float, elevation orientation angle of 3D plot (in the z plane)
        azim: float, azimuthal orientation angle of 3D plot (in the x,y plane)
        dist: float, distance from the camera to the center point of the plot
        xlabel_fontsize: float, fontsize of the xlabel
        ylabel_fontsize: float, fontsize of the ylabel
        zlabel_fontsize: float, fontsize of the zlabel

    Returns
    -------
    fig : matplotlib.figure.Figure
        Figure being plotted to.
    ax : matplotlib.axes.Axes or ndarray of Axes
        Axes being plotted to.

    Examples
    --------

    .. image:: ../../_static/images/plotting/plot_3d.png

    .. code-block:: python

        from desc.plotting import plot_3d
        from desc.grid import LinearGrid
        grid = LinearGrid(
                rho=0.5,
                theta=np.linspace(0, 2 * np.pi, 100),
                zeta=np.linspace(0, 2 * np.pi, 100),
                axis=True,
            )
        fig, ax = plot_3d(eq, "|F|", log=True, grid=grid)

    """
    nfp = 1 if all_field_periods else eq.NFP
    if grid is None:
        grid_kwargs = {"M": 33, "N": int(33 * eq.NFP), "NFP": nfp}
        grid = _get_grid(**grid_kwargs)
    plot_axes = _get_plot_axes(grid)
    if len(plot_axes) != 2:
        return ValueError(colored("Grid must be 2D", "red"))

    data, label = _compute(eq, name, grid, kwargs.pop("component", None))
    fig, ax = _format_ax(ax, is3d=True, figsize=kwargs.pop("figsize", None))
    with warnings.catch_warnings():
        warnings.simplefilter("ignore")
        coords = eq.compute("X", grid)
    X = coords["X"].reshape((grid.num_theta, grid.num_rho, grid.num_zeta), order="F")
    Y = coords["Y"].reshape((grid.num_theta, grid.num_rho, grid.num_zeta), order="F")
    Z = coords["Z"].reshape((grid.num_theta, grid.num_rho, grid.num_zeta), order="F")

    if 0 in plot_axes:
        if 1 in plot_axes:  # rho & theta
            data = data[:, :, 0]
            X = X[:, :, 0]
            Y = Y[:, :, 0]
            Z = Z[:, :, 0]
        else:  # rho & zeta
            data = data[0, :, :].T
            X = X[0, :, :].T
            Y = Y[0, :, :].T
            Z = Z[0, :, :].T
    else:  # theta & zeta
        data = data[:, 0, :].T
        X = X[:, 0, :].T
        Y = Y[:, 0, :].T
        Z = Z[:, 0, :].T

    if log:
        data = np.abs(data)  # ensure data is positive for log plot
        minn, maxx = data.min().min(), data.max().max()
        norm = matplotlib.colors.LogNorm(vmin=minn, vmax=maxx)
    else:
        minn, maxx = data.min().min(), data.max().max()
        norm = matplotlib.colors.Normalize(vmin=minn, vmax=maxx)
    m = plt.cm.ScalarMappable(cmap=plt.cm.jet, norm=norm)
    m.set_array([])
    alpha = kwargs.pop("alpha", 1)
    title_font_size = kwargs.pop("title_font_size", None)

    elev = kwargs.pop("elev", None)
    azim = kwargs.pop("azim", None)
    dist = kwargs.pop("dist", None)

    xlabel_fontsize = kwargs.pop("xlabel_fontsize", None)
    ylabel_fontsize = kwargs.pop("ylabel_fontsize", None)
    zlabel_fontsize = kwargs.pop("zlabel_fontsize", None)

    assert len(kwargs) == 0, f"plot_3d got unexpected keyword argument: {kwargs.keys()}"

    ax.plot_surface(
        X,
        Y,
        Z,
        cmap="jet",
        facecolors=plt.cm.jet(norm(data)),
        vmin=minn,
        vmax=maxx,
        rstride=1,
        cstride=1,
        alpha=alpha,
    )
    fig.colorbar(m, ax=ax)

    ax.set_xlabel(_axis_labels_XYZ[0], fontsize=xlabel_fontsize)
    ax.set_ylabel(_axis_labels_XYZ[1], fontsize=ylabel_fontsize)
    ax.set_zlabel(_axis_labels_XYZ[2], fontsize=zlabel_fontsize)
    ax.set_title(label, fontsize=title_font_size)
    fig.set_tight_layout(True)

    # need this stuff to make all the axes equal, ax.axis('equal') doesnt work for 3d
    x_limits = ax.get_xlim3d()
    y_limits = ax.get_ylim3d()
    z_limits = ax.get_zlim3d()

    x_range = abs(x_limits[1] - x_limits[0])
    x_middle = np.mean(x_limits)
    y_range = abs(y_limits[1] - y_limits[0])
    y_middle = np.mean(y_limits)
    z_range = abs(z_limits[1] - z_limits[0])
    z_middle = np.mean(z_limits)

    if elev is not None or azim is not None:
        ax.view_init(elev=elev, azim=azim)
    if dist is not None:
        ax.dist = dist

    # The plot bounding box is a sphere in the sense of the infinity
    # norm, hence I call half the max range the plot radius.
    plot_radius = 0.5 * max([x_range, y_range, z_range])

    ax.set_xlim3d([x_middle - plot_radius, x_middle + plot_radius])
    ax.set_ylim3d([y_middle - plot_radius, y_middle + plot_radius])
    ax.set_zlim3d([z_middle - plot_radius, z_middle + plot_radius])

    return fig, ax


def plot_fsa(
    eq,
    name,
    log=False,
    rho=20,
    M=None,
    N=None,
    norm_F=False,
    ax=None,
    **kwargs,
):
    """Plot flux surface averaged quantities.

    Parameters
    ----------
    eq : Equilibrium
        Object from which to plot.
    name : str
        Name of variable to plot.
    log : bool, optional
        Whether to use a log scale.
    rho : int or array-like
        Values of rho to plot contours of.
        If an integer, plot that many contours linearly spaced in (0,1).
    M : int, optional
        Poloidal grid resolution. Default is eq.M_grid.
    N : int, optional
        Toroidal grid resolution. Default is eq.N_grid.
    norm_F : bool, optional
        Whether to normalize a plot of force error to be unitless.
        Vacuum equilibria are normalized by the volume average of the gradient of magnetic pressure,
        while finite beta equilibria are normalized by the volume average of the pressure gradient.
    ax : matplotlib AxesSubplot, optional
        Axis to plot on.
    **kwargs : fig,ax and plotting properties
        Specify properties of the figure, axis, and plot appearance e.g.::

            plot_X(figsize=(4,6),label="your_label")

        Valid keyword arguments are:

        figsize: tuple of length 2, the size of the figure (to be passed to matplotlib)
        component: str, one of [None, 'R', 'phi', 'Z'], For vector variables, which element to plot. Default is the norm of the vector.
        label: str, label of the plotted line (e.g. to be shown with plt.legend() or ax.legend())
        xlabel_fontsize: float, fontsize of the xlabel
        ylabel_fontsize: float, fontsize of the ylabel
        linecolor: str or tuple, color to use for plot line
        ls: str, linestyle to use for plot line
        lw: float, linewidth to use for plot line

    Returns
    -------
    fig : matplotlib.figure.Figure
        Figure being plotted to.
    ax : matplotlib.axes.Axes or ndarray of Axes
        Axes being plotted to.

    Examples
    --------
    .. image:: ../../_static/images/plotting/plot_fsa.png

    .. code-block:: python

        from desc.plotting import plot_fsa
        fig, ax = plot_fsa(eq, "B_theta")

    """
    if np.isscalar(rho) and (int(rho) == rho):
        rho = np.linspace(1 / rho, 1, rho)
    else:
        rho = np.atleast_1d(rho)
    if M is None:
        M = eq.M_grid
    if N is None:
        N = eq.N_grid
    linecolor = kwargs.pop("linecolor", colorblind_colors[0])
    ls = kwargs.pop("ls", "-")
    lw = kwargs.pop("lw", 1)
    fig, ax = _format_ax(ax, figsize=kwargs.pop("figsize", (4, 4)))

    grid = LinearGrid(M=M, N=N, NFP=1, rho=rho)
    g, _ = _compute(eq, "sqrt(g)", grid, reshape=False)
    data, label = _compute(eq, name, grid, kwargs.pop("component", None), reshape=False)
    values = compress(grid, surface_averages(grid, q=data, sqrt_g=g))
    if norm_F:
        assert name == "|F|", "Can only normalize |F|."
        if (
            np.max(abs(eq.p_l)) <= np.finfo(eq.p_l.dtype).eps
        ):  # normalize vacuum force by B pressure gradient
            norm_name = "|grad(|B|^2)|/2mu0"
            norm_data, _ = _compute(eq, norm_name, grid)
        else:  # normalize force balance with pressure by gradient of pressure
            compute_grid = QuadratureGrid(L=eq.L_grid, M=eq.M_grid, N=eq.N_grid)
            norm_name = "<|grad(p)|>_vol"
            norm_data, _ = _compute(eq, norm_name, compute_grid, reshape=False)
        values = values / np.nanmean(np.abs(norm_data))  # normalize
    if log:
        values = np.abs(values)  # ensure data is positive for log plot
        ax.semilogy(
            rho, values, label=kwargs.pop("label", None), color=linecolor, ls=ls, lw=lw
        )
    else:
        ax.plot(
            rho, values, label=kwargs.pop("label", None), color=linecolor, ls=ls, lw=lw
        )
    xlabel_fontsize = kwargs.pop("xlabel_fontsize", None)
    ylabel_fontsize = kwargs.pop("ylabel_fontsize", None)
    assert (
        len(kwargs) == 0
    ), f"plot_fsa got unexpected keyword argument: {kwargs.keys()}"

    label = label.split("~")
    label = r"$\langle " + label[0][1:] + r" \rangle~" + "~".join(label[1:])

    ax.set_xlabel(_axis_labels_rtz[0], fontsize=xlabel_fontsize)
    ax.set_ylabel(label, fontsize=ylabel_fontsize)
    if norm_F:
        ax.set_ylabel(
            "%s / %s"
            % (
                "$" + data_index[name]["label"] + "$",
                "$" + data_index[norm_name]["label"] + "$",
            ),
            fontsize=ylabel_fontsize,
        )
    fig.set_tight_layout(True)
    return fig, ax


def plot_section(eq, name, grid=None, log=False, norm_F=False, ax=None, **kwargs):
    """Plot Poincare sections.

    Parameters
    ----------
    eq : Equilibrium
        Object from which to plot.
    name : str
        Name of variable to plot.
    grid : Grid, optional
        Grid of coordinates to plot at.
    log : bool, optional
        Whether to use a log scale.
    norm_F : bool, optional
        Whether to normalize a plot of force error to be unitless.
        Vacuum equilibria are normalized by the gradient of magnetic pressure,
        while finite beta equilibria are normalized by the pressure gradient.
    ax : matplotlib AxesSubplot, optional
        Axis to plot on.
    **kwargs : fig,ax and plotting properties
        Specify properties of the figure, axis, and plot appearance e.g.::

            plot_X(figsize=(4,6),label="your_label")

        Valid keyword arguments are:

        figsize: tuple of length 2, the size of the figure (to be passed to matplotlib)
        component: str, one of [None, 'R', 'phi', 'Z'], For vector variables, which element to plot. Default is the norm of the vector.
        cmap: str, matplotib colormap scheme to use, passed to ax.contourf
        levels: int or array-like, passed to contourf
        nzeta: int, number of equispaced zeta planes to plot sections at (default 1 for axisymmetry and 6 for non-axisymmetry)
        title_font_size: integer, font size of the title
        xlabel_fontsize: float, fontsize of the xlabel
        ylabel_fontsize: float, fontsize of the ylabel

    Returns
    -------
    fig : matplotlib.figure.Figure
        Figure being plotted to.
    ax : matplotlib.axes.Axes or ndarray of Axes
        Axes being plotted to.

    Examples
    --------

    .. image:: ../../_static/images/plotting/plot_section.png

    .. code-block:: python

        from desc.plotting import plot_section
        fig, ax = plot_section(eq, "J^rho")

    """
    if grid is None:
        if eq.N == 0:
            nzeta = int(kwargs.pop("nzeta", 1))
        else:
            nzeta = int(kwargs.pop("nzeta", 6))
        nfp = eq.NFP
        grid_kwargs = {
            "L": 25,
            "NFP": nfp,
            "axis": False,
            "theta": np.linspace(0, 2 * np.pi, 91, endpoint=True),
            "zeta": np.linspace(0, 2 * np.pi / nfp, nzeta, endpoint=False),
        }
        grid = _get_grid(**grid_kwargs)
        zeta = np.unique(grid.nodes[:, 2])

    else:
        zeta = np.unique(grid.nodes[:, 2])
        nzeta = zeta.size
    rows = np.floor(np.sqrt(nzeta)).astype(int)
    cols = np.ceil(nzeta / rows).astype(int)

    data, label = _compute(eq, name, grid, kwargs.pop("component", None))
    if norm_F:
        assert name == "|F|", "Can only normalize |F|."
        if (
            np.max(abs(eq.p_l)) <= np.finfo(eq.p_l.dtype).eps
        ):  # normalize vacuum force by B pressure gradient
            norm_name = "|grad(|B|^2)|/2mu0"
            norm_data, _ = _compute(eq, norm_name, grid)
        else:  # normalize force balance with pressure by gradient of pressure
            compute_grid = QuadratureGrid(L=eq.L_grid, M=eq.M_grid, N=eq.N_grid)
            norm_name = "<|grad(p)|>_vol"
            norm_data, _ = _compute(eq, norm_name, compute_grid, reshape=False)
        data = data / np.nanmean(np.abs(norm_data))  # normalize

    figw = 5 * cols
    figh = 5 * rows
    fig, ax = _format_ax(
        ax,
        rows=rows,
        cols=cols,
        figsize=kwargs.pop("figsize", (figw, figh)),
        equal=True,
    )
    ax = np.atleast_1d(ax).flatten()

    coords = eq.compute("R", grid)
    R = coords["R"].reshape((grid.num_theta, grid.num_rho, grid.num_zeta), order="F")
    Z = coords["Z"].reshape((grid.num_theta, grid.num_rho, grid.num_zeta), order="F")

    contourf_kwargs = {}
    if log:
        data = np.abs(data)  # ensure data is positive for log plot
        contourf_kwargs["norm"] = matplotlib.colors.LogNorm()
        if norm_F:
            contourf_kwargs["levels"] = kwargs.pop("levels", np.logspace(-6, 0, 7))
        else:
            logmin = np.floor(np.nanmin(np.log10(data))).astype(int)
            logmax = np.ceil(np.nanmax(np.log10(data))).astype(int)
            contourf_kwargs["levels"] = kwargs.pop(
                "levels", np.logspace(logmin, logmax, logmax - logmin + 1)
            )
    else:
        contourf_kwargs["norm"] = matplotlib.colors.Normalize()
        contourf_kwargs["levels"] = kwargs.pop(
            "levels", np.linspace(data.min(), data.max(), 100)
        )
    contourf_kwargs["cmap"] = kwargs.pop("cmap", "jet")
    contourf_kwargs["extend"] = "both"
    title_font_size = kwargs.pop("title_font_size", None)
    xlabel_fontsize = kwargs.pop("xlabel_fontsize", None)
    ylabel_fontsize = kwargs.pop("ylabel_fontsize", None)
    assert (
        len(kwargs) == 0
    ), f"plot surfaces got unexpected keyword argument: {kwargs.keys()}"

    cax_kwargs = {"size": "5%", "pad": 0.05}

    for i in range(nzeta):
        divider = make_axes_locatable(ax[i])

        cntr = ax[i].contourf(R[:, :, i], Z[:, :, i], data[:, :, i], **contourf_kwargs)
        cax = divider.append_axes("right", **cax_kwargs)
        cbar = fig.colorbar(cntr, cax=cax)
        cbar.update_ticks()

        ax[i].set_xlabel(_axis_labels_RPZ[0], fontsize=xlabel_fontsize)
        ax[i].set_ylabel(_axis_labels_RPZ[2], fontsize=ylabel_fontsize)
        ax[i].tick_params(labelbottom=True, labelleft=True)
        ax[i].set_title(
            "$"
            + data_index[name]["label"]
            + "$ ($"
            + data_index[name]["units"]
            + "$)"
            + ", $\\zeta \\cdot NFP/2\\pi = {:.3f}$".format(
                eq.NFP * zeta[i] / (2 * np.pi)
            )
        )
        if norm_F:
            ax[i].set_title(
                "%s / %s, %s"
                % (
                    "$" + data_index[name]["label"] + "$",
                    "$" + data_index[norm_name]["label"] + "$",
                    "$\\zeta \\cdot NFP/2\\pi = {:.3f}$".format(
                        eq.NFP * zeta[i] / (2 * np.pi)
                    ),
                ),
                fontsize=title_font_size,
            )
    fig.set_tight_layout(True)
    return fig, ax


def plot_surfaces(eq, rho=8, theta=8, zeta=None, ax=None, **kwargs):
    """Plot flux surfaces.

    Parameters
    ----------
    eq : Equilibrium
        Object from which to plot.
    rho : int or array-like
        Values of rho to plot contours of.
        If an integer, plot that many contours linearly spaced in (0,1).
    theta : int or array-like
        Values of theta to plot contours of.
        If an integer, plot that many contours linearly spaced in (0,2pi).
    zeta : int or array-like or None
        Values of zeta to plot contours at.
        If an integer, plot that many contours linearly spaced in (0,2pi).
        Default is 1 contour for axisymmetric equilibria or 6 for non-axisymmetry.
    ax : matplotlib AxesSubplot, optional
        Axis to plot on.
    **kwargs : fig,ax and plotting properties
        Specify properties of the figure, axis, and plot appearance e.g.::

            plot_X(figsize=(4,6),label="your_label")

        Valid keyword arguments are:

        figsize: tuple of length 2, the size of the figure (to be passed to matplotlib)
        label: str, label of the plotted line (e.g. to be shown with plt.legend() or ax.legend())
        NR: int, number of equispaced rho point to use in plotting the constant vartheta contours
        NT: int, number of equispaced theta points to use in plotting the constant rho contours
        theta_color: str or tuple, color to use for constant vartheta contours
        theta_ls: str, linestyle to use for constant vartheta contours
        theta_lw: float, linewidth to use for constant vartheta contours
        rho_color: str or tuple, color to use for constant rho contours
        rho_ls: str, linestyle to use for constant rho contours
        rho_lw: float, linewidth to use for constant rho contours
        lcfs_color: str or tuple, color to use for the LCFS constant rho contour
        lcfs_ls: str, linestyle to use for the LCFS constant rho contour
        lcfs_lw: float, linewidth to use for the LCFS constant rho contour
        axis_color: str or tuple, color to use for the axis plotted point
        axis_alpha: float, transparency of the axis plotted point
        axis_marker: str, markerstyle to use for the axis plotted point
        axis_size: float, markersize to use for the axis plotted point
        title_font_size: integer, font size of the title
        xlabel_fontsize: float, fontsize of the xlabel
        ylabel_fontsize: float, fontsize of the ylabel

    Returns
    -------
    fig : matplotlib.figure.Figure
        Figure being plotted to.
    ax : matplotlib.axes.Axes or ndarray of Axes
        Axes being plotted to.

    Examples
    --------

    .. image:: ../../_static/images/plotting/plot_surfaces.png

    .. code-block:: python

        from desc.plotting import plot_surfaces
        fig, ax = plot_surfaces(eq)

    """
    NR = kwargs.pop("NR", 50)
    NT = kwargs.pop("NT", 180)
    figsize = kwargs.pop("figsize", None)
    theta_color = kwargs.pop("theta_color", colorblind_colors[2])
    theta_ls = kwargs.pop("theta_ls", ":")
    theta_lw = kwargs.pop("theta_lw", 1)
    rho_color = kwargs.pop("rho_color", colorblind_colors[0])
    rho_ls = kwargs.pop("rho_ls", "-")
    rho_lw = kwargs.pop("rho_lw", 1)
    lcfs_color = kwargs.pop("lcfs_color", colorblind_colors[1])
    lcfs_ls = kwargs.pop("lcfs_ls", "-")
    lcfs_lw = kwargs.pop("lcfs_lw", 1)
    axis_color = kwargs.pop("axis_color", colorblind_colors[3])
    axis_alpha = kwargs.pop("axis_alpha", 1)
    axis_marker = kwargs.pop("axis_marker", "o")
    axis_size = kwargs.pop("axis_size", 36)
    label = kwargs.pop("label", "")
    title_font_size = kwargs.pop("title_font_size", None)
    xlabel_fontsize = kwargs.pop("xlabel_fontsize", None)
    ylabel_fontsize = kwargs.pop("ylabel_fontsize", None)

    assert (
        len(kwargs) == 0
    ), f"plot surfaces got unexpected keyword argument: {kwargs.keys()}"

    plot_theta = bool(theta)
    nfp = eq.NFP
    if isinstance(rho, numbers.Integral):
        rho = np.linspace(0, 1, rho + 1)  # offset to ignore axis
    else:
        rho = np.atleast_1d(rho)
    if isinstance(theta, numbers.Integral):
        theta = np.linspace(0, 2 * np.pi, theta, endpoint=False)
    else:
        theta = np.atleast_1d(theta)
    if isinstance(zeta, numbers.Integral):
        zeta = np.linspace(0, 2 * np.pi / nfp, zeta)
    elif zeta is None:
        if eq.N == 0:
            zeta = np.array([0])
        else:
            zeta = np.linspace(0, 2 * np.pi / nfp, 6, endpoint=False)
    else:
        zeta = np.atleast_1d(zeta)
    nzeta = len(zeta)

    grid_kwargs = {
        "rho": rho,
        "NFP": nfp,
        "theta": np.linspace(0, 2 * np.pi, NT, endpoint=True),
        "zeta": zeta,
    }
    r_grid = _get_grid(**grid_kwargs)
    grid_kwargs = {
        "rho": np.linspace(0, 1, NR),
        "NFP": nfp,
        "theta": theta,
        "zeta": zeta,
    }
    if plot_theta:
        # Note: theta* (also known as vartheta) is the poloidal straight field-line
        # anlge in PEST-like flux coordinates
        t_grid = _get_grid(**grid_kwargs)
        v_grid = Grid(eq.compute_theta_coords(t_grid.nodes))
    rows = np.floor(np.sqrt(nzeta)).astype(int)
    cols = np.ceil(nzeta / rows).astype(int)

    # rho contours
    r_coords = eq.compute("R", r_grid)
    Rr = r_coords["R"].reshape(
        (r_grid.num_theta, r_grid.num_rho, r_grid.num_zeta), order="F"
    )
    Zr = r_coords["Z"].reshape(
        (r_grid.num_theta, r_grid.num_rho, r_grid.num_zeta), order="F"
    )
    if plot_theta:
        # vartheta contours
        v_coords = eq.compute("R", v_grid)
        Rv = v_coords["R"].reshape(
            (t_grid.num_theta, t_grid.num_rho, t_grid.num_zeta), order="F"
        )
        Zv = v_coords["Z"].reshape(
            (t_grid.num_theta, t_grid.num_rho, t_grid.num_zeta), order="F"
        )

    figw = 4 * cols
    figh = 5 * rows
    if figsize is None:
        figsize = (figw, figh)
    fig, ax = _format_ax(
        ax,
        rows=rows,
        cols=cols,
        figsize=figsize,
        equal=True,
    )
    ax = np.atleast_1d(ax).flatten()

    for i in range(nzeta):
        if plot_theta:
            ax[i].plot(
                Rv[:, :, i].T,
                Zv[:, :, i].T,
                color=theta_color,
                linestyle=theta_ls,
                lw=theta_lw,
            )
        ax[i].plot(
            Rr[:, :, i],
            Zr[:, :, i],
            color=rho_color,
            linestyle=rho_ls,
            lw=rho_lw,
        )
        ax[i].plot(
            Rr[:, -1, i],
            Zr[:, -1, i],
            color=lcfs_color,
            linestyle=lcfs_ls,
            lw=lcfs_lw,
            label=(label if i == 0 else ""),
        )
        if rho[0] == 0:
            ax[i].scatter(
                Rr[0, 0, i],
                Zr[0, 0, i],
                color=axis_color,
                alpha=axis_alpha,
                marker=axis_marker,
                s=axis_size,
            )

        ax[i].set_xlabel(_axis_labels_RPZ[0], fontsize=xlabel_fontsize)
        ax[i].set_ylabel(_axis_labels_RPZ[2], fontsize=ylabel_fontsize)
        ax[i].tick_params(labelbottom=True, labelleft=True)
        ax[i].set_title(
            "$\\zeta \\cdot NFP/2\\pi = {:.3f}$".format(nfp * zeta[i] / (2 * np.pi)),
            fontsize=title_font_size,
        )
    fig.set_tight_layout(True)
    return fig, ax


def plot_comparison(
    eqs,
    rho=8,
    theta=8,
    zeta=None,
    ax=None,
    cmap="rainbow",
    colors=None,
    lws=None,
    linestyles=None,
    labels=None,
    **kwargs,
):
    """Plot comparison between flux surfaces of multiple equilibria.

    Parameters
    ----------
    eqs : array-like of Equilibrium or EquilibriaFamily
        Equilibria to compare.
    rho : int or array-like
        Values of rho to plot contours of.
        If an integer, plot that many contours linearly spaced in (0,1).
    theta : int or array-like
        Values of theta to plot contours of.
        If an integer, plot that many contours linearly spaced in (0,2pi).
    zeta : int or array-like or None
        Values of zeta to plot contours at.
        If an integer, plot that many contours linearly spaced in (0,2pi).
        Default is 1 contour for axisymmetric equilibria or 6 for non-axisymmetry.
    ax : matplotlib AxesSubplot, optional
        Axis to plot on.
    cmap : str or matplotlib ColorMap
        Colormap to use for plotting, discretized into len(eqs) colors.
    colors : array-like
        Array the same length as eqs of colors to use for each equilibrium.
        Overrides `cmap`.
    lws : array-like
        Array the same length as eqs of line widths to use for each equilibrium
    linestyles : array-like
        Array the same length as eqs of linestyles to use for each equilibrium.
    labels : array-like
        Array the same length as eqs of labels to apply to each equilibrium.
    **kwargs : fig,ax and plotting properties
        Specify properties of the figure, axis, and plot appearance e.g.::

            plot_X(figsize=(4,6),label="your_label")

        Valid keyword arguments are:

        figsize: tuple of length 2, the size of the figure (to be passed to matplotlib)
        legend: bool, whether to display legend or not
        legend_kw: dict, any keyword arguments to be pased to ax.legend()
        title_font_size: integer, font size of the title
        xlabel_fontsize: float, fontsize of the xlabel
        ylabel_fontsize: float, fontsize of the ylabel

    Returns
    -------
    fig : matplotlib.figure.Figure
        Figure being plotted to.
    ax : matplotlib.axes.Axes or ndarray of Axes
        Axes being plotted to.

    Examples
    --------

    .. image:: ../../_static/images/plotting/plot_comparison.png

    .. code-block:: python

        from desc.plotting import plot_comparison
        fig, ax = plot_comparison(eqs=[eqf[0],eqf[1],eqf[2]],labels=['Axisymmetric w/o pressure','Axisymmetric w/ pressure','Nonaxisymmetric w/ pressure'])

    """
    figsize = kwargs.pop("figsize", None)
    title_font_size = kwargs.pop("title_font_size", None)
    xlabel_fontsize = kwargs.pop("xlabel_fontsize", None)
    ylabel_fontsize = kwargs.pop("ylabel_fontsize", None)
    neq = len(eqs)
    if colors is None:
        colors = matplotlib.cm.get_cmap(cmap, neq)(np.linspace(0, 1, neq))
    if lws is None:
        lws = [1 for i in range(neq)]
    if linestyles is None:
        linestyles = ["-" for i in range(neq)]
    if labels is None:
        labels = [str(i) for i in range(neq)]
    N = np.max([eq.N for eq in eqs])
    nfp = eqs[0].NFP
    if isinstance(zeta, numbers.Integral):
        zeta = np.linspace(0, 2 * np.pi / nfp, zeta)
    elif zeta is None:
        if N == 0:
            zeta = np.array([0])
        else:
            zeta = np.linspace(0, 2 * np.pi / nfp, 6, endpoint=False)
    else:
        zeta = np.atleast_1d(zeta)
    nzeta = len(zeta)
    rows = np.floor(np.sqrt(nzeta)).astype(int)
    cols = np.ceil(nzeta / rows).astype(int)

    figw = 4 * cols
    figh = 5 * rows
    if figsize is None:
        figsize = (figw, figh)
    fig, ax = _format_ax(
        ax,
        rows=rows,
        cols=cols,
        figsize=figsize,
        equal=True,
    )
    ax = np.atleast_1d(ax).flatten()
    for i, eq in enumerate(eqs):
        fig, ax = plot_surfaces(
            eq,
            rho,
            theta,
            zeta,
            ax,
            theta_color=colors[i % len(colors)],
            theta_ls=linestyles[i % len(linestyles)],
            theta_lw=lws[i % len(lws)],
            rho_color=colors[i % len(colors)],
            rho_ls=linestyles[i % len(linestyles)],
            rho_lw=lws[i % len(lws)],
            lcfs_color=colors[i % len(colors)],
            lcfs_ls=linestyles[i % len(linestyles)],
            lcfs_lw=lws[i % len(lws)],
            axis_color=colors[i % len(colors)],
            axis_alpha=0,
            axis_marker="o",
            axis_size=0,
            label=labels[i % len(labels)],
            title_font_size=title_font_size,
            xlabel_fontsize=xlabel_fontsize,
            ylabel_fontsize=ylabel_fontsize,
        )
    if any(labels) and kwargs.pop("legend", True):
        fig.legend(**kwargs.pop("legend_kw", {}))

    assert (
        len(kwargs) == 0
    ), f"plot_comparison got unexpected keyword argument: {kwargs.keys()}"

    return fig, ax


def plot_coils(coils, grid=None, ax=None, **kwargs):
    """Create 3D plot of coil geometry

    Parameters
    ----------
    coils : Coil, CoilSet
        Coil or coils to plot
    grid : Grid, optional
        Grid to use for evaluating geometry
    ax : matplotlib AxesSubplot, optional
        Axis to plot on
    **kwargs : fig,ax and plotting properties
        Specify properties of the figure, axis, and plot appearance e.g.::

            plot_X(figsize=(4,6),label="your_label")

        Valid keyword arguments are:

        figsize: tuple of length 2, the size of the figure (to be passed to matplotlib)
        lw: float, linewidth of plotted coils
        ls: str, linestyle of plotted coils
        color: str, color of plotted coils
        cmap: str, colormap to be passed to matplotlib.cm.get_cmap()

    Returns
    -------
    fig : matplotlib.figure.Figure
        Figure being plotted to
    ax : matplotlib.axes.Axes or ndarray of Axes
        Axes being plotted to
    """

    figsize = kwargs.pop("figsize", None)
    lw = kwargs.pop("lw", 2)
    ls = kwargs.pop("ls", "-")
    color = kwargs.pop("color", "current")
    color = kwargs.pop("c", color)
    cbar = False
    if color == "current":
        cbar = True
        cmap = matplotlib.cm.get_cmap(kwargs.pop("cmap", "Spectral"))
        currents = flatten_list(coils.current)
        norm = matplotlib.colors.Normalize(vmin=np.min(currents), vmax=np.max(currents))
        sm = plt.cm.ScalarMappable(cmap=cmap, norm=norm)
        color = [cmap(norm(cur)) for cur in currents]
    assert (
        len(kwargs) == 0
    ), f"plot_coils got unexpected keyword argument: {kwargs.keys()}"
    if not isinstance(lw, (list, tuple)):
        lw = [lw]
    if not isinstance(ls, (list, tuple)):
        ls = [ls]
    if not isinstance(color, (list, tuple)):
        color = [color]
    fig, ax = _format_ax(ax, True, figsize=figsize)
    if grid is None:
        grid_kwargs = {
            "zeta": np.linspace(0, 2 * np.pi, 50),
        }
        grid = _get_grid(**grid_kwargs)

    def flatten_coils(coilset):
        if hasattr(coilset, "__len__"):
            return [a for i in coilset for a in flatten_coils(i)]
        else:
            return [coilset]

    coils_list = flatten_coils(coils)

    for i, coil in enumerate(coils_list):
        x, y, z = coil.compute_coordinates(grid=grid, basis="xyz").T
        ax.plot(
            x, y, z, lw=lw[i % len(lw)], ls=ls[i % len(ls)], c=color[i % len(color)]
        )

    if cbar:
        cbar = fig.colorbar(sm, ax=ax)
        cbar.set_label(r"$\mathrm{Current} ~(\mathrm{A})$")
    x_limits = ax.get_xlim3d()
    y_limits = ax.get_ylim3d()
    z_limits = ax.get_zlim3d()

    x_range = abs(x_limits[1] - x_limits[0])
    x_middle = np.mean(x_limits)
    y_range = abs(y_limits[1] - y_limits[0])
    y_middle = np.mean(y_limits)
    z_range = abs(z_limits[1] - z_limits[0])
    z_middle = np.mean(z_limits)

    # The plot bounding box is a sphere in the sense of the infinity
    # norm, hence we call half the max range the plot radius.
    plot_radius = 0.5 * max([x_range, y_range, z_range])

    ax.set_xlim3d([x_middle - plot_radius, x_middle + plot_radius])
    ax.set_ylim3d([y_middle - plot_radius, y_middle + plot_radius])
    ax.set_zlim3d([z_middle - plot_radius, z_middle + plot_radius])
    ax.set_xlabel(_axis_labels_XYZ[0])
    ax.set_ylabel(_axis_labels_XYZ[1])
    ax.set_zlabel(_axis_labels_XYZ[2])

    return fig, ax


def plot_boozer_modes(eq, log=True, B0=True, num_modes=10, rho=None, ax=None, **kwargs):
    """Plot Fourier harmonics of :math:`|B|` in Boozer coordinates.

    Parameters
    ----------
    eq : Equilibrium
        Object from which to plot.
    log : bool, optional
        Whether to use a log scale.
    B0 : bool, optional
        Whether to include the m=n=0 mode.
    num_modes : int, optional
        How many modes to include. Default (-1) is all.
    rho : int or ndarray, optional
        Radial coordinates of the flux surfaces to evaluate at,
        or number of surfaces in (0,1]
    ax : matplotlib AxesSubplot, optional
        Axis to plot on.
    **kwargs : fig,ax and plotting properties
        Specify properties of the figure, axis, and plot appearance e.g.::

            plot_X(figsize=(4,6))

        Valid keyword arguments are:

        figsize: tuple of length 2, the size of the figure (to be passed to matplotlib)
        linewidth: float, linewidth
        linestyle: str, linestyle

    Returns
    -------
    fig : matplotlib.figure.Figure
        Figure being plotted to.
    ax : matplotlib.axes.Axes or ndarray of Axes
        Axes being plotted to.

    Examples
    --------
    .. image:: ../../_static/images/plotting/plot_boozer_modes.png

    .. code-block:: python

        from desc.plotting import plot_boozer_modes
        fig, ax = plot_boozer_modes(eq)

    """
    if rho is None:
        rho = np.linspace(1, 0, num=20, endpoint=False)
    elif np.isscalar(rho) and rho > 1:
        rho = np.linspace(1, 0, num=rho, endpoint=False)
    ds = []
    B_mn = np.array([[]])
    linestyle = kwargs.pop("linestyle", "-")
    linewidth = kwargs.pop("linewidth", 2)

    for i, r in enumerate(rho):
        grid = LinearGrid(M=2 * eq.M_grid, N=2 * eq.N_grid, NFP=eq.NFP, rho=np.array(r))
        data = eq.compute("|B|_mn", grid)
        ds.append(data)
        b_mn = np.atleast_2d(data["|B|_mn"])
        B_mn = np.vstack((B_mn, b_mn)) if B_mn.size else b_mn
    idx = np.argsort(np.abs(B_mn[0, :]))
    if num_modes == -1:
        idx = idx[-1::-1]
    else:
        idx = idx[-1 : -num_modes - 1 : -1]
    B_mn = B_mn[:, idx]
    modes = data["B modes"][idx, :]

    fig, ax = _format_ax(ax, figsize=kwargs.pop("figsize", None))

    assert (
        len(kwargs) == 0
    ), f"plot surfaces got unexpected keyword argument: {kwargs.keys()}"

    for i in range(modes.shape[0]):
        M = modes[i, 1]
        N = modes[i, 2]
        if (M, N) == (0, 0) and B0 is False:
            continue
        if log is True:
            ax.semilogy(
                rho,
                np.abs(B_mn[:, i]),
                label="M={}, N={}".format(M, N),
                linestyle=linestyle,
                linewidth=linewidth,
            )
        else:
            ax.plot(
                rho,
                B_mn[:, i],
                "-",
                label="M={}, N={}".format(M, N),
                linestyle=linestyle,
                linewidth=linewidth,
            )

    ax.set_xlabel(_axis_labels_rtz[0])
    ax.set_ylabel(r"$B_{M,N}$ in Boozer coordinates $(T)$")
    fig.legend(loc="center right")

    fig.set_tight_layout(True)
    return fig, ax


def plot_boozer_surface(
    eq, grid_compute=None, grid_plot=None, fill=True, ncontours=100, ax=None, **kwargs
):
    """Plot :math:`|B|` on a surface vs the Boozer poloidal and toroidal angles.

    Parameters
    ----------
    eq : Equilibrium
        Object from which to plot.
    grid_compute : Grid, optional
        grid to use for computing boozer spectrum
    grid_plot : Grid, optional
        grid to plot on
    fill : bool, optional
        Whether the contours are filled, i.e. whether to use `contourf` or `contour`.
    ncontours : int, optional
        Number of contours to plot.
    ax : matplotlib AxesSubplot, optional
        Axis to plot on.
    **kwargs : fig,ax and plotting properties
        Specify properties of the figure, axis, and plot appearance e.g.::

            plot_X(figsize=(4,6),cmap="plasma")

        Valid keyword arguments are:

        figsize: tuple of length 2, the size of the figure (to be passed to matplotlib)
        cmap: str, matplotib colormap scheme to use, passed to ax.contourf
        levels: int or array-like, passed to contourf
        title_font_size: integer, font size of the title

    Returns
    -------
    fig : matplotlib.figure.Figure
        figure being plotted to
    ax : matplotlib.axes.Axes or ndarray of Axes
        axes being plotted to

    Examples
    --------

    .. image:: ../../_static/images/plotting/plot_boozer_surface.png

    .. code-block:: python

        from desc.plotting import plot_boozer_surface
        fig, ax = plot_boozer_surface(eq)

    """
    if grid_compute is None:
        grid_kwargs = {
            "M": 6 * eq.M + 1,
            "N": 6 * eq.N + 1,
            "NFP": eq.NFP,
            "endpoint": False,
        }
        grid_compute = _get_grid(**grid_kwargs)
    if grid_plot is None:
        grid_kwargs = {"M": 100, "N": 100, "NFP": eq.NFP, "endpoint": True}
        grid_plot = _get_grid(**grid_kwargs)
    title_font_size = kwargs.pop("title_font_size", None)

    data = eq.compute("|B|_mn", grid_compute)
    B_transform = Transform(
        grid_plot,
        DoubleFourierSeries(M=2 * eq.M, N=2 * eq.N, sym=eq.R_basis.sym, NFP=eq.NFP),
    )
    data = B_transform.transform(data["|B|_mn"])
    data = data.reshape((grid_plot.num_theta, grid_plot.num_zeta), order="F")

    fig, ax = _format_ax(ax, figsize=kwargs.pop("figsize", None))
    divider = make_axes_locatable(ax)

    contourf_kwargs = {}
    contourf_kwargs["norm"] = matplotlib.colors.Normalize()
    contourf_kwargs["levels"] = kwargs.pop(
        "levels", np.linspace(np.nanmin(data), np.nanmax(data), ncontours)
    )
    contourf_kwargs["cmap"] = kwargs.pop("cmap", "jet")
    contourf_kwargs["extend"] = "both"

    assert (
        len(kwargs) == 0
    ), f"plot_boozer_surface got unexpected keyword argument: {kwargs.keys()}"

    cax_kwargs = {"size": "5%", "pad": 0.05}

    xx = (
        grid_plot.nodes[:, 2]
        .reshape((grid_plot.num_theta, grid_plot.num_zeta), order="F")
        .squeeze()
    )
    yy = (
        grid_plot.nodes[:, 1]
        .reshape((grid_plot.num_theta, grid_plot.num_zeta), order="F")
        .squeeze()
    )

    if fill:
        im = ax.contourf(xx, yy, data, **contourf_kwargs)
    else:
        im = ax.contour(xx, yy, data, **contourf_kwargs)
    cax = divider.append_axes("right", **cax_kwargs)
    cbar = fig.colorbar(im, cax=cax)
    cbar.update_ticks()

    ax.set_xlabel(r"$\zeta_{Boozer}$")
    ax.set_ylabel(r"$\theta_{Boozer}$")
    ax.set_title(r"$|\mathbf{B}|~(T)$", fontsize=title_font_size)

    fig.set_tight_layout(True)
    return fig, ax


def plot_qs_error(
    eq,
    log=True,
    fB=True,
    fC=True,
    fT=True,
    helicity=(1, 0),
    rho=None,
    ax=None,
    **kwargs,
):
    """Plot quasi-symmetry errors f_B, f_C, and f_T as normalized flux functions.

    Parameters
    ----------
    eq : Equilibrium
        Object from which to plot.
    log : bool, optional
        Whether to use a log scale.
    fB : bool, optional
        Whether to include the Boozer coordinates QS error.
    fC : bool, optional
        Whether to include the flux function QS error.
    fT : bool, optional
        Whether to include the triple product QS error.
    helicity : tuple, int
        Type of quasi-symmetry (M, N).
    rho : int or ndarray, optional
        Radial coordinates of the flux surfaces to evaluate at,
        or number of surfaces in (0,1]
    ax : matplotlib AxesSubplot, optional
        Axis to plot on.
    **kwargs : fig,ax and plotting properties
        Specify properties of the figure, axis, and plot appearance e.g.::

            plot_X(figsize=(4,6))

        Valid keyword arguments are:

        figsize: tuple of length 2, the size of the figure (to be passed to matplotlib)
        ls: list of strs of length 3, linestyles to use for the 3 different qs metrics (f_B, f_C, f_T)
        colors: list of strs of length 3, colors to use for the 3 different qs metrics (f_B, f_C, f_T)
        markers: list of strs of length 3, markerstyles to use for the 3 different qs metrics (f_B, f_C, f_T)
        labels:  list of strs of length 3, labels to use for the 3 different qs metrics (f_B, f_C, f_T)
        ylabel: str, ylabel to use for plot
        legend: bool, whether to display legend or not
        legend_kw: dict, any keyword arguments to be pased to ax.legend()

    Returns
    -------
    fig : matplotlib.figure.Figure
        Figure being plotted to.
    ax : matplotlib.axes.Axes or ndarray of Axes
        Axes being plotted to.

    Examples
    --------

    .. image:: ../../_static/images/plotting/plot_qs_error.png

    .. code-block:: python

        from desc.plotting import plot_qs_error
        fig, ax = plot_qs_error(eq, helicity=(1, eq.NFP), log=True)

    """
    if rho is None:
        rho = np.linspace(1, 0, num=20, endpoint=False)
    elif np.isscalar(rho) and rho > 1:
        rho = np.linspace(1, 0, num=rho, endpoint=False)

    fig, ax = _format_ax(ax, figsize=kwargs.pop("figsize", None))

    ls = kwargs.pop("ls", ["-", "-", "-"])
    colors = kwargs.pop("colors", ["r", "b", "g"])
    markers = kwargs.pop("markers", ["o", "o", "o"])
    labels = kwargs.pop("labels", [r"$\hat{f}_B$", r"$\hat{f}_C$", r"$\hat{f}_B$"])

    data = eq.compute("R0")
    data = eq.compute("|B|", data=data)
    R0 = data["R0"]
    B0 = np.mean(data["|B|"] * data["sqrt(g)"]) / np.mean(data["sqrt(g)"])

    data = None
    f_B = np.array([])
    f_C = np.array([])
    f_T = np.array([])
    for i, r in enumerate(rho):
        grid = LinearGrid(M=eq.M_grid, N=eq.N_grid, NFP=eq.NFP, rho=np.array(r))
        if fB:
            data = eq.compute("|B|_mn", grid, data)
            modes = data["B modes"]
            idx = np.where((modes[1, :] * helicity[1] != modes[2, :] * helicity[0]))[0]
            f_b = np.sqrt(np.sum(data["|B|_mn"][idx] ** 2)) / np.sqrt(
                np.sum(data["|B|_mn"] ** 2)
            )
            f_B = np.append(f_B, f_b)
        if fC:
            data = eq.compute("f_C", grid, data, helicity=helicity)
            f_c = (
                np.mean(np.abs(data["f_C"]) * data["sqrt(g)"])
                / np.mean(data["sqrt(g)"])
                / B0 ** 3
            )
            f_C = np.append(f_C, f_c)
        if fT:
            data = eq.compute("f_T", grid, data)
            f_t = (
                np.mean(np.abs(data["f_T"]) * data["sqrt(g)"])
                / np.mean(data["sqrt(g)"])
                * R0 ** 2
                / B0 ** 4
            )
            f_T = np.append(f_T, f_t)

    if log is True:
        if fB:
            ax.semilogy(
                rho,
                f_B,
                ls=ls[0 % len(ls)],
                c=colors[0 % len(colors)],
                marker=markers[0 % len(markers)],
                label=labels[0 % len(labels)],
            )
        if fC:
            ax.semilogy(
                rho,
                f_C,
                ls=ls[1 % len(ls)],
                c=colors[1 % len(colors)],
                marker=markers[1 % len(markers)],
                label=labels[1 % len(labels)],
            )
        if fT:
            ax.semilogy(
                rho,
                f_T,
                ls=ls[2 % len(ls)],
                c=colors[2 % len(colors)],
                marker=markers[2 % len(markers)],
                label=labels[2 % len(labels)],
            )
    else:
        if fB:
            ax.plot(
                rho,
                f_B,
                ls=ls[0 % len(ls)],
                c=colors[0 % len(colors)],
                marker=markers[0 % len(markers)],
                label=labels[0 % len(labels)],
            )
        if fC:
            ax.plot(
                rho,
                f_C,
                ls=ls[1 % len(ls)],
                c=colors[1 % len(colors)],
                marker=markers[1 % len(markers)],
                label=labels[1 % len(labels)],
            )
        if fT:
            ax.plot(
                rho,
                f_T,
                ls=ls[2 % len(ls)],
                c=colors[2 % len(colors)],
                marker=markers[2 % len(markers)],
                label=labels[2 % len(labels)],
            )

    ax.set_xlabel(_axis_labels_rtz[0])
    if kwargs.pop("legend", True):
        fig.legend(**kwargs.pop("legend_kw", {"loc": "center right"}))

    assert (
        len(kwargs) == 0
    ), f"plot surfaces got unexpected keyword argument: {kwargs.keys()}"

    fig.set_tight_layout(True)
    return fig, ax


def plot_grid(grid, **kwargs):
    """Plot the location of collocation nodes on the zeta=0 plane.

    Parameters
    ----------
    grid : Grid
        Grid to plot.
    **kwargs : fig,ax and plotting properties
        Specify properties of the figure, axis, and plot appearance e.g.::

            plot_X(figsize=(4,6))

        Valid keyword arguments are:

        figsize: tuple of length 2, the size of the figure (to be passed to matplotlib)
        title_font_size: integer, font size of the title

    Returns
    -------
    fig : matplotlib.figure.Figure
        Figure being plotted to.
    ax : matplotlib.axes.Axes or ndarray of Axes
        Axes being plotted to.

    Examples
    --------

    .. image:: ../../_static/images/plotting/plot_grid.png

    .. code-block:: python

        from desc.plotting import plot_grid
        from desc.grid import ConcentricGrid
        grid = ConcentricGrid(L=20, M=10, N=1, node_pattern="jacobi")
        fig, ax = plot_grid(grid)

    """
    fig = plt.figure(figsize=kwargs.pop("figsize", (4, 4)))
    ax = plt.subplot(projection="polar")
    title_font_size = kwargs.pop("title_font_size", None)

    assert (
        len(kwargs) == 0
    ), f"plot_grid got unexpected keyword argument: {kwargs.keys()}"

    # node locations
    nodes = grid.nodes[np.where(grid.nodes[:, 2] == 0)]
    ax.scatter(nodes[:, 1], nodes[:, 0], s=4)
    ax.set_ylim(0, 1)
    ax.set_xticks(
        [
            0,
            np.pi / 4,
            np.pi / 2,
            3 / 4 * np.pi,
            np.pi,
            5 / 4 * np.pi,
            3 / 2 * np.pi,
            7 / 4 * np.pi,
        ]
    )
    ax.set_xticklabels(
        [
            "$0$",
            r"$\frac{\pi}{4}$",
            r"$\frac{\pi}{2}$",
            r"$\frac{3\pi}{4}$",
            r"$\pi$",
            r"$\frac{5\pi}{4}$",
            r"$\frac{3\pi}{2}$",
            r"$\frac{7\pi}{4}$",
        ]
    )
    ax.set_yticklabels([])
    if grid.__class__.__name__ in ["LinearGrid", "Grid", "QuadratureGrid"]:
        ax.set_title(
            "{}, $L={}$, $M={}, pattern: {}$".format(
                grid.__class__.__name__, grid.L, grid.M, grid.node_pattern
            ),
            pad=20,
        )
    if grid.__class__.__name__ in ["ConcentricGrid"]:
        ax.set_title(
            "{}, $M={}$, pattern: {}".format(
                grid.__class__.__name__,
                grid.M,
                grid.node_pattern,
            ),
            pad=20,
            fontsize=title_font_size,
        )
    fig.set_tight_layout(True)
    return fig, ax


def plot_basis(basis, **kwargs):
    """Plot basis functions.

    Parameters
    ----------
    basis : Basis
        basis to plot

    Returns
    -------
    fig : matplotlib.figure.Figure
        Figure being plotted to.
    ax : matplotlib.axes.Axes, ndarray of axes, or dict of axes
        Axes used for plotting. A single axis is used for 1d basis functions,
        2d or 3d bases return an ndarray or dict of axes.
    **kwargs : fig,ax and plotting properties
        Specify properties of the figure, axis, and plot appearance e.g.::

            plot_X(figsize=(4,6))

        Valid keyword arguments are:

        figsize: tuple of length 2, the size of the figure (to be passed to matplotlib)
        cbar_ratio: float
        title_ratio: float
        cmap: str, matplotib colormap scheme to use, passed to ax.contourf
        title_font_size: integer, font size of the title


    Examples
    --------

    .. image:: ../../_static/images/plotting/plot_basis.png

    .. code-block:: python

        from desc.plotting import plot_basis
        from desc.basis import DoubleFourierSeries
        basis = DoubleFourierSeries(M=3, N=2)
        fig, ax = plot_basis(basis)

    """
    title_font_size = kwargs.pop("title_font_size", None)

    if basis.__class__.__name__ == "PowerSeries":
        lmax = abs(basis.modes[:, 0]).max()
        grid = LinearGrid(rho=100, endpoint=True)
        r = grid.nodes[:, 0]
        fig, ax = plt.subplots(figsize=kwargs.get("figsize", (6, 4)))

        f = basis.evaluate(grid.nodes)
        for fi, l in zip(f.T, basis.modes[:, 0]):
            ax.plot(r, fi, label="$l={:d}$".format(int(l)))
        ax.set_xlabel("$\\rho$")
        ax.set_ylabel("$f_l(\\rho)$")
        ax.legend(bbox_to_anchor=(1.04, 0.5), loc="center left", borderaxespad=0)
        ax.set_xticks([0, 0.25, 0.5, 0.75, 1])
        ax.set_yticks([0, 0.25, 0.5, 0.75, 1])
        ax.set_title(
            "{}, $L={}$".format(basis.__class__.__name__, basis.L),
            fontsize=title_font_size,
        )
        fig.set_tight_layout(True)
        return fig, ax

    elif basis.__class__.__name__ == "FourierSeries":
        nmax = abs(basis.modes[:, 2]).max()
        grid = LinearGrid(zeta=100, NFP=basis.NFP, endpoint=True)
        z = grid.nodes[:, 2]
        fig, ax = plt.subplots(figsize=kwargs.get("figsize", (6, 4)))

        f = basis.evaluate(grid.nodes)
        for fi, n in zip(f.T, basis.modes[:, 2]):
            ax.plot(z, fi, label="$n={:d}$".format(int(n)))
        ax.set_xlabel("$\\zeta$")
        ax.set_ylabel("$f_n(\\zeta)$")
        ax.legend(bbox_to_anchor=(1.04, 0.5), loc="center left", borderaxespad=0)
        ax.set_xticks([0, np.pi / basis.NFP, 2 * np.pi / basis.NFP])
        ax.set_xticklabels(["$0$", "$\\pi/NFP$", "$2\\pi/NFP$"])
        ax.set_yticks([-1, -0.5, 0, 0.5, 1])
        ax.set_title(
            "{}, $N={}$, $NFP={}$".format(basis.__class__.__name__, basis.N, basis.NFP),
            fontsize=title_font_size,
        )
        fig.set_tight_layout(True)
        return fig, ax

    elif basis.__class__.__name__ == "DoubleFourierSeries":
        nmax = abs(basis.modes[:, 2]).max()
        mmax = abs(basis.modes[:, 1]).max()
        grid = LinearGrid(theta=100, zeta=100, NFP=basis.NFP, endpoint=True)
        t = grid.nodes[:, 1].reshape((grid.num_theta, grid.num_zeta))
        z = grid.nodes[:, 2].reshape((grid.num_theta, grid.num_zeta))
        fig = plt.figure(
            # 2 * mmax + 1,
            # 2 * nmax + 1,
            figsize=kwargs.get("figsize", (nmax * 4 + 1, mmax * 4 + 1)),
            # sharex=True,
            # sharey=True,
        )
        wratios = np.ones(2 * nmax + 2)
        wratios[-1] = kwargs.get("cbar_ratio", 0.25)
        hratios = np.ones(2 * mmax + 2)
        hratios[0] = kwargs.get("title_ratio", 0.1)
        gs = matplotlib.gridspec.GridSpec(
            2 * mmax + 2, 2 * nmax + 2, width_ratios=wratios, height_ratios=hratios
        )
        ax = np.empty((2 * mmax + 1, 2 * nmax + 1), dtype=object)
        f = basis.evaluate(grid.nodes)
        for fi, m, n in zip(f.T, basis.modes[:, 1], basis.modes[:, 2]):
            ax[mmax + m, nmax + n] = plt.subplot(gs[mmax + m + 1, n + nmax])
            ax[mmax + m, nmax + n].set_xticks(
                [
                    0,
                    np.pi / basis.NFP / 2,
                    np.pi / basis.NFP,
                    3 / 2 * np.pi / basis.NFP,
                    2 * np.pi / basis.NFP,
                ]
            )
            ax[mmax + m, 0].set_yticks([0, np.pi / 2, np.pi, 3 / 2 * np.pi, 2 * np.pi])
            ax[mmax + m, nmax + n].set_xticklabels([])
            ax[mmax + m, nmax + n].set_yticklabels([])
            im = ax[mmax + m, nmax + n].contourf(
                z,
                t,
                fi.reshape((grid.num_theta, grid.num_zeta)),
                levels=100,
                vmin=-1,
                vmax=1,
                cmap=kwargs.get("cmap", "coolwarm"),
            )
            if m == mmax:
                ax[mmax + m, nmax + n].set_xlabel(
                    "$\\zeta$ \n $n={}$".format(n), fontsize=10
                )
                ax[mmax + m, nmax + n].set_xticklabels(
                    ["$0$", None, "$\\pi/NFP$", None, "$2\\pi/NFP$"], fontsize=8
                )
            if n + nmax == 0:
                ax[mmax + m, 0].set_ylabel("$m={}$ \n $\\theta$".format(m), fontsize=10)
                ax[mmax + m, 0].set_yticklabels(
                    ["$0$", None, "$\\pi$", None, "$2\\pi$"], fontsize=8
                )
        cb_ax = plt.subplot(gs[:, -1])
        cbar = fig.colorbar(im, cax=cb_ax)
        cbar.set_ticks([-1, -0.5, 0, 0.5, 1])
        fig.suptitle(
            "{}, $M={}$, $N={}$, $NFP={}$".format(
                basis.__class__.__name__, basis.M, basis.N, basis.NFP
            ),
            y=0.98,
            fontsize=title_font_size,
        )
        return fig, ax

    elif basis.__class__.__name__ in ["ZernikePolynomial", "FourierZernikeBasis"]:
        lmax = abs(basis.modes[:, 0]).max().astype(int)
        mmax = abs(basis.modes[:, 1]).max().astype(int)

        grid = LinearGrid(rho=100, theta=100, endpoint=True)
        r = np.unique(grid.nodes[:, 0])
        v = np.unique(grid.nodes[:, 1])

        fig = plt.figure(figsize=kwargs.get("figsize", (3 * mmax, 3 * lmax / 2)))

        ax = {i: {} for i in range(lmax + 1)}
        ratios = np.ones(2 * (mmax + 1) + 1)
        ratios[-1] = kwargs.get("cbar_ratio", 0.25)
        gs = matplotlib.gridspec.GridSpec(
            lmax + 2, 2 * (mmax + 1) + 1, width_ratios=ratios
        )

        modes = basis.modes[np.where(basis.modes[:, 2] == 0)]
        Zs = basis.evaluate(grid.nodes, modes=modes)
        for i, (l, m) in enumerate(
            zip(modes[:, 0].astype(int), modes[:, 1].astype(int))
        ):
            Z = Zs[:, i].reshape((grid.num_rho, grid.num_theta))
            ax[l][m] = plt.subplot(
                gs[l + 1, m + mmax : m + mmax + 2], projection="polar"
            )
            ax[l][m].set_title("$l={}, m={}$".format(l, m))
            ax[l][m].axis("off")
            im = ax[l][m].contourf(
                v,
                r,
                Z,
                levels=np.linspace(-1, 1, 100),
                cmap=kwargs.get("cmap", "coolwarm"),
            )

        cb_ax = plt.subplot(gs[:, -1])
        plt.subplots_adjust(right=0.8)
        cbar = fig.colorbar(im, cax=cb_ax)
        cbar.set_ticks(np.linspace(-1, 1, 9))
        fig.suptitle(
            "{}, $L={}$, $M={}$, spectral indexing = {}".format(
                basis.__class__.__name__, basis.L, basis.M, basis.spectral_indexing
            ),
            y=0.98,
            fontsize=title_font_size,
        )
        fig.set_tight_layout(True)
        return fig, ax


def plot_logo(savepath=None, **kwargs):
    """Plot the DESC logo.

    Parameters
    ----------
    savepath : str or path-like
        path to save the figure to.
        File format is inferred from the filename (Default value = None)
    **kwargs :
        additional plot formatting parameters.
        options include ``'Dcolor'``, ``'Dcolor_rho'``, ``'Dcolor_theta'``,
        ``'Ecolor'``, ``'Scolor'``, ``'Ccolor'``, ``'BGcolor'``, ``'fig_width'``

    Returns
    -------
    fig : matplotlib.figure.Figure
        handle to the figure used for plotting
    ax : matplotlib.axes.Axes
        handle to the axis used for plotting

    Examples
    --------

    .. image:: ../../_static/images/plotting/plot_logo.png

    .. code-block:: python

        from desc.plotting import plot_logo
        plot_logo(savepath='../_static/images/plotting/plot_logo.png')

    """
    eq = np.array(
        [
            [0, 0, 0, 3.62287349e00, 0.00000000e00],
            [1, -1, 0, 0.00000000e00, 1.52398053e00],
            [1, 1, 0, 8.59865670e-01, 0.00000000e00],
            [2, -2, 0, 0.00000000e00, 1.46374759e-01],
            [2, 0, 0, -4.33377700e-01, 0.00000000e00],
            [2, 2, 0, 6.09609205e-01, 0.00000000e00],
            [3, -3, 0, 0.00000000e00, 2.13664220e-01],
            [3, -1, 0, 0.00000000e00, 1.29776568e-01],
            [3, 1, 0, -1.67706961e-01, 0.00000000e00],
            [3, 3, 0, 2.32179123e-01, 0.00000000e00],
            [4, -4, 0, 0.00000000e00, 3.30174283e-02],
            [4, -2, 0, 0.00000000e00, -5.80394864e-02],
            [4, 0, 0, -3.10228782e-02, 0.00000000e00],
            [4, 2, 0, -2.43905484e-03, 0.00000000e00],
            [4, 4, 0, 1.81292185e-01, 0.00000000e00],
            [5, -5, 0, 0.00000000e00, 5.37223061e-02],
            [5, -3, 0, 0.00000000e00, 2.65199520e-03],
            [5, -1, 0, 0.00000000e00, 1.63010516e-02],
            [5, 1, 0, 2.73622502e-02, 0.00000000e00],
            [5, 3, 0, -3.62812195e-02, 0.00000000e00],
            [5, 5, 0, 7.88069456e-02, 0.00000000e00],
            [6, -6, 0, 0.00000000e00, 3.50372526e-03],
            [6, -4, 0, 0.00000000e00, -1.82814700e-02],
            [6, -2, 0, 0.00000000e00, -1.62703504e-02],
            [6, 0, 0, 9.37285472e-03, 0.00000000e00],
            [6, 2, 0, 3.32793660e-03, 0.00000000e00],
            [6, 4, 0, -9.90606341e-03, 0.00000000e00],
            [6, 6, 0, 6.00068129e-02, 0.00000000e00],
            [7, -7, 0, 0.00000000e00, 1.28853330e-02],
            [7, -5, 0, 0.00000000e00, -2.28268526e-03],
            [7, -3, 0, 0.00000000e00, -1.04698799e-02],
            [7, -1, 0, 0.00000000e00, -5.15951605e-03],
            [7, 1, 0, 2.29082701e-02, 0.00000000e00],
            [7, 3, 0, -1.19760934e-02, 0.00000000e00],
            [7, 5, 0, -1.43418200e-02, 0.00000000e00],
            [7, 7, 0, 2.27668988e-02, 0.00000000e00],
            [8, -8, 0, 0.00000000e00, -2.53055423e-03],
            [8, -6, 0, 0.00000000e00, -7.15955981e-03],
            [8, -4, 0, 0.00000000e00, -6.54397837e-03],
            [8, -2, 0, 0.00000000e00, -4.08366006e-03],
            [8, 0, 0, 1.17264567e-02, 0.00000000e00],
            [8, 2, 0, -1.24364476e-04, 0.00000000e00],
            [8, 4, 0, -8.59425384e-03, 0.00000000e00],
            [8, 6, 0, -7.11934473e-03, 0.00000000e00],
            [8, 8, 0, 1.68974668e-02, 0.00000000e00],
        ]
    )

    onlyD = kwargs.get("onlyD", False)
    Dcolor = kwargs.get("Dcolor", "xkcd:neon purple")
    Dcolor_rho = kwargs.get("Dcolor_rho", "xkcd:neon pink")
    Dcolor_theta = kwargs.get("Dcolor_theta", "xkcd:neon pink")
    Ecolor = kwargs.get("Ecolor", "deepskyblue")
    Scolor = kwargs.get("Scolor", "deepskyblue")
    Ccolor = kwargs.get("Ccolor", "deepskyblue")
    BGcolor = kwargs.get("BGcolor", "clear")
    fig_width = kwargs.get("fig_width", 3)
    fig_height = fig_width / 2
    contour_lw_ratio = kwargs.get("contour_lw_ratio", 0.3)
    lw = fig_width ** 0.5

    transparent = False
    if BGcolor == "dark":
        BGcolor = "xkcd:charcoal grey"
    elif BGcolor == "light":
        BGcolor = "white"
    elif BGcolor == "clear":
        BGcolor = "white"
        transparent = True

    if onlyD:
        fig_width = fig_width / 2
    fig = plt.figure(figsize=(fig_width, fig_height))
    ax = fig.add_axes([0.1, 0.1, 0.8, 0.8])
    ax.axis("equal")
    ax.axis("off")
    ax.set_facecolor(BGcolor)
    fig.set_facecolor(BGcolor)
    if transparent:
        fig.patch.set_alpha(0)
        ax.patch.set_alpha(0)

    bottom = 0
    top = 10
    Dleft = 0
    Dw = 8
    Dh = top - bottom + 2
    DX = Dleft + Dw / 2
    DY = (top - bottom) / 2
    Dright = Dleft + Dw

    Eleft = Dright + 0.5
    Eright = Eleft + 4

    Soffset = 1
    Sleft = Eright + 0.5
    Sw = 5
    Sright = Sleft + Sw

    Ctheta = np.linspace(np.pi / 4, 2 * np.pi - np.pi / 4, 1000)
    Cleft = Sright + 0.75
    Cw = 4
    Ch = 11
    Cx0 = Cleft + Cw / 2
    Cy0 = (top - bottom) / 2

    # D
    cR = eq[:, 3]
    cZ = eq[:, 4]
    zern_idx = eq[:, :3]
    ls, ms, ns = zern_idx.T
    axis_jacobi = zernike_radial_poly(0, ls, ms)
    R0 = axis_jacobi.dot(cR)
    Z0 = axis_jacobi.dot(cZ)

    nr = kwargs.get("nr", 5)
    nt = kwargs.get("nt", 8)
    Nr = 100
    Nt = 361
    rstep = Nr // nr
    tstep = Nt // nt
    r = np.linspace(0, 1, Nr)
    t = np.linspace(0, 2 * np.pi, Nt)
    r, t = np.meshgrid(r, t, indexing="ij")
    r = r.flatten()
    t = t.flatten()

    radial = zernike_radial_poly(r[:, np.newaxis], ls, ms)
    poloidal = fourier(t[:, np.newaxis], ms)
    zern = radial * poloidal
    bdry = poloidal

    R = zern.dot(cR).reshape((Nr, Nt))
    Z = zern.dot(cZ).reshape((Nr, Nt))
    bdryR = bdry.dot(cR)
    bdryZ = bdry.dot(cZ)

    R = (R - R0) / (R.max() - R.min()) * Dw + DX
    Z = (Z - Z0) / (Z.max() - Z.min()) * Dh + DY
    bdryR = (bdryR - R0) / (bdryR.max() - bdryR.min()) * Dw + DX
    bdryZ = (bdryZ - Z0) / (bdryZ.max() - bdryZ.min()) * Dh + DY

    # plot r contours
    ax.plot(
        R.T[:, ::rstep],
        Z.T[:, ::rstep],
        color=Dcolor_rho,
        lw=lw * contour_lw_ratio,
        ls="-",
    )
    # plot theta contours
    ax.plot(
        R[:, ::tstep],
        Z[:, ::tstep],
        color=Dcolor_theta,
        lw=lw * contour_lw_ratio,
        ls="-",
    )
    ax.plot(bdryR, bdryZ, color=Dcolor, lw=lw)

    if onlyD:
        if savepath is not None:
            fig.savefig(savepath, facecolor=fig.get_facecolor(), edgecolor="none")

        return fig, ax

    # E
    ax.plot([Eleft, Eleft + 1], [bottom, top], lw=lw, color=Ecolor, linestyle="-")
    ax.plot([Eleft, Eright], [bottom, bottom], lw=lw, color=Ecolor, linestyle="-")
    ax.plot(
        [Eleft + 1 / 2, Eright],
        [bottom + (top + bottom) / 2, bottom + (top + bottom) / 2],
        lw=lw,
        color=Ecolor,
        linestyle="-",
    )
    ax.plot([Eleft + 1, Eright], [top, top], lw=lw, color=Ecolor, linestyle="-")

    # S
    Sy = np.linspace(bottom, top + Soffset, 1000)
    Sx = Sw * np.cos(Sy * 3 / 2 * np.pi / (Sy.max() - Sy.min()) - np.pi) ** 2 + Sleft
    ax.plot(Sx, Sy[::-1] - Soffset / 2, lw=lw, color=Scolor, linestyle="-")

    # C
    Cx = Cw / 2 * np.cos(Ctheta) + Cx0
    Cy = Ch / 2 * np.sin(Ctheta) + Cy0
    ax.plot(Cx, Cy, lw=lw, color=Ccolor, linestyle="-")

    if savepath is not None:
        fig.savefig(savepath, facecolor=fig.get_facecolor(), edgecolor="none")

    return fig, ax


def plot_field_lines_sfl(
    eq, rho, seed_thetas=0, phi_start=0, phi_end=2 * np.pi, dphi=1e-2, ax=None, **kwargs
):
    """Plots field lines on specified flux surface.

    Traces field lines at specified initial vartheta (:math:`\\vartheta`) seed
    locations, then plots them.
    Field lines traced by first finding the corresponding straight-field-line (SFL)
    coordinates :math:`(\\rho,\\vartheta,\\phi)` for each field line, then
    converting those to the computational :math:`(\\rho,\\theta,\\phi)` coordinates,
    then finally computing from those the toroidal :math:`(R,\\phi,Z)` coordinates of
    each field line.

    The SFL angle coordinates are found with the SFL relation:

        :math:`\\vartheta = \\iota \\phi + \\vartheta_0`

    Parameters
    ----------
    eq : Equilibrium
        Object from which to plot.
    rho : float
        Flux surface to trace field lines at.
    seed_thetas : float or array-like of floats
        Poloidal positions at which to seed magnetic field lines.
        If array-like, will plot multiple field lines.
    phi_start: float
        Toroidal angle to integrate field line from, in radians. Default is 0.
    phi_end: float
        Toroidal angle to integrate field line until, in radians. Default is 2*pi.
    dphi: float
        spacing in phi to sample field lines along, in radians. Default is 1e-2.
    ax : matplotlib AxesSubplot, optional
        Axis to plot on.
    **kwargs : fig,ax and plotting properties
        Specify properties of the figure, axis, and plot appearance e.g.::

            plot_X(figsize=(4,6))

        Valid keyword arguments are:

        figsize: tuple of length 2, the size of the figure (to be passed to matplotlib)

    Returns
    -------
    fig : matplotlib.figure.Figure
        Figure being plotted to.
    ax : matplotlib.axes.Axes or ndarray of Axes
        Axes being plotted to.
    field_line_coords : dict
        Dict containing the R,phi,Z coordinates of each field line traced.
        Dictionary entries are lists corresponding to the field lines for
        each seed_theta given. Also contains the scipy IVP solutions for info
        on how each line was integrated

    """
    if rho == 0:
        raise NotImplementedError(
            "Currently does not support field line tracing of the magnetic axis, please input 0 < rho <= 1"
        )

    fig, ax = _format_ax(ax, is3d=True, figsize=kwargs.get("figsize", None))

    # check how many field lines to plot
    if seed_thetas is list:
        n_lines = len(seed_thetas)
    elif isinstance(seed_thetas, np.ndarray):
        n_lines = seed_thetas.size
    else:
        n_lines = 1

    phi0 = phi_start
    N_pts = int((phi_end - phi0) / dphi)

    grid_single_rho = Grid(
        nodes=np.array([[rho, 0, 0]])
    )  # grid to get the iota value at the specified rho surface
    iota = eq.compute("iota", grid_single_rho)["iota"][0]

    varthetas = []
    phi = np.linspace(phi0, phi_end, N_pts)
    if n_lines > 1:
        for i in range(n_lines):
            varthetas.append(
                seed_thetas[i] + iota * phi
            )  # list of varthetas corresponding to the field line
    else:
        varthetas.append(
            seed_thetas + iota * phi
        )  # list of varthetas corresponding to the field line
    theta_coords = (
        []
    )  # list of nodes in (rho,theta,phi) corresponding to each (rho,vartheta,phi) node list
    print(
        "Calculating field line (rho,theta,zeta) coordinates corresponding to sfl coordinates"
    )
    for vartheta_list in varthetas:
        rhos = rho * np.ones_like(vartheta_list)
        sfl_coords = np.vstack((rhos, vartheta_list, phi)).T
        theta_coords.append(eq.compute_theta_coords(sfl_coords))

    # calculate R,phi,Z of nodes in grid
    # only need to do this after finding the grid corresponding to desired rho, vartheta, phi
    print(
        "Calculating field line (R,phi,Z) coordinates corresponding to (rho,theta,zeta) coordinates"
    )
    field_line_coords = {"Rs": [], "Zs": [], "phis": [], "seed_thetas": seed_thetas}
    for coords in theta_coords:
        grid = Grid(nodes=coords)
        toroidal_coords = eq.compute("R", grid)
        field_line_coords["Rs"].append(toroidal_coords["R"])
        field_line_coords["Zs"].append(toroidal_coords["Z"])
        field_line_coords["phis"].append(phi)

    for i in range(n_lines):
        xline = np.asarray(field_line_coords["Rs"][i]) * np.cos(
            field_line_coords["phis"][i]
        )
        yline = np.asarray(field_line_coords["Rs"][i]) * np.sin(
            field_line_coords["phis"][i]
        )

        ax.plot(xline, yline, field_line_coords["Zs"][i], linewidth=2)

    ax.set_xlabel(_axis_labels_XYZ[0])
    ax.set_ylabel(_axis_labels_XYZ[1])
    ax.set_zlabel(_axis_labels_XYZ[2])
    ax.set_title(
        "%d Magnetic Field Lines Traced On $\\rho=%1.2f$ Surface" % (n_lines, rho)
    )
    fig.set_tight_layout(True)

    # need this stuff to make all the axes equal, ax.axis('equal') doesnt work for 3d
    x_limits = ax.get_xlim3d()
    y_limits = ax.get_ylim3d()
    z_limits = ax.get_zlim3d()

    x_range = abs(x_limits[1] - x_limits[0])
    x_middle = np.mean(x_limits)
    y_range = abs(y_limits[1] - y_limits[0])
    y_middle = np.mean(y_limits)
    z_range = abs(z_limits[1] - z_limits[0])
    z_middle = np.mean(z_limits)

    # The plot bounding box is a sphere in the sense of the infinity
    # norm, hence I call half the max range the plot radius.
    plot_radius = 0.5 * max([x_range, y_range, z_range])

    ax.set_xlim3d([x_middle - plot_radius, x_middle + plot_radius])
    ax.set_ylim3d([y_middle - plot_radius, y_middle + plot_radius])
    ax.set_zlim3d([z_middle - plot_radius, z_middle + plot_radius])

    return fig, ax, field_line_coords


def plot_field_lines_real_space(
    eq,
    rho,
    seed_thetas=0,
    phi_end=2 * np.pi,
    grid=None,
    ax=None,
    B_interp=None,
    return_B_interp=False,
    **kwargs,
):
    """***Use plot_field_lines_sfl if plotting from a solved equilibrium, as that is faster and more accurate than real space interpolation***
    Traces field lines on specified flux surface at specified initial theta seed locations, then plots them.
    Field lines integrated by first fitting the magnetic field with radial basis functions (RBF) in R,Z,phi, then integrating the field line
    from phi=0 up to the specified phi angle, by solving:

    :math:`\\frac{dR}{d\\phi} = \\frac{RB_R}{B_{\\phi}} , \\frac{dZ}{d\\phi} = \\frac{RB_Z}{B_{\\phi}}`

    :math:`B_R = \\mathbf{B} \\cdot \\hat{\\mathbf{R}} = (B^{\\theta} \\mathbf{e}_{\\theta} + B^{\\zeta} \\mathbf{e}_{\\zeta}) \\cdot \\hat{\\mathbf{R}} = B^{\\theta} \\frac{\\partial R}{\\partial \\theta} + B^{\\zeta} \\frac{\\partial R}{\\partial \\zeta}`

    :math:`B_Z = \\mathbf{B} \\cdot \\hat{\\mathbf{Z}} = (B^{\\theta} \\mathbf{e}_{\\theta} + B^{\\zeta} \\mathbf{e}_{\\zeta}) \\cdot \\hat{\\mathbf{Z}} = B^{\\theta} \\frac{\\partial Z}{\\partial \\theta} + B^{\\zeta} \\frac{\\partial Z}{\\partial \\zeta}`

    :math:`B_{\\phi} = \\mathbf{B} \\cdot \\hat{\\mathbf{\\phi}} = R B^{\\zeta}`

    Parameters
    ----------
    eq : Equilibrium
        object from which to plot
    rho : float
        flux surface to trace field lines at
    seed_thetas : float or array-like of floats
        theta positions at which to seed magnetic field lines, if array-like, will plot multiple field lines
    phi_end: float
        phi to integrate field line until, in radians. Default is 2*pi
    grid : Grid, optional
        grid of rho, theta, zeta coordinates used to evaluate magnetic field at, which is then interpolated with RBF
    ax : matplotlib AxesSubplot, optional
        axis to plot on
    B_interp : dict of scipy.interpolate.rbf.Rbf or equivalent call signature interplators, optional
        if not None, uses the passed-in interpolation objects instead of fitting the magnetic field with Rbf's. Useful
        if have already ran plot_field_lines once and want to change the seed thetas or how far to integrate in phi.
        Dict should have the following keys: ['B_R'], ['B_Z'], and ['B_phi'], corresponding to the interplating object for
        each cylindrical component of the magnetic field.
    return_B_interp: bool, default False
        If true, in addition to returning the fig, axis and field line coordinates, will also return the dictionary of interpolating radial basis functions
        interpolating the magnetic field in (R,phi,Z)


    Returns
    -------
    fig : matplotlib.figure.Figure
        figure being plotted to
    ax : matplotlib.axes.Axes or ndarray of Axes
        axes being plotted to
    field_line_coords : dict
        dict containing the R,phi,Z coordinates of each field line traced. Dictionary entries are lists
        corresponding to the field lines for each seed_theta given. Also contains the scipy IVP solutions for info
        on how each line was integarted
    B_interp : dict, only returned if return_B_interp is True
        dict of scipy.interpolate.rbf.Rbf or equivalent call signature interplators, which interpolate the cylindrical
        components of magnetic field in (R,phi,Z)
        Dict has the following keys: ['B_R'], ['B_Z'], and ['B_phi'], corresponding to the interplating object for
        each cylindrical component of the magnetic field, and the interpolators have call signature
        B(R,phi,Z) = interpolator(R,phi,Z)

    """
    nfp = 1
    if grid is None:
        grid_kwargs = {"M": 30, "N": 30, "L": 20, "NFP": nfp, "axis": False}
        grid = _get_grid(**grid_kwargs)

    fig, ax = _format_ax(ax, is3d=True, figsize=kwargs.get("figsize", None))

    # check how many field lines to plot
    if seed_thetas is list:
        n_lines = len(seed_thetas)
    elif isinstance(seed_thetas, np.ndarray):
        n_lines = seed_thetas.size
    else:
        n_lines = 1
    phi0 = kwargs.get("phi0", 0)

    # calculate toroidal coordinates
    toroidal_coords = eq.compute("phi", grid)
    Rs = toroidal_coords["R"]
    Zs = toroidal_coords["Z"]
    phis = toroidal_coords["phi"]

    # calculate cylindrical B
    magnetic_field = eq.compute("B", grid)
    BR = magnetic_field["B_R"]
    BZ = magnetic_field["B_Z"]
    Bphi = magnetic_field["B_phi"]

    if B_interp is None:  # must fit RBfs to interpolate B field in R,phi,Z
        print(
            "Fitting magnetic field with radial basis functions in R,phi,Z (may take a few minutes)"
        )
        BRi = Rbf(Rs, Zs, phis, BR)
        BZi = Rbf(Rs, Zs, phis, BZ)
        Bphii = Rbf(Rs, Zs, phis, Bphi)
        B_interp = {"B_R": BRi, "B_Z": BZi, "B_phi": Bphii}

    field_line_coords = {
        "Rs": [],
        "Zs": [],
        "phis": [],
        "IVP solutions": [],
        "seed_thetas": seed_thetas,
    }
    if n_lines > 1:
        for theta in seed_thetas:
            field_line_Rs, field_line_phis, field_line_Zs, sol = _field_line_Rbf(
                rho, theta, phi_end, grid, Rs, Zs, B_interp, phi0
            )
            field_line_coords["Rs"].append(field_line_Rs)
            field_line_coords["Zs"].append(field_line_Zs)
            field_line_coords["phis"].append(field_line_phis)
            field_line_coords["IVP solutions"].append(sol)

    else:
        field_line_Rs, field_line_phis, field_line_Zs, sol = _field_line_Rbf(
            rho, seed_thetas, phi_end, grid, Rs, Zs, B_interp, phi0
        )
        field_line_coords["Rs"].append(field_line_Rs)
        field_line_coords["Zs"].append(field_line_Zs)
        field_line_coords["phis"].append(field_line_phis)
        field_line_coords["IVP solutions"].append(sol)

    for i, solution in enumerate(field_line_coords["IVP solutions"]):
        if not solution.success:
            print(
                "Integration from seed theta %1.2f radians was not successful!"
                % seed_thetas[i]
            )

    for i in range(n_lines):
        xline = np.asarray(field_line_coords["Rs"][i]) * np.cos(
            field_line_coords["phis"][i]
        )
        yline = np.asarray(field_line_coords["Rs"][i]) * np.sin(
            field_line_coords["phis"][i]
        )

        ax.plot(xline, yline, field_line_coords["Zs"][i], linewidth=2)

    ax.set_xlabel(_axis_labels_XYZ[0])
    ax.set_ylabel(_axis_labels_XYZ[1])
    ax.set_zlabel(_axis_labels_XYZ[2])
    ax.set_title(
        "%d Magnetic Field Lines Traced On $\\rho=%1.2f$ Surface" % (n_lines, rho)
    )
    fig.set_tight_layout(True)

    # need this stuff to make all the axes equal, ax.axis('equal') doesnt work for 3d
    x_limits = ax.get_xlim3d()
    y_limits = ax.get_ylim3d()
    z_limits = ax.get_zlim3d()

    x_range = abs(x_limits[1] - x_limits[0])
    x_middle = np.mean(x_limits)
    y_range = abs(y_limits[1] - y_limits[0])
    y_middle = np.mean(y_limits)
    z_range = abs(z_limits[1] - z_limits[0])
    z_middle = np.mean(z_limits)

    # The plot bounding box is a sphere in the sense of the infinity
    # norm, hence I call half the max range the plot radius.
    plot_radius = 0.5 * max([x_range, y_range, z_range])

    ax.set_xlim3d([x_middle - plot_radius, x_middle + plot_radius])
    ax.set_ylim3d([y_middle - plot_radius, y_middle + plot_radius])
    ax.set_zlim3d([z_middle - plot_radius, z_middle + plot_radius])

    if return_B_interp:
        return fig, ax, field_line_coords, B_interp
    else:
        return fig, ax, field_line_coords


def _find_idx(rho0, theta0, phi0, grid):
    """
    Finds the node index corresponding to the rho,theta,zeta node closest to the given rho0,theta0,phi0

    Parameters
    ----------
    rho0 : float
        rho to find closest grid point to.
    theta0 : float
        theta to find closest grid point to.
    phi0 : float
        phi to find closest grid point to.
    grid : Grid
        grid to find closest point on


    Returns
    -------
    idx_pt : int
        index of the grid node closest to the given point.

    """
    rhos = grid.nodes[:, 0]
    thetas = grid.nodes[:, 1]
    phis = grid.nodes[:, 2]

    if theta0 < 0:
        theta0 = 2 * np.pi + theta0
    if theta0 > 2 * np.pi:
        theta0 = np.mod(theta0, 2 * np.pi)
    if phi0 < 0:
        phi0 = 2 * np.pi + phi0
    if phi0 > 2 * np.pi:
        phi0 = np.mod(phi0, 2 * np.pi)

    bool1 = np.logical_and(
        np.abs(rhos - rho0) == np.min(np.abs(rhos - rho0)),
        np.abs(thetas - theta0) == np.min(np.abs(thetas - theta0)),
    )
    bool2 = np.logical_and(bool1, np.abs(phis - phi0) == np.min(np.abs(phis - phi0)))
    idx_pt = np.where(bool2 == True)[0][0]
    return idx_pt


def _field_line_Rbf(rho, theta0, phi_end, grid, Rs, Zs, B_interp, phi0=0):
    """Takes the initial poloidal angle you want to seed a field line at (at phi=0),
    and integrates along the field line to the specified phi_end. returns fR,fZ,fPhi,
    the R,Z,Phi coordinates of the field line trajectory."""

    fR = []
    fZ = []
    fPhi = []
    idx0 = _find_idx(rho, theta0, phi0, grid)
    curr_R = Rs[idx0]
    curr_Z = Zs[idx0]
    fR.append(curr_R)
    fZ.append(curr_Z)
    fPhi.append(phi0)

    # integrate field lines in Phi
    print(
        "Integrating Magnetic Field Line Equation from seed theta = %f radians" % theta0
    )
    y0 = [fR[0], fZ[0]]

    def rhs(phi, y):
        """RHS of magnetic field line equation."""
        dRdphi = (
            y[0]
            * B_interp["B_R"](y[0], y[1], np.mod(phi, 2 * np.pi))
            / B_interp["B_phi"](y[0], y[1], np.mod(phi, 2 * np.pi))
        )
        dZdphi = (
            y[0]
            * B_interp["B_Z"](y[0], y[1], np.mod(phi, 2 * np.pi))
            / B_interp["B_phi"](y[0], y[1], np.mod(phi, 2 * np.pi))
        )
        return [dRdphi, dZdphi]

    n_tries = 1
    max_step = 0.01
    sol = solve_ivp(rhs, [0, phi_end], y0, max_step=max_step)
    while not sol.success and n_tries < 4:
        max_step = 0.5 * max_step
        n_tries += 1
        sol = solve_ivp(rhs, [0, phi_end], y0, max_step=max_step)
    fR = sol.y[0, :]
    fZ = sol.y[1, :]
    fPhi = sol.t
    return fR, fPhi, fZ, sol<|MERGE_RESOLUTION|>--- conflicted
+++ resolved
@@ -264,15 +264,10 @@
 
     label = data_index[name]["label"]
 
-<<<<<<< HEAD
     with warnings.catch_warnings():
         data = eq.compute(name, grid)[name]
 
     if data_index[name]["dim"] != 1:
-=======
-    data = eq.compute(name, grid)[name]
-    if data_index[name]["dim"] > 1:
->>>>>>> 0816728c
         if component is None:
             data = np.linalg.norm(data, axis=-1)
             label = "|" + label + "|"
