"""Classes for magnetic fields."""

import warnings
from abc import ABC, abstractmethod
from collections.abc import MutableSequence

import matplotlib.pyplot as plt
import numpy as np
from interpax import approx_df, interp2d, interp3d
from netCDF4 import Dataset, chartostring, stringtochar
from scipy.constants import mu_0

from desc.backend import fori_loop, jit, jnp, odeint
from desc.basis import DoubleFourierSeries
from desc.compute import rpz2xyz, rpz2xyz_vec, xyz2rpz, xyz2rpz_vec
from desc.compute.utils import safediv
from desc.derivatives import Derivative
from desc.equilibrium import EquilibriaFamily, Equilibrium
from desc.geometry import FourierRZToroidalSurface
from desc.grid import Grid, LinearGrid
from desc.io import IOAble
from desc.optimizable import Optimizable, OptimizableCollection, optimizable_parameter
from desc.transform import Transform
from desc.utils import Timer, copy_coeffs, errorif, flatten_list, setdefault, warnif
from desc.vmec_utils import ptolemy_identity_fwd, ptolemy_identity_rev


def biot_savart_general(re, rs, J, dV):
    """Biot-Savart law for arbitrary sources.

    Parameters
    ----------
    re : ndarray, shape(n_eval_pts, 3)
        evaluation points to evaluate B at, in cartesian.
    rs : ndarray, shape(n_src_pts, 3)
        source points for current density J, in cartesian.
    J : ndarray, shape(n_src_pts, 3)
        current density vector at source points, in cartesian.
    dV : ndarray, shape(n_src_pts)
        volume element at source points

    Returns
    -------
    B : ndarray, shape(n,3)
        magnetic field in cartesian components at specified points
    """
    re, rs, J, dV = map(jnp.asarray, (re, rs, J, dV))
    assert J.shape == rs.shape
    JdV = J * dV[:, None]
    B = jnp.zeros_like(re)

    def body(i, B):
        r = re - rs[i, :]
        num = jnp.cross(JdV[i, :], r, axis=-1)
        den = jnp.linalg.norm(r, axis=-1) ** 3
        B = B + jnp.where(den[:, None] == 0, 0, num / den[:, None])
        return B

    return 1e-7 * fori_loop(0, J.shape[0], body, B)


def read_BNORM_file(fname, surface, eval_grid=None, scale_by_curpol=True):
    """Read BNORM-style .txt file containing Bnormal Fourier coefficients.

    Parameters
    ----------
    fname : str
        name of BNORM file to read and use to calculate Bnormal from.
    surface : Surface or Equilibrium
        Surface to calculate the magnetic field's Bnormal on.
        If an Equilibrium is supplied, will use its boundary surface.
    eval_grid : Grid, optional
        Grid of points on the plasma surface to evaluate the Bnormal at,
        if None defaults to a LinearGrid with twice
        the surface grid's poloidal and toroidal resolutions
    scale_by_curpol : bool, optional
        Whether or not to un-scale the Bnormal coefficients by curpol
        before calculating Bnormal, by default True
        (set to False if it is known that the BNORM file was saved without scaling
        by curpol)
        requires an Equilibrium to be passed in

    Returns
    -------
    Bnormal: ndarray,
        Bnormal distribution from the BNORM Fourier coefficients,
        evaluated on the given eval_grid
    """
    if isinstance(surface, EquilibriaFamily):
        surface = surface[-1]
    if isinstance(surface, Equilibrium):
        eq = surface
        surface = eq.surface
    else:
        eq = None

    assert surface.sym, (
        "BNORM assumes stellarator symmetry, but" "a non-symmetric surface was given!"
    )

    if scale_by_curpol and eq is None:
        raise RuntimeError(
            "an Equilibrium must be supplied when scale_by_curpol is True!"
        )

    curpol = (
        (2 * jnp.pi / eq.NFP * eq.compute("G", grid=LinearGrid(rho=jnp.array(1)))["G"])
        if scale_by_curpol
        else 1
    )

    data = np.genfromtxt(fname)

    xm = data[:, 0]
    xn = -data[:, 1]  # negate since BNORM uses sin(mu+nv) convention
    Bnorm_mn = data[:, 2] / curpol  # these will only be sin terms

    # convert to DESC Fourier representation i.e. like cos(mt)*cos(nz)
    m, n, Bnorm_mn = ptolemy_identity_fwd(xm, xn, Bnorm_mn, np.zeros_like(Bnorm_mn))
    basis = DoubleFourierSeries(
        int(np.max(m)), int(np.max(n)), sym="sin", NFP=surface.NFP
    )

    Bnorm_mn_desc_basis = copy_coeffs(
        Bnorm_mn.squeeze(), np.vstack((np.zeros_like(m), m, n)).T, basis.modes
    )

    if eval_grid is None:
        eval_grid = LinearGrid(
            rho=jnp.array(1.0), M=surface.M_grid, N=surface.N_grid, NFP=surface.NFP
        )
    trans = Transform(basis=basis, grid=eval_grid, build_pinv=True)

    # Evaluate Fourier Series
    Bnorm = trans.transform(Bnorm_mn_desc_basis)

    return Bnorm


class _MagneticField(IOAble, ABC):
    """Base class for all magnetic fields.

    Subclasses must implement the "compute_magnetic_field" method

    """

    _io_attrs_ = []

    def __mul__(self, x):
        if np.isscalar(x) or len(x) == 1:
            return ScaledMagneticField(x, self)
        else:
            return NotImplemented

    def __rmul__(self, x):
        return self.__mul__(x)

    def __add__(self, x):
        if isinstance(x, _MagneticField):
            if isinstance(self, SumMagneticField):
                return SumMagneticField(*self, x)
            else:
                return SumMagneticField(self, x)
        else:
            return NotImplemented

    def __radd__(self, x):
        return self + x

    def __neg__(self):
        return ScaledMagneticField(-1, self)

    def __sub__(self, x):
        return self.__add__(-x)

    @abstractmethod
    def compute_magnetic_field(
        self, coords, params=None, basis="rpz", source_grid=None
    ):
        """Compute magnetic field at a set of points.

        Parameters
        ----------
        coords : array-like shape(n,3)
            Nodes to evaluate field at in [R,phi,Z] or [X,Y,Z] coordinates.
        params : dict or array-like of dict, optional
            Dictionary of optimizable parameters, eg field.params_dict.
        basis : {"rpz", "xyz"}
            Basis for input coordinates and returned magnetic field.
        source_grid : Grid, int or None or array-like, optional
            Grid used to discretize MagneticField object if calculating B from
            Biot-Savart. Should NOT include endpoint at 2pi.

        Returns
        -------
        field : ndarray, shape(N,3)
            magnetic field at specified points

        """

    def __call__(self, grid, params=None, basis="rpz"):
        """Compute magnetic field at a set of points."""
        return self.compute_magnetic_field(grid, params, basis)

    def compute_Bnormal(
        self, surface, eval_grid=None, source_grid=None, params=None, basis="rpz"
    ):
        """Compute Bnormal from self on the given surface.

        Parameters
        ----------
        surface : Surface or Equilibrium
            Surface to calculate the magnetic field's Bnormal on.
            If an Equilibrium is supplied, will use its boundary surface.
        eval_grid : Grid, optional
            Grid of points on the surface to calculate the Bnormal at,
            if None defaults to a LinearGrid with twice
            the surface poloidal and toroidal resolutions
            points are in surface angular coordinates i.e theta and zeta
        source_grid : Grid, int or None
            Grid used to discretize MagneticField object if calculating B from
            Biot-Savart. Should NOT include endpoint at 2pi.
        params : list or tuple of dict, optional
            parameters to pass to underlying field's compute_magnetic_field function.
            If None, uses the default parameters for each field.
            If a list or tuple, should have one entry for each component field.
        basis : {"rpz", "xyz"}
            basis for returned coordinates on the surface
            cylindrical "rpz" by default

        Returns
        -------
        Bnorm : ndarray
            The normal magnetic field to the surface given, as an array of
            size ``grid.num_nodes``.
        coords: ndarray
            the locations (in specified basis) at which the Bnormal was calculated,
            given as an ``(grid.num_nodes , 3)`` shaped array.

        """
        if isinstance(surface, EquilibriaFamily):
            surface = surface[-1]
        if isinstance(surface, Equilibrium):
            surface = surface.surface
        if eval_grid is None:
            eval_grid = LinearGrid(
                rho=jnp.array(1.0), M=2 * surface.M, N=2 * surface.N, NFP=surface.NFP
            )
        data = surface.compute(["x", "n_rho"], grid=eval_grid, basis="xyz")
        coords = data["x"]
        surf_normal = data["n_rho"]
        B = self.compute_magnetic_field(
            coords, basis="xyz", source_grid=source_grid, params=params
        )

        Bnorm = jnp.sum(B * surf_normal, axis=-1)

        if basis.lower() == "rpz":
            coords = xyz2rpz(coords)

        return Bnorm, coords

    def save_BNORM_file(
        self,
        surface,
        fname,
        basis_M=24,
        basis_N=24,
        eval_grid=None,
        source_grid=None,
        params=None,
        sym="sin",
        scale_by_curpol=True,
    ):
        """Create BNORM-style .txt file containing Bnormal Fourier coefficients.

        Parameters
        ----------
        surface : Surface or Equilibrium
            Surface to calculate the magnetic field's Bnormal on.
            If an Equilibrium is supplied, will use its boundary surface.
        fname : str
            name of file to save the BNORM Bnormal Fourier coefficients to.
        basis_M : int, optional
            Poloidal resolution of the DoubleFourierSeries used to fit the Bnormal
            on the plasma surface, by default 24
        basis_N : int, optional
            Toroidal resolution of the DoubleFourierSeries used to fit the Bnormal
            on the plasma surface, by default 24
        eval_grid : Grid, optional
            Grid of points on the surface to calculate the Bnormal at,
            if None defaults to a LinearGrid with twice
            the surface poloidal and toroidal resolutions
            points are in surface angular coordinates i.e theta and zeta
        source_grid : Grid, int or None
            Grid used to discretize MagneticField object if calculating B from
            Biot-Savart. Should NOT include endpoint at 2pi.
        params : list or tuple of dict, optional
            parameters to pass to underlying field's compute_magnetic_field function.
            If None, uses the default parameters for each field.
            If a list or tuple, should have one entry for each component field.
        sym : str, optional
            if Bnormal is symmetric, by default "sin"
            NOTE: BNORM code only ever deals with sin-symmetric modes, so results
            may not be as expected if attempt to create a BNORM file with a
            non-symmetric Bnormal distribution, as only the sin-symmetric modes
            will be saved.
        scale_by_curpol : bool, optional
            Whether or not to scale the Bnormal coefficients by curpol
            which is expected by most other codes that accept BNORM files,
            by default True

        Returns
        -------
        None
        """
        if sym != "sin":
            raise UserWarning(
                "BNORM code assumes that |B| has sin symmetry,"
                + " and so BNORM file only saves the sin coefficients!"
                + " Resulting BNORM file will not contain the cos modes"
            )

        if isinstance(surface, EquilibriaFamily):
            surface = surface[-1]
        if isinstance(surface, Equilibrium):
            eq = surface
            surface = eq.surface
        else:
            eq = None
        if scale_by_curpol and eq is None:
            raise RuntimeError(
                "an Equilibrium must be supplied when scale_by_curpol is True!"
            )
        if eval_grid is None:
            eval_grid = LinearGrid(
                rho=jnp.array(1.0), M=2 * basis_M, N=2 * basis_N, NFP=surface.NFP
            )

        basis = DoubleFourierSeries(M=basis_M, N=basis_N, NFP=surface.NFP, sym=sym)
        trans = Transform(basis=basis, grid=eval_grid, build_pinv=True)

        # compute Bnormal on the grid
        Bnorm, _ = self.compute_Bnormal(
            surface, eval_grid=eval_grid, source_grid=source_grid, params=params
        )

        # fit Bnorm with Fourier Series
        Bnorm_mn = trans.fit(Bnorm)
        # convert to VMEC-style mode numbers to conform with BNORM format
        xm, xn, s, c = ptolemy_identity_rev(
            basis.modes[:, 1], basis.modes[:, 2], Bnorm_mn.reshape((1, Bnorm_mn.size))
        )

        Bnorm_xn = -xn  # need to negate Xn for BNORM code format of cos(mu+nv)

        # BNORM also scales values by curpol, a VMEC output which is calculated by
        # (source:
        #  https://princetonuniversity.github.io/FOCUS/
        #   notes/Coil_design_codes_benchmark.html )
        # "BNORM scales B_n by curpol=(2*pi/nfp)*bsubv(m=0,n=0)
        # where bsubv is the extrapolation to the last full mesh point of
        # bsubvmnc."
        # this corresponds to 2pi/NFP*G(rho=1) in DESC
        curpol = (
            (
                2
                * jnp.pi
                / surface.NFP
                * eq.compute("G", grid=LinearGrid(rho=jnp.array(1)))["G"]
            )
            if scale_by_curpol
            else 1
        )

        # BNORM assumes |B| has sin sym so c=0, so we only need s
        data = np.vstack((xm, Bnorm_xn, s * curpol)).T

        np.savetxt(f"{fname}", data, fmt="%d %d %1.12e")
        return None

    def save_mgrid(
        self,
        path,
        Rmin,
        Rmax,
        Zmin,
        Zmax,
        nR=101,
        nZ=101,
        nphi=90,
    ):
        """Save the magnetic field to an mgrid NetCDF file in "raw" format.

        Parameters
        ----------
        path : str
            File path of mgrid file to write.
        Rmin : float
            Minimum R coordinate (meters).
        Rmax : float
            Maximum R coordinate (meters).
        Zmin : float
            Minimum Z coordinate (meters).
        Zmax : float
            Maximum Z coordinate (meters).
        nR : int, optional
            Number of grid points in the R coordinate (default = 101).
        nZ : int, optional
            Number of grid points in the Z coordinate (default = 101).
        nphi : int, optional
            Number of grid points in the toroidal angle (default = 90).

        Returns
        -------
        None

        """
        # cylindrical coordinates grid
        NFP = self.NFP if hasattr(self, "_NFP") else 1
        R = np.linspace(Rmin, Rmax, nR)
        Z = np.linspace(Zmin, Zmax, nZ)
        phi = np.linspace(0, 2 * np.pi / NFP, nphi, endpoint=False)
        [PHI, ZZ, RR] = np.meshgrid(phi, Z, R, indexing="ij")
        grid = np.array([RR.flatten(), PHI.flatten(), ZZ.flatten()]).T

        # evaluate magnetic field on grid
        field = self.compute_magnetic_field(grid, basis="rpz")
        B_R = field[:, 0].reshape(nphi, nZ, nR)
        B_phi = field[:, 1].reshape(nphi, nZ, nR)
        B_Z = field[:, 2].reshape(nphi, nZ, nR)

        # write mgrid file
        file = Dataset(path, mode="w", format="NETCDF3_64BIT_OFFSET")

        # dimensions
        file.createDimension("dim_00001", 1)
        file.createDimension("stringsize", 30)
        file.createDimension("external_coil_groups", 1)
        file.createDimension("external_coils", 1)
        file.createDimension("rad", nR)
        file.createDimension("zee", nZ)
        file.createDimension("phi", nphi)

        # variables
        mgrid_mode = file.createVariable("mgrid_mode", "S1", ("dim_00001",))
        mgrid_mode[:] = stringtochar(
            np.array(["R"], "S" + str(file.dimensions["dim_00001"].size))
        )

        coil_group = file.createVariable(
            "coil_group", "S1", ("external_coil_groups", "stringsize")
        )
        coil_group[:] = stringtochar(
            np.array(
                ["single coil representing field"],
                "S" + str(file.dimensions["stringsize"].size),
            )
        )

        ir = file.createVariable("ir", np.int32)
        ir.long_name = "Number of grid points in the R coordinate."
        ir[:] = nR

        jz = file.createVariable("jz", np.int32)
        jz.long_name = "Number of grid points in the Z coordinate."
        jz[:] = nZ

        kp = file.createVariable("kp", np.int32)
        kp.long_name = "Number of grid points in the phi coordinate."
        kp[:] = nphi

        nfp = file.createVariable("nfp", np.int32)
        nfp.long_name = "Number of field periods."
        nfp[:] = NFP

        nextcur = file.createVariable("nextcur", np.int32)
        nextcur.long_name = "Number of coils."
        nextcur[:] = 1

        rmin = file.createVariable("rmin", np.float64)
        rmin.long_name = "Minimum R coordinate (m)."
        rmin[:] = Rmin

        rmax = file.createVariable("rmax", np.float64)
        rmax.long_name = "Maximum R coordinate (m)."
        rmax[:] = Rmax

        zmin = file.createVariable("zmin", np.float64)
        zmin.long_name = "Minimum Z coordinate (m)."
        zmin[:] = Zmin

        zmax = file.createVariable("zmax", np.float64)
        zmax.long_name = "Maximum Z coordinate (m)."
        zmax[:] = Zmax

        raw_coil_cur = file.createVariable(
            "raw_coil_cur", np.float64, ("external_coils",)
        )
        raw_coil_cur.long_name = "Raw coil currents (A)."
        raw_coil_cur[:] = np.array([1])  # this is 1 because mgrid_mode = "raw"

        br_001 = file.createVariable("br_001", np.float64, ("phi", "zee", "rad"))
        br_001.long_name = "B_R = radial component of magnetic field in lab frame (T)."
        br_001[:] = B_R

        bp_001 = file.createVariable("bp_001", np.float64, ("phi", "zee", "rad"))
        bp_001.long_name = (
            "B_phi = toroidal component of magnetic field in lab frame (T)."
        )
        bp_001[:] = B_phi

        bz_001 = file.createVariable("bz_001", np.float64, ("phi", "zee", "rad"))
        bz_001.long_name = (
            "B_Z = vertical component of magnetic field in lab frame (T)."
        )
        bz_001[:] = B_Z

        file.close()


class ScaledMagneticField(_MagneticField, Optimizable):
    """Magnetic field scaled by a scalar value.

    ie B_new = scalar * B_old

    Parameters
    ----------
    scalar : float, int
        scaling factor for magnetic field
    field : MagneticField
        base field to be scaled

    """

    _io_attrs = _MagneticField._io_attrs_ + ["_field", "_scalar"]

    def __init__(self, scale, field):
        assert (
            np.isscalar(scale) or np.asarray(scale).size == 1
        ), "scale must be a scalar value"
        scale = float(scale)
        assert isinstance(
            field, _MagneticField
        ), "field should be a subclass of MagneticField, got type {}".format(
            type(field)
        )
        object.__setattr__(self, "_scale", scale)
        object.__setattr__(self, "_field", field)
        object.__setattr__(
            self, "_optimizable_params", field.optimizable_params + ["scale"]
        )

    @optimizable_parameter
    @property
    def scale(self):
        """float: scaling factor for magnetic field."""
        return self._scale

    @scale.setter
    def scale(self, new):
        assert float(new) == new, "scale must be a scalar"
        self._scale = new

    # want this class to pretend like its the underlying field
    def __getattr__(self, attr):
        if attr in ["_scale", "_optimizable_params"]:
            return getattr(self, attr)
        return getattr(self._field, attr)

    def __setattr__(self, name, value):
        if name in ["scale", "_scale", "_optimizable_params"]:
            object.__setattr__(self, name, value)
        else:
            setattr(object.__getattribute__(self, "_field"), name, value)

    def __hasattr__(self, attr):
        return hasattr(self, attr) or hasattr(self._field, attr)

    def compute_magnetic_field(
        self, coords, params=None, basis="rpz", source_grid=None
    ):
        """Compute magnetic field at a set of points.

        Parameters
        ----------
        coords : array-like shape(n,3)
            Nodes to evaluate field at in [R,phi,Z] or [X,Y,Z] coordinates.
        params : dict or array-like of dict, optional
            Dictionary of optimizable parameters, eg field.params_dict.
        basis : {"rpz", "xyz"}
            Basis for input coordinates and returned magnetic field.
        source_grid : Grid, int or None or array-like, optional
            Grid used to discretize MagneticField object if calculating B from
            Biot-Savart. Should NOT include endpoint at 2pi.

        Returns
        -------
        field : ndarray, shape(N,3)
            scaled magnetic field at specified points

        """
        return self._scale * self._field.compute_magnetic_field(
            coords, params, basis, source_grid
        )


class SumMagneticField(_MagneticField, MutableSequence, OptimizableCollection):
    """Sum of two or more magnetic field sources.

    Parameters
    ----------
    fields : MagneticField
        two or more MagneticFields to add together
    """

    _io_attrs = _MagneticField._io_attrs_ + ["_fields"]

    def __init__(self, *fields):
        fields = flatten_list(fields, flatten_tuple=True)
        assert all(
            [isinstance(field, _MagneticField) for field in fields]
        ), "fields should each be a subclass of MagneticField, got {}".format(
            [type(field) for field in fields]
        )
        self._fields = fields

    def compute_magnetic_field(
        self, coords, params=None, basis="rpz", source_grid=None
    ):
        """Compute magnetic field at a set of points.

        Parameters
        ----------
        coords : array-like shape(n,3)
            Nodes to evaluate field at in [R,phi,Z] or [X,Y,Z] coordinates.
        params : dict or array-like of dict, optional
            Dictionary of optimizable parameters, eg field.params_dict.
        basis : {"rpz", "xyz"}
            Basis for input coordinates and returned magnetic field.
        source_grid : Grid, int or None or array-like, optional
            Grid used to discretize MagneticField object if calculating B from
            Biot-Savart. Should NOT include endpoint at 2pi.

        Returns
        -------
        field : ndarray, shape(N,3)
            scaled magnetic field at specified points

        """
        if params is None:
            params = [None] * len(self._fields)
        if isinstance(params, dict):
            params = [params]
        if source_grid is None:
            source_grid = [None] * len(self._fields)
        if not isinstance(source_grid, (list, tuple)):
            source_grid = [source_grid]
        if len(source_grid) != len(self._fields):
            # ensure that if source_grid is shorter, that it is simply repeated so that
            # zip does not terminate early
            source_grid = source_grid * len(self._fields)

        B = 0
        for i, (field, g) in enumerate(zip(self._fields, source_grid)):
            B += field.compute_magnetic_field(
                coords, params[i % len(params)], basis, source_grid=g
            )

        return B

    # dunder methods required by MutableSequence
    def __getitem__(self, i):
        return self._fields[i]

    def __setitem__(self, i, new_item):
        if not isinstance(new_item, _MagneticField):
            raise TypeError(
                "Members of SumMagneticField must be of type MagneticField."
            )
        self._fields[i] = new_item

    def __delitem__(self, i):
        del self._fields[i]

    def __len__(self):
        return len(self._fields)

    def insert(self, i, new_item):
        """Insert a new field into the sum at position i."""
        if not isinstance(new_item, _MagneticField):
            raise TypeError(
                "Members of SumMagneticField must be of type MagneticField."
            )
        self._fields.insert(i, new_item)


class ToroidalMagneticField(_MagneticField, Optimizable):
    """Magnetic field purely in the toroidal (phi) direction.

    Magnitude is B0*R0/R where R0 is the major radius of the axis and B0
    is the field strength on axis

    Parameters
    ----------
    B0 : float
        field strength on axis
    R0 : float
        major radius of axis

    """

    _io_attrs_ = _MagneticField._io_attrs_ + ["_B0", "_R0"]

    def __init__(self, B0, R0):
        assert float(R0) == R0, "R0 must be a scalar"
        self.B0 = float(B0)
        self.R0 = float(R0)

    @optimizable_parameter
    @property
    def R0(self):
        """float: major radius of axis."""
        return self._R0

    @R0.setter
    def R0(self, new):
        assert float(new) == new, "R0 must be a scalar"
        self._R0 = new

    @optimizable_parameter
    @property
    def B0(self):
        """float: field strength on axis."""
        return self._B0

    @B0.setter
    def B0(self, new):
        assert float(new) == new, "B0 must be a scalar"
        self._B0 = new

    def compute_magnetic_field(
        self, coords, params=None, basis="rpz", source_grid=None
    ):
        """Compute magnetic field at a set of points.

        Parameters
        ----------
        coords : array-like shape(n,3)
            Nodes to evaluate field at in [R,phi,Z] or [X,Y,Z] coordinates.
        params : dict or array-like of dict, optional
            Dict of values for R0 and B0.
        basis : {"rpz", "xyz"}
            Basis for input coordinates and returned magnetic field.
        source_grid : Grid, int or None or array-like, optional
            Unused by this MagneticField class.

        Returns
        -------
        field : ndarray, shape(N,3)
            magnetic field at specified points

        """
        params = setdefault(params, {})
        B0 = params.get("B0", self.B0)
        R0 = params.get("R0", self.R0)

        assert basis.lower() in ["rpz", "xyz"]
        coords = jnp.atleast_2d(coords)
        if basis == "xyz":
            coords = xyz2rpz(coords)
        bp = B0 * R0 / coords[:, 0]
        brz = jnp.zeros_like(bp)
        B = jnp.array([brz, bp, brz]).T
        if basis == "xyz":
            B = rpz2xyz_vec(B, phi=coords[:, 1])

        return B


class VerticalMagneticField(_MagneticField, Optimizable):
    """Uniform magnetic field purely in the vertical (Z) direction.

    Parameters
    ----------
    B0 : float
        field strength

    """

    _io_attrs_ = _MagneticField._io_attrs_ + ["_B0"]

    def __init__(self, B0):
        self.B0 = B0

    @optimizable_parameter
    @property
    def B0(self):
        """float: field strength."""
        return self._B0

    @B0.setter
    def B0(self, new):
        assert float(new) == new, "B0 must be a scalar"
        self._B0 = new

    def compute_magnetic_field(
        self, coords, params=None, basis="rpz", source_grid=None
    ):
        """Compute magnetic field at a set of points.

        Parameters
        ----------
        coords : array-like shape(n,3)
            Nodes to evaluate field at in [R,phi,Z] or [X,Y,Z] coordinates.
        params : dict or array-like of dict, optional
            Dict of values for B0.
        basis : {"rpz", "xyz"}
            Basis for input coordinates and returned magnetic field.
        source_grid : Grid, int or None or array-like, optional
            Unused by this MagneticField class.

        Returns
        -------
        field : ndarray, shape(N,3)
            magnetic field at specified points

        """
        params = setdefault(params, {})
        B0 = params.get("B0", self.B0)

        assert basis.lower() in ["rpz", "xyz"]
        coords = jnp.atleast_2d(coords)
        if basis == "xyz":
            coords = xyz2rpz(coords)
        bz = B0 * jnp.ones_like(coords[:, 2])
        brp = jnp.zeros_like(bz)
        B = jnp.array([brp, brp, bz]).T
        if basis == "xyz":
            B = rpz2xyz_vec(B, phi=coords[:, 1])

        return B


class PoloidalMagneticField(_MagneticField, Optimizable):
    """Pure poloidal magnetic field (ie in theta direction).

    Field strength is B0*iota*r/R0 where B0 is the toroidal field on axis,
    R0 is the major radius of the axis, iota is the desired rotational transform,
    and r is the minor radius centered on the magnetic axis.

    Combined with a toroidal field with the same B0 and R0, creates an
    axisymmetric field with rotational transform iota

    Note that the divergence of such a field is proportional to Z/R so is generally
    nonzero except on the midplane, but still serves as a useful test case

    Parameters
    ----------
    B0 : float
        field strength on axis
    R0 : float
        major radius of magnetic axis
    iota : float
        desired rotational transform

    """

    _io_attrs_ = _MagneticField._io_attrs_ + ["_B0", "_R0", "_iota"]

    def __init__(self, B0, R0, iota):
        self.B0 = B0
        self.R0 = R0
        self.iota = iota

    @optimizable_parameter
    @property
    def R0(self):
        """float: major radius of axis."""
        return self._R0

    @R0.setter
    def R0(self, new):
        assert float(new) == new, "R0 must be a scalar"
        self._R0 = new

    @optimizable_parameter
    @property
    def B0(self):
        """float: field strength on axis."""
        return self._B0

    @B0.setter
    def B0(self, new):
        assert float(new) == new, "B0 must be a scalar"
        self._B0 = new

    @optimizable_parameter
    @property
    def iota(self):
        """float: desired rotational transform."""
        return self._iota

    @iota.setter
    def iota(self, new):
        assert float(new) == new, "iota must be a scalar"
        self._iota = new

    def compute_magnetic_field(
        self, coords, params=None, basis="rpz", source_grid=None
    ):
        """Compute magnetic field at a set of points.

        Parameters
        ----------
        coords : array-like shape(n,3)
            Nodes to evaluate field at in [R,phi,Z] or [X,Y,Z] coordinates.
        params : dict or array-like of dict, optional
            Dict of values for R0, B0, and iota.
        basis : {"rpz", "xyz"}
            Basis for input coordinates and returned magnetic field.
        source_grid : Grid, int or None or array-like, optional
            Unused by this MagneticField class.

        Returns
        -------
        field : ndarray, shape(N,3)
            magnetic field at specified points, in cylindrical form [BR, Bphi,BZ]

        """
        params = setdefault(params, {})
        B0 = params.get("B0", self.B0)
        R0 = params.get("R0", self.R0)
        iota = params.get("iota", self.iota)

        assert basis.lower() in ["rpz", "xyz"]
        coords = jnp.atleast_2d(coords)
        if basis == "xyz":
            coords = xyz2rpz(coords)

        R, phi, Z = coords.T
        r = jnp.sqrt((R - R0) ** 2 + Z**2)
        theta = jnp.arctan2(Z, R - R0)
        br = -r * jnp.sin(theta)
        bp = jnp.zeros_like(br)
        bz = r * jnp.cos(theta)
        bmag = B0 * iota / R0
        B = bmag * jnp.array([br, bp, bz]).T
        if basis == "xyz":
            B = rpz2xyz_vec(B, phi=coords[:, 1])

        return B


class SplineMagneticField(_MagneticField, Optimizable):
    """Magnetic field from precomputed values on a grid.

    Parameters
    ----------
    R : array-like, size(NR)
        R coordinates where field is specified
    phi : array-like, size(Nphi)
        phi coordinates where field is specified
    Z : array-like, size(NZ)
        Z coordinates where field is specified
    BR : array-like, shape(NR,Nphi,NZ,Ngroups)
        radial magnetic field on grid
    Bphi : array-like, shape(NR,Nphi,NZ,Ngroups)
        toroidal magnetic field on grid
    BZ : array-like, shape(NR,Nphi,NZ,Ngroups)
        vertical magnetic field on grid
    currents : array-like, shape(Ngroups)
        Currents or scaling factors for each field group.
    NFP : int, optional
        Number of toroidal field periods.
    method : str
        interpolation method.
    extrap : bool, optional
        whether to extrapolate beyond the domain of known field values or return nan.

    """

    _io_attrs_ = [
        "_R",
        "_phi",
        "_Z",
        "_BR",
        "_Bphi",
        "_BZ",
        "_method",
        "_extrap",
        "_derivs",
        "_axisym",
        "_currents",
        "_NFP",
    ]

    def __init__(
        self, R, phi, Z, BR, Bphi, BZ, currents=1.0, NFP=1, method="cubic", extrap=False
    ):
        R, phi, Z, currents = map(jnp.atleast_1d, (R, phi, Z, currents))
        assert R.ndim == 1
        assert phi.ndim == 1
        assert Z.ndim == 1
        assert currents.ndim == 1
        shape = (R.size, phi.size, Z.size, currents.size)

        def _atleast_4d(x):
            x = jnp.atleast_3d(x)
            if x.ndim < 4:
                x = x.reshape(x.shape + (1,))
            return x

        BR, Bphi, BZ = map(_atleast_4d, (BR, Bphi, BZ))
        assert BR.shape == Bphi.shape == BZ.shape == shape

        self._R = R
        self._phi = phi
        self._Z = Z
        if len(phi) == 1:
            self._axisym = True
        else:
            self._axisym = False

        self._BR = BR
        self._Bphi = Bphi
        self._BZ = BZ

        self._currents = currents

        self._NFP = NFP
        self._method = method
        self._extrap = extrap

        self._derivs = {}
        self._derivs["BR"] = self._approx_derivs(self._BR)
        self._derivs["Bphi"] = self._approx_derivs(self._Bphi)
        self._derivs["BZ"] = self._approx_derivs(self._BZ)

    @property
    def NFP(self):
        """int: Number of toroidal field periods."""
        return self._NFP

    @optimizable_parameter
    @property
    def currents(self):
        """ndarray: currents or scaling factors for each field group."""
        return self._currents

    @currents.setter
    def currents(self, new):
        new = jnp.atleast_1d(new)
        assert len(new) == len(self.currents)
        self._currents = new

    def _approx_derivs(self, Bi):
        tempdict = {}
        tempdict["fx"] = approx_df(self._R, Bi, self._method, 0)
        tempdict["fz"] = approx_df(self._Z, Bi, self._method, 2)
        tempdict["fxz"] = approx_df(self._Z, tempdict["fx"], self._method, 2)
        if self._axisym:
            tempdict["fy"] = jnp.zeros_like(tempdict["fx"])
            tempdict["fxy"] = jnp.zeros_like(tempdict["fx"])
            tempdict["fyz"] = jnp.zeros_like(tempdict["fx"])
            tempdict["fxyz"] = jnp.zeros_like(tempdict["fx"])
        else:
            tempdict["fy"] = approx_df(self._phi, Bi, self._method, 1)
            tempdict["fxy"] = approx_df(self._phi, tempdict["fx"], self._method, 1)
            tempdict["fyz"] = approx_df(self._Z, tempdict["fy"], self._method, 2)
            tempdict["fxyz"] = approx_df(self._Z, tempdict["fxy"], self._method, 2)
        if self._axisym:
            for key, val in tempdict.items():
                tempdict[key] = val[:, 0, :]
        return tempdict

    def compute_magnetic_field(
        self, coords, params=None, basis="rpz", source_grid=None
    ):
        """Compute magnetic field at a set of points.

        Parameters
        ----------
        coords : array-like shape(n,3)
            Nodes to evaluate field at in [R,phi,Z] or [X,Y,Z] coordinates.
        params : dict or array-like of dict, optional
            Dictionary of optimizable parameters, eg field.params_dict.
        basis : {"rpz", "xyz"}
            Basis for input coordinates and returned magnetic field.
        source_grid : Grid, int or None
            Unused by this MagneticField class.

        Returns
        -------
        field : ndarray, shape(N,3)
            magnetic field at specified points, in cylindrical form [BR, Bphi,BZ]

        """
        assert basis.lower() in ["rpz", "xyz"]
        currents = self.currents if params is None else params["currents"]
        coords = jnp.atleast_2d(coords)
        if basis == "xyz":
            coords = xyz2rpz(coords)
        Rq, phiq, Zq = coords.T
        if self._axisym:
            BRq = interp2d(
                Rq,
                Zq,
                self._R,
                self._Z,
                self._BR[:, 0, :],
                self._method,
                (0, 0),
                self._extrap,
                (None, None),
                **self._derivs["BR"],
            )
            Bphiq = interp2d(
                Rq,
                Zq,
                self._R,
                self._Z,
                self._Bphi[:, 0, :],
                self._method,
                (0, 0),
                self._extrap,
                (None, None),
                **self._derivs["Bphi"],
            )
            BZq = interp2d(
                Rq,
                Zq,
                self._R,
                self._Z,
                self._BZ[:, 0, :],
                self._method,
                (0, 0),
                self._extrap,
                (None, None),
                **self._derivs["BZ"],
            )

        else:
            BRq = interp3d(
                Rq,
                phiq,
                Zq,
                self._R,
                self._phi,
                self._Z,
                self._BR,
                self._method,
                (0, 0, 0),
                self._extrap,
                (None, 2 * np.pi / self.NFP, None),
                **self._derivs["BR"],
            )
            Bphiq = interp3d(
                Rq,
                phiq,
                Zq,
                self._R,
                self._phi,
                self._Z,
                self._Bphi,
                self._method,
                (0, 0, 0),
                self._extrap,
                (None, 2 * np.pi / self.NFP, None),
                **self._derivs["Bphi"],
            )
            BZq = interp3d(
                Rq,
                phiq,
                Zq,
                self._R,
                self._phi,
                self._Z,
                self._BZ,
                self._method,
                (0, 0, 0),
                self._extrap,
                (None, 2 * np.pi / self.NFP, None),
                **self._derivs["BZ"],
            )
        # BRq etc shape(nq, ngroups)
        B = jnp.stack([BRq, Bphiq, BZq], axis=1)
        # B shape(nq, 3, ngroups)
        B = jnp.sum(B * currents, axis=-1)
        if basis == "xyz":
            B = rpz2xyz_vec(B, phi=coords[:, 1])
        return B

    @classmethod
    def from_mgrid(cls, mgrid_file, extcur=None, method="cubic", extrap=False):
        """Create a SplineMagneticField from an "mgrid" file from MAKEGRID.

        Parameters
        ----------
        mgrid_file : str or path-like
            File path to mgrid netCDF file to load from.
        extcur : array-like, optional
            Currents for each coil group. They default to the coil currents from the
            mgrid file for "scaled" mode, or to 1 for "raw" mode.
        method : str
            Interpolation method.
        extrap : bool
            Whether to extrapolate beyond the domain of known field values (True)
            or return NaN (False).

        """
        mgrid = Dataset(mgrid_file, "r")
        mode = chartostring(mgrid["mgrid_mode"][()])
        if extcur is None:
            if mode == "S":  # "scaled"
                extcur = np.array(mgrid["raw_coil_cur"])  # raw coil currents (A)
            else:  # "raw"
                extcur = 1  # coil current scaling factor
        nextcur = int(mgrid["nextcur"][()])  # number of coils
        extcur = np.broadcast_to(extcur, nextcur)

        # compute grid knots in cylindrical coordinates
        ir = int(mgrid["ir"][()])  # number of grid points in the R coordinate
        jz = int(mgrid["jz"][()])  # number of grid points in the Z coordinate
        kp = int(mgrid["kp"][()])  # number of grid points in the phi coordinate
        Rmin = mgrid["rmin"][()]  # Minimum R coordinate (m)
        Rmax = mgrid["rmax"][()]  # Maximum R coordinate (m)
        Zmin = mgrid["zmin"][()]  # Minimum Z coordinate (m)
        Zmax = mgrid["zmax"][()]  # Maximum Z coordinate (m)
        nfp = int(mgrid["nfp"][()])  # Number of field periods
        Rgrid = np.linspace(Rmin, Rmax, ir)
        Zgrid = np.linspace(Zmin, Zmax, jz)
        pgrid = 2.0 * np.pi / (nfp * kp) * np.arange(kp)

        # sum magnetic fields from each coil
        br = np.zeros([kp, jz, ir, nextcur])
        bp = np.zeros([kp, jz, ir, nextcur])
        bz = np.zeros([kp, jz, ir, nextcur])
        for i in range(nextcur):
            coil_id = "%03d" % (i + 1,)
            br[:, :, :, i] += mgrid["br_" + coil_id][()]  # B_R radial magnetic field
            bp[:, :, :, i] += mgrid["bp_" + coil_id][()]  # B_phi toroidal field (T)
            bz[:, :, :, i] += mgrid["bz_" + coil_id][()]  # B_Z vertical magnetic field

        # shift axes to correct order
        br = np.moveaxis(br, (0, 1, 2), (1, 2, 0))
        bp = np.moveaxis(bp, (0, 1, 2), (1, 2, 0))
        bz = np.moveaxis(bz, (0, 1, 2), (1, 2, 0))

        mgrid.close()
        return cls(Rgrid, pgrid, Zgrid, br, bp, bz, extcur, nfp, method, extrap)

    @classmethod
    def from_field(
        cls, field, R, phi, Z, params=None, method="cubic", extrap=False, NFP=1
    ):
        """Create a splined magnetic field from another field for faster evaluation.

        Parameters
        ----------
        field : MagneticField or callable
            field to interpolate. If a callable, should take a vector of
            cylindrical coordinates and return the field in cylindrical components
        R, phi, Z : ndarray
            1d arrays of interpolation nodes in cylindrical coordinates
        params : dict, optional
            parameters passed to field
        method : str
            spline method for SplineMagneticField
        extrap : bool
            whether to extrapolate splines beyond specified R,phi,Z
        NFP : int, optional
            Number of toroidal field periods.

        """
        R, phi, Z = map(np.asarray, (R, phi, Z))
        rr, pp, zz = np.meshgrid(R, phi, Z, indexing="ij")
        shp = rr.shape
        coords = np.array([rr.flatten(), pp.flatten(), zz.flatten()]).T
        BR, BP, BZ = field.compute_magnetic_field(coords, params, basis="rpz").T
        return cls(
            R,
            phi,
            Z,
            BR.reshape(shp),
            BP.reshape(shp),
            BZ.reshape(shp),
            currents=1.0,
            NFP=NFP,
            method=method,
            extrap=extrap,
        )

    def tree_flatten(self):
        """Convert DESC objects to JAX pytrees."""
        # the default flattening method in the IOAble base class assumes all floats
        # are non-static, but for the periodic BC to work we need the period to be
        # a static value, so we override the default tree flatten/unflatten method
        # so that we can pass a SplineMagneticField into a jitted function such as
        # an objective.
        static = ["_method", "_extrap", "_period", "_axisym"]
        children = {key: val for key, val in self.__dict__.items() if key not in static}
        aux_data = tuple(
            [(key, val) for key, val in self.__dict__.items() if key in static]
        )
        return ((children,), aux_data)

    @classmethod
    def tree_unflatten(cls, aux_data, children):
        """Recreate a DESC object from JAX pytree."""
        obj = cls.__new__(cls)
        obj.__dict__.update(children[0])
        for kv in aux_data:
            setattr(obj, kv[0], kv[1])
        return obj


class ScalarPotentialField(_MagneticField):
    """Magnetic field due to a scalar magnetic potential in cylindrical coordinates.

    Parameters
    ----------
    potential : callable
        function to compute the scalar potential. Should have a signature of
        the form potential(R,phi,Z,*params) -> ndarray.
        R,phi,Z are arrays of cylindrical coordinates.
    params : dict, optional
        default parameters to pass to potential function

    """

    def __init__(self, potential, params=None):
        self._potential = potential
        self._params = params

    def compute_magnetic_field(
        self, coords, params=None, basis="rpz", source_grid=None
    ):
        """Compute magnetic field at a set of points.

        Parameters
        ----------
        coords : array-like shape(n,3)
            Nodes to evaluate field at in [R,phi,Z] or [X,Y,Z] coordinates.
        params : dict or array-like of dict, optional
            Dictionary of optimizable parameters, eg field.params_dict.
        basis : {"rpz", "xyz"}
            Basis for input coordinates and returned magnetic field.
        source_grid : Grid, int or None
            Unused by this MagneticField class.

        Returns
        -------
        field : ndarray, shape(N,3)
            magnetic field at specified points

        """
        assert basis.lower() in ["rpz", "xyz"]
        coords = jnp.atleast_2d(coords)
        if basis == "xyz":
            coords = xyz2rpz(coords)
        Rq, phiq, Zq = coords.T

        if params is None:
            params = self._params
        r, p, z = coords.T
        funR = lambda x: self._potential(x, p, z, **params)
        funP = lambda x: self._potential(r, x, z, **params)
        funZ = lambda x: self._potential(r, p, x, **params)
        br = Derivative.compute_jvp(funR, 0, (jnp.ones_like(r),), r)
        bp = Derivative.compute_jvp(funP, 0, (jnp.ones_like(p),), p)
        bz = Derivative.compute_jvp(funZ, 0, (jnp.ones_like(z),), z)
        B = jnp.array([br, bp / r, bz]).T
        if basis == "xyz":
            B = rpz2xyz_vec(B, phi=coords[:, 1])
        return B


def field_line_integrate(
    r0,
    z0,
    phis,
    field,
    params=None,
    source_grid=None,
    rtol=1e-8,
    atol=1e-8,
    maxstep=1000,
):
    """Trace field lines by integration.

    Parameters
    ----------
    r0, z0 : array-like
        initial starting coordinates for r,z on phi=phis[0] plane
    phis : array-like
        strictly increasing array of toroidal angles to output r,z at
        Note that phis is the geometric toroidal angle for positive Bphi,
        and the negative toroidal angle for negative Bphi
    field : MagneticField
        source of magnetic field to integrate
    params: dict
        parameters passed to field
    source_grid : Grid, optional
        Collocation points used to discretize source field.
    rtol, atol : float
        relative and absolute tolerances for ode integration
    maxstep : int
        maximum number of steps between different phis
    grid: Grid
        source grid to discretize surface current or coil, to use when
        calculating magnetic field

    Returns
    -------
    r, z : ndarray
        arrays of r, z coordinates at specified phi angles

    """
    r0, z0, phis = map(jnp.asarray, (r0, z0, phis))
    assert r0.shape == z0.shape, "r0 and z0 must have the same shape"
    rshape = r0.shape
    r0 = r0.flatten()
    z0 = z0.flatten()
    x0 = jnp.array([r0, phis[0] * jnp.ones_like(r0), z0]).T

    @jit
    def odefun(rpz, s):
        rpz = rpz.reshape((3, -1)).T
        r = rpz[:, 0]
        br, bp, bz = field.compute_magnetic_field(
            rpz, params, basis="rpz", source_grid=source_grid
        ).T
        return jnp.array(
            [r * br / bp * jnp.sign(bp), jnp.sign(bp), r * bz / bp * jnp.sign(bp)]
        ).squeeze()

    intfun = lambda x: odeint(odefun, x, phis, rtol=rtol, atol=atol, mxstep=maxstep)
    x = jnp.vectorize(intfun, signature="(k)->(n,k)")(x0)
    r = x[:, :, 0].T.reshape((len(phis), *rshape))
    z = x[:, :, 2].T.reshape((len(phis), *rshape))
    return r, z


class CurrentPotentialField(_MagneticField, FourierRZToroidalSurface):
    """Magnetic field due to a surface current potential on a toroidal surface.

    surface current K is assumed given by::

        K = n x ∇ Φ

    where::

            n is the winding surface unit normal.
            Phi is the current potential function,
            which is a function of theta and zeta.

    This function then uses biot-savart to find the
    B field from this current density K on the surface.

    Parameters
    ----------
    potential : callable
        function to compute the current potential. Should have a signature of
        the form potential(theta,zeta,**params) -> ndarray.
        theta,zeta are poloidal and toroidal angles on the surface
    potential_dtheta: callable
        function to compute the theta derivative of the current potential
    potential_dzeta: callable
        function to compute the zeta derivative of the current potential
    params : dict, optional
        default parameters to pass to potential function (and its derivatives)
    R_lmn, Z_lmn : array-like, shape(k,)
        Fourier coefficients for winding surface R and Z in cylindrical coordinates
    modes_R : array-like, shape(k,2)
        poloidal and toroidal mode numbers [m,n] for R_lmn.
    modes_Z : array-like, shape(k,2)
        mode numbers associated with Z_lmn, defaults to modes_R
    NFP : int
        number of field periods
    sym : bool
        whether to enforce stellarator symmetry for the surface geometry.
        Default is "auto" which enforces if modes are symmetric. If True,
        non-symmetric modes will be truncated.
    M, N: int or None
        Maximum poloidal and toroidal mode numbers. Defaults to maximum from modes_R
        and modes_Z.
    name : str
        name for this field
    check_orientation : bool
        ensure that this surface has a right handed orientation. Do not set to False
        unless you are sure the parameterization you have given is right handed
        (ie, e_theta x e_zeta points outward from the surface).

    """

    _io_attrs_ = (
        _MagneticField._io_attrs_
        + FourierRZToroidalSurface._io_attrs_
        + [
            "_params",
        ]
    )

    def __init__(
        self,
        potential,
        potential_dtheta,
        potential_dzeta,
        params=None,
        R_lmn=None,
        Z_lmn=None,
        modes_R=None,
        modes_Z=None,
        NFP=1,
        sym="auto",
        M=None,
        N=None,
        name="",
        check_orientation=True,
    ):
        assert callable(potential), "Potential must be callable!"
        assert callable(potential_dtheta), "Potential derivative must be callable!"
        assert callable(potential_dzeta), "Potential derivative must be callable!"

        self._potential = potential
        self._potential_dtheta = potential_dtheta
        self._potential_dzeta = potential_dzeta
        self._params = params

        super().__init__(
            R_lmn=R_lmn,
            Z_lmn=Z_lmn,
            modes_R=modes_R,
            modes_Z=modes_Z,
            NFP=NFP,
            sym=sym,
            M=M,
            N=N,
            name=name,
            check_orientation=check_orientation,
        )

    @property
    def params(self):
        """Dict of parameters to pass to potential function and its derivatives."""
        return self._params

    @params.setter
    def params(self, new):
        warnif(
            len(new) != len(self._params),
            UserWarning,
            "Length of new params is different from length of current params! "
            "May cause errors unless potential function is also changed.",
        )
        self._params = new

    @property
    def potential(self):
        """Potential function, signature (theta,zeta,**params) -> potential value."""
        return self._potential

    @potential.setter
    def potential(self, new):
        if new != self._potential:
            assert callable(new), "Potential must be callable!"
            self._potential = new

    @property
    def potential_dtheta(self):
        """Phi poloidal deriv. function, signature (theta,zeta,**params) -> value."""
        return self._potential_dtheta

    @potential_dtheta.setter
    def potential_dtheta(self, new):
        if new != self._potential_dtheta:
            assert callable(new), "Potential derivative must be callable!"
            self._potential_dtheta = new

    @property
    def potential_dzeta(self):
        """Phi toroidal deriv. function, signature (theta,zeta,**params) -> value."""
        return self._potential_dzeta

    @potential_dzeta.setter
    def potential_dzeta(self, new):
        if new != self._potential_dzeta:
            assert callable(new), "Potential derivative must be callable!"
            self._potential_dzeta = new

    def save(self, file_name, file_format=None, file_mode="w"):
        """Save the object.

        **Not supported for this object!**

        Parameters
        ----------
        file_name : str file path OR file instance
            location to save object
        file_format : str (Default hdf5)
            format of save file. Only used if file_name is a file path
        file_mode : str (Default w - overwrite)
            mode for save file. Only used if file_name is a file path

        """
        raise OSError(
            "Saving CurrentPotentialField is not supported,"
            " as the potential function cannot be serialized."
        )

    def compute_magnetic_field(
        self, coords, params=None, basis="rpz", source_grid=None
    ):
        """Compute magnetic field at a set of points.

        Parameters
        ----------
        coords : array-like shape(n,3)
            Nodes to evaluate field at in [R,phi,Z] or [X,Y,Z] coordinates.
        params : dict or array-like of dict, optional
            Dictionary of optimizable parameters, eg field.params_dict.
        basis : {"rpz", "xyz"}
            Basis for input coordinates and returned magnetic field.
        source_grid : Grid, int or None or array-like, optional
            Source grid upon which to evaluate the surface current density K.

        Returns
        -------
        field : ndarray, shape(N,3)
            magnetic field at specified points

        """
        source_grid = source_grid or LinearGrid(
            M=30 + 2 * self.M,
            N=30 + 2 * self.N,
            NFP=self.NFP,
        )
        return _compute_magnetic_field_from_CurrentPotentialField(
            field=self,
            coords=coords,
            params=params,
            basis=basis,
            source_grid=source_grid,
        )

    @classmethod
    def from_surface(
        cls,
        surface,
        potential,
        potential_dtheta,
        potential_dzeta,
        params=None,
    ):
        """Create CurrentPotentialField using geometry provided by given surface.

        Parameters
        ----------
        surface: FourierRZToroidalSurface, optional, default None
            Existing FourierRZToroidalSurface object to create a
            CurrentPotentialField with.
        potential : callable
            function to compute the current potential. Should have a signature of
            the form potential(theta,zeta,**params) -> ndarray.
            theta,zeta are poloidal and toroidal angles on the surface
        potential_dtheta: callable
            function to compute the theta derivative of the current potential
        potential_dzeta: callable
            function to compute the zeta derivative of the current potential
        params : dict, optional
            default parameters to pass to potential function (and its derivatives)

        """
        errorif(
            not isinstance(surface, FourierRZToroidalSurface),
            TypeError,
            "Expected type FourierRZToroidalSurface for argument surface, "
            f"instead got type {type(surface)}",
        )

        R_lmn = surface.R_lmn
        Z_lmn = surface.Z_lmn
        modes_R = surface._R_basis.modes[:, 1:]
        modes_Z = surface._Z_basis.modes[:, 1:]
        NFP = surface.NFP
        sym = surface.sym
        name = surface.name

        return cls(
            potential,
            potential_dtheta,
            potential_dzeta,
            params,
            R_lmn,
            Z_lmn,
            modes_R,
            modes_Z,
            NFP,
            sym,
            name=name,
            check_orientation=False,
        )


class FourierCurrentPotentialField(
    _MagneticField, FourierRZToroidalSurface, Optimizable
):
    """Magnetic field due to a surface current potential on a toroidal surface.

    surface current K is assumed given by

    K = n x ∇ Φ
    Φ(θ,ζ) = Φₛᵥ(θ,ζ) + Gζ/2π + Iθ/2π

    where::

        n is the winding surface unit normal.
        Phi is the current potential function,
        which is a function of theta and zeta,
        and is given as a secular linear term in theta/zeta
        and a double Fourier series in theta/zeta.

    This function then uses biot-savart to find the
    B field from this current density K on the surface.

    Parameters
    ----------
    Phi_mn : ndarray
        Fourier coefficients of the double FourierSeries part of the current potential.
    modes_Phi : array-like, shape(k,2)
        Poloidal and Toroidal mode numbers corresponding to passed-in Phi_mn
        coefficients.
    I : float
        Net current linking the plasma and the surface toroidally
        Denoted I in the algorithm
    G : float
        Net current linking the plasma and the surface poloidally
        Denoted G in the algorithm
        NOTE: a negative G will tend to produce a positive toroidal magnetic field
        B in DESC, as in DESC the poloidal angle is taken to be positive
        and increasing when going in the clockwise direction, which with the
        convention n x grad(phi) will result in a toroidal field in the negative
        toroidal direction.
    sym_Phi :  {False,"cos","sin"}
        whether to enforce a given symmetry for the DoubleFourierSeries part of the
<<<<<<< HEAD
        current potential. Default is "auto" which enforces if modes are symmetric.
        If not False, non-symmetric modes will be truncated.
=======
        current potential.
    M_Phi, N_Phi: int or None
        Maximum poloidal and toroidal mode numbers for the single valued part of the
        current potential.
>>>>>>> 569d35eb
    R_lmn, Z_lmn : array-like, shape(k,)
        Fourier coefficients for winding surface R and Z in cylindrical coordinates
    modes_R : array-like, shape(k,2)
        poloidal and toroidal mode numbers [m,n] for R_lmn.
    modes_Z : array-like, shape(k,2)
        mode numbers associated with Z_lmn, defaults to modes_R
    NFP : int
        number of field periods
    sym : bool
        whether to enforce stellarator symmetry for the surface geometry.
        Default is "auto" which enforces if modes are symmetric. If True,
        non-symmetric modes will be truncated.
    M, N: int or None
        Maximum poloidal and toroidal mode numbers. Defaults to maximum from modes_R
        and modes_Z.
    name : str
        name for this field
    check_orientation : bool
        ensure that this surface has a right handed orientation. Do not set to False
        unless you are sure the parameterization you have given is right handed
        (ie, e_theta x e_zeta points outward from the surface).

    """

    _io_attrs_ = (
        _MagneticField._io_attrs_
        + FourierRZToroidalSurface._io_attrs_
        + ["_Phi_mn", "_I", "_G", "_Phi_basis", "_M_Phi", "_N_Phi", "_sym_Phi"]
    )

    def __init__(
        self,
        Phi_mn=np.array([0.0]),
        modes_Phi=np.array([[0, 0]]),
        I=0,
        G=0,
        sym_Phi=False,
        M_Phi=None,
        N_Phi=None,
        R_lmn=None,
        Z_lmn=None,
        modes_R=None,
        modes_Z=None,
        NFP=1,
        sym="auto",
        M=None,
        N=None,
        name="",
        check_orientation=True,
    ):
        Phi_mn, modes_Phi = map(np.asarray, (Phi_mn, modes_Phi))
        assert (
            Phi_mn.size == modes_Phi.shape[0]
        ), "Phi_mn size and modes_Phi.shape[0] must be the same size!"

        assert np.issubdtype(modes_Phi.dtype, np.integer)

        M_Phi = setdefault(M_Phi, np.max(abs(modes_Phi[:, 0])))
        N_Phi = setdefault(N_Phi, np.max(abs(modes_Phi[:, 1])))

        self._M_Phi = M_Phi
        self._N_Phi = N_Phi

        self._sym_Phi = sym_Phi
        self._Phi_basis = DoubleFourierSeries(M=M_Phi, N=N_Phi, NFP=NFP, sym=sym_Phi)
        self._Phi_mn = copy_coeffs(Phi_mn, modes_Phi, self._Phi_basis.modes[:, 1:])

        assert np.isscalar(I) or np.asarray(I).size == 1, "I must be a scalar"
        assert np.isscalar(G) or np.asarray(G).size == 1, "G must be a scalar"
        self._I = float(I)
        self._G = float(G)

        super().__init__(
            R_lmn=R_lmn,
            Z_lmn=Z_lmn,
            modes_R=modes_R,
            modes_Z=modes_Z,
            NFP=NFP,
            sym=sym,
            M=M,
            N=N,
            name=name,
            check_orientation=check_orientation,
        )

    @optimizable_parameter
    @property
    def I(self):  # noqa: E743
        """Net current linking the plasma and the surface toroidally."""
        return self._I

    @I.setter
    def I(self, new):  # noqa: E743
        assert np.isscalar(new) or np.asarray(new).size == 1, "I must be a scalar"
        self._I = float(new)

    @optimizable_parameter
    @property
    def G(self):
        """Net current linking the plasma and the surface poloidally."""
        return self._G

    @G.setter
    def G(self, new):
        assert np.isscalar(new) or np.asarray(new).size == 1, "G must be a scalar"
        self._G = float(new)

    @optimizable_parameter
    @property
    def Phi_mn(self):
        """Fourier coefficients describing single-valued part of potential."""
        return self._Phi_mn

    @Phi_mn.setter
    def Phi_mn(self, new):
        if len(new) == self.Phi_basis.num_modes:
            self._Phi_mn = jnp.asarray(new)
        else:
            raise ValueError(
                f"Phi_mn should have the same size as the basis, got {len(new)} for "
                + f"basis with {self.Phi_basis.num_modes} modes."
            )

    @property
    def Phi_basis(self):
        """DoubleFourierSeries: Spectral basis for Phi."""
        return self._Phi_basis

    @property
    def sym_Phi(self):
        """str: Type of symmetry of periodic part of Phi (no symmetry if False)."""
        return self._sym_Phi

    @property
    def M_Phi(self):
        """int: Poloidal resolution of periodic part of Phi."""
        return self._M_Phi

    @property
    def N_Phi(self):
        """int: Toroidal resolution of periodic part of Phi."""
        return self._N_Phi

    def change_Phi_resolution(self, M=None, N=None, NFP=None, sym_Phi=None):
        """Change the maximum poloidal and toroidal resolution for Phi.

        Parameters
        ----------
        M : int
            Poloidal resolution to change Phi basis to.
            If None, defaults to current self.Phi_basis poloidal resolution
        N : int
            Toroidal resolution to change Phi basis to.
            If None, defaults to current self.Phi_basis toroidal resolution
        NFP : int
            Number of field periods for surface and Phi basis.
            If None, defaults to current NFP.
            Note: will change the NFP of the surface geometry as well as the
            Phi basis.
        sym_Phi :  {"cos","sin",False}
            whether to enforce a given symmetry for the DoubleFourierSeries part of the
            current potential. Defaults to current ``self.sym_Phi``.
            If different than current ``sym_Phi``, non-symmetric modes are truncated.

        """
        M = M or self._M_Phi
        N = N or self._M_Phi
        NFP = NFP or self.NFP
        sym_Phi = sym_Phi if sym_Phi is not None else self.sym_Phi

        Phi_modes_old = self.Phi_basis.modes
        self.Phi_basis.change_resolution(M=M, N=N, NFP=self.NFP, sym=sym_Phi)

        self._Phi_mn = copy_coeffs(self.Phi_mn, Phi_modes_old, self.Phi_basis.modes)
        self._M_Phi = M
        self._N_Phi = N
        self._sym_Phi = sym_Phi
        self.change_resolution(
            NFP=NFP
        )  # make sure surface and Phi basis NFP are the same

    def compute_magnetic_field(
        self, coords, params=None, basis="rpz", source_grid=None, data=None
    ):
        """Compute magnetic field at a set of points.

        Parameters
        ----------
        coords : array-like shape(n,3)
            Nodes to evaluate field at in [R,phi,Z] or [X,Y,Z] coordinates.
        params : dict or array-like of dict, optional
            Dictionary of optimizable parameters, eg field.params_dict.
        basis : {"rpz", "xyz"}
            Basis for input coordinates and returned magnetic field.
        source_grid : Grid, int or None or array-like, optional
            Source grid upon which to evaluate the surface current density K.
        data: dict
            dictionary of any precomputed quantities needed by this function.


        Returns
        -------
        field : ndarray, shape(N,3)
            magnetic field at specified points

        """
        source_grid = source_grid or LinearGrid(
            M=30 + 2 * max(self.M, self.M_Phi),
            N=30 + 2 * max(self.N, self.N_Phi),
            NFP=self.NFP,
        )
        return _compute_magnetic_field_from_CurrentPotentialField(
            field=self,
            coords=coords,
            params=params,
            basis=basis,
            source_grid=source_grid,
            data=data,
        )

    @classmethod
    def from_surface(
        cls,
        surface,
        Phi_mn=np.array([0.0]),
        modes_Phi=np.array([[0, 0]]),
        I=0,
        G=0,
        sym_Phi=False,
        M_Phi=None,
        N_Phi=None,
    ):
        """Create FourierCurrentPotentialField using geometry of given surface.

        Parameters
        ----------
        surface: FourierRZToroidalSurface, optional, default None
            Existing FourierRZToroidalSurface object to create a
            CurrentPotentialField with.
        Phi_mn : ndarray
            Fourier coefficients of the double FourierSeries of the current potential.
            Should correspond to the given DoubleFourierSeries basis object passed in.
        modes_Phi : array-like, shape(k,2)
            Poloidal and Toroidal mode numbers corresponding to passed-in Phi_mn
            coefficients
        I : float
            Net current linking the plasma and the surface toroidally
            Denoted I in the algorithm
        G : float
            Net current linking the plasma and the surface poloidally
            Denoted G in the algorithm
            NOTE: a negative G will tend to produce a positive toroidal magnetic field
            B in DESC, as in DESC the poloidal angle is taken to be positive
            and increasing when going in the clockwise direction, which with the
            convention n x grad(phi) will result in a toroidal field in the negative
            toroidal direction.
        sym_Phi :  {False,"cos","sin"}
            whether to enforce a given symmetry for the DoubleFourierSeries part of the
            current potential.
        M_Phi, N_Phi: int or None
            Maximum poloidal and toroidal mode numbers for the single valued part of the
            current potential.

        """
        if not isinstance(surface, FourierRZToroidalSurface):
            raise TypeError(
                "Expected type FourierRZToroidalSurface for argument surface, "
                f"instead got type {type(surface)}"
            )
        R_lmn = surface.R_lmn
        Z_lmn = surface.Z_lmn
        modes_R = surface._R_basis.modes[:, 1:]
        modes_Z = surface._Z_basis.modes[:, 1:]
        NFP = surface.NFP
        sym = surface.sym
        name = surface.name

        return cls(
            Phi_mn=Phi_mn,
            modes_Phi=modes_Phi,
            I=I,
            G=G,
            sym_Phi=sym_Phi,
            M_Phi=M_Phi,
            N_Phi=N_Phi,
            R_lmn=R_lmn,
            Z_lmn=Z_lmn,
            modes_R=modes_R,
            modes_Z=modes_Z,
            NFP=NFP,
            sym=sym,
            name=name,
            check_orientation=False,
        )

    def run_regcoil(  # noqa: C901 fxn too complex
        self,
        eq,
        alpha=0.0,
        M_Phi=8,
        N_Phi=8,
        source_grid=None,
        eval_grid=None,
        current_helicity=0,
        external_field=None,
        external_field_grid=None,
        scan=False,
        scan_alphas=None,
        sym_Phi=None,
        verbose=1,
        normalize=True,
    ):
        """Runs regcoil algorithm to find the current potential for the surface.

        NOTE: will set the FourierCurrentPotentialField's Phi_mn to
        the lowest alpha value's solution, and will also set I and G
        to the values corresponding to the input equilibrium, external_field,
        and current_helicity.

        Follows algorithm of [1] to find the current potential Phi on the surface,
        given a surface current::

            K = n x ∇ Φ
            Φ(θ,ζ) = Φₛᵥ(θ,ζ) + Gζ/2π + Iθ/2π

        The algorithm minimizes the quadratic flux on the plasma surface due to the
        surface current (B_Phi_SV for field from the single valued part Φₛᵥ, and
        B_GI for that from the secular terms I and G), plasma current, and external
        fields::

            Bn = ∫ ∫ (B . n)^2 dA
            B = B_plasma + B_external + B_Phi_SV + B_GI

        G is fixed by the equilibrium magnetic field strength, and I is determined
        by the desired coil topology (given by ``current_helicity``), with zero
        helicity corresponding to modular coils, and non-zero helicity corresponding
        to helical coils. The algorithm then finds the single-valued part of Φ
        by minimizing the quadratic flux on the plasma surface along with a
        regularization term on the surface current magnitude::

            min_Φₛᵥ  ∫ ∫ (B . n)^2 dA + α ∫ ∫ |K|^2 dA

        where α is the regularization parameter, smaller alpha corresponds to no
        regularization (consequently, lower Bn error but more complex and large surface
        currents) and larger alpha corresponds to more regularization (consequently,
        higher Bn error but simpler and smaller surface currents).

        [1] Landreman, An improved current potential method for fast computation
            of stellarator coil shapes, Nuclear Fusion (2017)

        Parameters
        ----------
        eq : Equilibrium
            Equilibrium to minimize the quadratic flux (plus regularization) on.
        alpha : float, optional
            regularization parameter, > 0, regularizes minimization of Bn
            on plasma surface with minimization of current density mag K on winding
            surface i.e. larger alpha, simpler coilset and smaller currents, but
            worse Bn. by default 0
        M_Phi : int, optional
            Poloidal resolution of single-valued part of current potential,
            by default 8
        N_Phi : int, optional
            Toroidal resolution of single-valued part of current potential,
            by default 8
        source_grid : Grid, optional
            Source grid upon which to evaluate the surface current when calculating
            the normal field on the plasma surface.
        eval_grid : _type_, optional
            Grid upon which to evaluate the normal field on the plasma surface, and
            at which the normal field is minimized.
        external_field: _MagneticField,
            DESC _MagneticField object giving the magnetic field
            provided by any coils/fields external to the winding surface.
            e.g. can provide a TF coilset to calculate the surface current
            which is needed to minimize Bn given this external coilset providing
            the bulk of the required net toroidal magnetic flux, by default None
        external_field_grid : Grid, optional
            Source grid with which to evaluate the external field when calculating
            its contribution to the normal field on the plasma surface (if it is a type
            that requires a source, like a CoilSet or a CurrentPotentialField).
            By default None, which will use the default grid for the given
            external field type.
        current_helicity : int, optional
            Ratio of used to determine if coils are modular (0) or helical (!=0)
            defined as (G - G_ext) / (I * NFP)  = current_helicity
            positive current_helicity corresponds to coils which rotate in the negative
            poloidal direction as they rotate toroidally
        scan : bool, optional
            Whether to scan over the regularization parameter (alpha) values,
            in range: np.concatenate([0, np.logspace(scan_lower, scan_upper, nscan)])
            the returned data dictionary will contain a list for Phi_mn corresponding
            to the alphas
        scan_alphas : array, optional
            Array of alpha values to scan over, if given when scan=True,
            by default is `np.concatenate([np.array([0]),np.logspace(-30,-1,30)])`
        sym_Phi :  {"cos","sin",False}
            whether to enforce a given symmetry for the DoubleFourierSeries part of the
            current potential. Defaults to ``"sin""`` if eq.sym is True else False.
            If different than current ``sym_Phi``, non-symmetric modes are truncated.
        verbose : int, optional
            level of verbosity, if 0 will print nothing.
            1 will display jacobian timing info
            2 will display Bn max,min,average and chi^2 values for each alpha.
        normalize : bool, optional
            whether or not to normalize Bn when printing the Bnormal errors. If true,
            will normalize by the average equilibrium field strength on the surface.

        Returns
        -------
        data : dict
            Dictionary with the following keys,::

                alpha : regularization parameter the algorithm was ran with, a float
                        if `scan=False`, or list of float of length `scan_alphas.size`
                        if `scan=True`, corresponding to the list of `Phi_mn`.
                Phi_mn : the single-valued current potential coefficients which
                        minimize the Bn at the given eval_grid on the plasma, subject
                        to regularization on the surface current magnitude governed by
                        alpha.
                        An array of length `self.Phi_basis.num_modes` if `scan=False`,
                        or a list of arrays, with list length `scan_alphas.size` if
                        `scan=True`, corresponding to the list of regularization
                        parameters alpha.
                I : float, net toroidal current (in Amperes) on the winding surface.
                    Governed by the `current_helicity` parameter, and is zero for
                    modular coils (`current_helicity=0`).
                G : float, net poloidal current (in Amperes) on the winding surface.
                    Determined by the equilibrium toroidal magnetic field, as well as
                    the given external field.
                chi^2_B : quadratic flux integrated over the plasma surface.
                    a float if `scan=False`, or list of float of length
                    `scan_alphas.size` if `scan=True`, corresponding to the list
                    of `alpha`.
                chi^2_K : Current density magnitude integrated over winding surface.
                    a float if `scan=False`, or list of float of length
                    `scan_alphas.size` if `scan=True`, corresponding to the list of
                    `alpha`.
                |K| : Current density magnitude on winding surface, evaluated at the
                    given `source_grid`. An array of length `source_grid.num_nodes` if
                    `scan=False`, or list of arrays, with list length
                    `scan_alphas.size`, if `scan=True`, corresponding to the list of
                    `alpha`.
                eval_grid: Grid object that Bn was evaluated at.
                source_grid: Grid object that Phi and K were evaluated at.



        """
        assert (
            int(current_helicity) == current_helicity
        ), "current_helicity must be an integer!"
        # maybe it is an EquilibriaFamily
        if hasattr(eq, "__len__"):
            eq = eq[-1]

        # ensure vacuum eq, as we don't yet support finite beta
        pres = np.max(np.abs(eq.compute("p")["p"]))
        curr = np.max(np.abs(eq.compute("current")["current"]))
        warnif(
            pres > 1e-8,
            UserWarning,
            f"Pressure is non-zero (max {pres} Pa), "
            + "finite beta not supported yet.",
        )
        warnif(
            curr > 1e-8,
            UserWarning,
            f"Current is non-zero (max {curr} A), "
            + "finite plasma currents not supported yet.",
        )
        data = {}
        if external_field:  # ensure given field is an instance of _MagneticField
            assert hasattr(external_field, "compute_magnetic_field"), (
                "Expected"
                + "MagneticField for argument external_field,"
                + f" got type {type(external_field)} "
            )
            data["external_field"] = external_field
            data["external_field_grid"] = external_field

        if source_grid is None:
            source_grid = LinearGrid(M=30, N=30, NFP=int(eq.NFP))
        if eval_grid is None:
            eval_grid = LinearGrid(M=30, N=30, NFP=int(eq.NFP), sym=eq.sym)
        if normalize:
            B_eq_surf = eq.compute("|B|", eval_grid)["|B|"]
            # just need it for normalization, so do a simple mean
            normalization_B = jnp.mean(B_eq_surf)
        else:
            normalization_B = 1

        data["eval_grid"] = eval_grid
        data["source_grid"] = source_grid

        # plasma surface normal vector magnitude on eval grid
        ne_mag = eq.compute(["|e_theta x e_zeta|"], eval_grid)["|e_theta x e_zeta|"]
        # winding surface normal vector magnitude on source grid
        ns_mag = self.compute(["|e_theta x e_zeta|"], source_grid)["|e_theta x e_zeta|"]
        if sym_Phi is None:
            # sin symmetry in current potential is appropriate with eq.sym=True
            sym_Phi = "sin" if eq.sym else False
        self.change_Phi_resolution(M=M_Phi, N=N_Phi, sym_Phi=sym_Phi)

        # calculate net enclosed poloidal and toroidal currents
        G_tot = -(eq.compute("G", grid=source_grid)["G"][0] / mu_0 * 2 * jnp.pi)

        if external_field:
            # calculate the portion of G provided by external field
            # by integrating external toroidal field along a curve of constant theta
            try:
                G_ext = external_field.G
            except AttributeError:
                curve_grid = LinearGrid(
                    N=int(eq.NFP) * 1000,
                    theta=jnp.array(jnp.pi),
                    rho=jnp.array(1.0),
                    endpoint=True,
                )
                with warnings.catch_warnings():
                    warnings.simplefilter("ignore", UserWarning)
                    # ignore warning from unequal NFP for grid and basis,
                    # as we don't know a-priori if the external field
                    # shares the same discrete symmetry as the equilibrium,
                    # so we will use a grid with NFP=1 to be safe
                    curve_data = eq.compute(
                        ["R", "phi", "Z", "e_zeta"],
                        grid=curve_grid,
                    )
                    curve_coords = jnp.vstack(
                        (curve_data["R"], curve_data["phi"], curve_data["Z"])
                    ).T
                    ext_field_along_curve = external_field.compute_magnetic_field(
                        curve_coords, basis="rpz", source_grid=external_field_grid
                    )
                # calculate covariant B_zeta = B dot e_zeta from external field
                ext_field_B_zeta = jnp.sum(
                    ext_field_along_curve * curve_data["e_zeta"], axis=-1
                )
                # negative sign here because with REGCOIL convention, negative G makes
                # positive toroidal B
                G_ext = -(
                    jnp.trapz(
                        y=ext_field_B_zeta,
                        x=curve_grid.nodes[:, 2],
                    )
                    / mu_0
                )
        else:
            G_ext = 0

        # G needed by surface current is the total G minus the external contribution
        G = G_tot - G_ext
        # calclulate I, net toroidal current on winding surface
        if current_helicity == 0:  # modular coils
            I = 0
        else:  # helical coils
            I = G / current_helicity / eq.NFP  # toroidal

        def B_from_K_SV(phi_mn):
            """B from single value part of K from REGCOIL eqn 4."""
            params = self.params_dict
            params["Phi_mn"] = phi_mn
            params["I"] = 0
            params["G"] = 0
            Bn, _ = self.compute_Bnormal(
                eq.surface, eval_grid=eval_grid, source_grid=source_grid, params=params
            )
            return Bn

        def B_from_K_secular(I, G):
            """B from secular part of K, i.e. B^GI_{normal} from REGCOIL eqn 4."""
            params = self.params_dict
            params["I"] = I
            params["G"] = G
            params["Phi_mn"] = jnp.zeros_like(params["Phi_mn"])

            Bn, _ = self.compute_Bnormal(
                eq.surface, eval_grid=eval_grid, source_grid=source_grid, params=params
            )
            return Bn

        timer = Timer()
        # calculate the Jacobian matrix A for  Bn_SV = A*Phi_mn
        timer.start("Jacobian Calculation")
        A = Derivative(B_from_K_SV).compute(self.Phi_mn)
        timer.stop("Jacobian Calculation")
        if verbose > 0:
            timer.disp("Jacobian Calculation")

        self.I = float(I)
        self.G = float(G)
        # find the normal field from the secular part of the current potential
        B_GI_normal = B_from_K_secular(I, G)
        # FIXME: use virtual casing to find this once free bdry is merged in
        Bn_plasma = jnp.zeros_like(
            B_GI_normal
        )  # from plasma current, currently assume is 0
        # find external field's Bnormal contribution
        if external_field:
            Bn_ext, _ = external_field.compute_Bnormal(
                eq.surface, eval_grid=eval_grid, source_grid=external_field_grid
            )
        else:
            Bn_ext = jnp.zeros_like(B_GI_normal)

        rhs = -(Bn_plasma + Bn_ext + B_GI_normal).T @ A

        if scan:
            scan_alphas = (
                scan_alphas
                if scan_alphas is not None
                else jnp.concatenate((jnp.array([0.0]), jnp.logspace(-30, -1, 30)))
            )
        alphas = [alpha] if not scan else scan_alphas

        chi2Bs = []
        chi2Ks = []
        K_mags = []
        phi_mns = []
        Bn_arrs = []

        # calculate the Phi_mn which minimizes (chi^2_B + alpha*chi^2_K) for each alpha
        for alpha in alphas:
            printstring = f"Calculating Phi_SV for alpha = {alpha:1.5e}"
            if verbose > 1:
                print(
                    "#" * len(printstring)
                    + "\n"
                    + printstring
                    + "\n"
                    + "#" * len(printstring)
                )

            # calculate Phi_mn
            result = jnp.linalg.lstsq(
                A.T @ A + alpha * jnp.eye(A.shape[1]), rhs, rcond=None
            )
            phi_mn_opt = result[0]
            # TODO: do something with the residuals from lstsq?

            phi_mns.append(phi_mn_opt)

            Bn_SV = A @ phi_mn_opt
            Bn_tot = Bn_SV + Bn_plasma + B_GI_normal + Bn_ext

            chi_B = jnp.sum(Bn_tot * Bn_tot * ne_mag * eval_grid.weights)
            chi2Bs.append(chi_B)

            self.Phi_mn = phi_mn_opt
            K = self.compute(["K"], grid=source_grid)["K"]
            K_mag = jnp.linalg.norm(K, axis=-1)
            chi_K = jnp.sum(K_mag * K_mag * ns_mag * source_grid.weights)
            chi2Ks.append(chi_K)
            K_mags.append(K_mag)
            Bn_print = Bn_tot / normalization_B
            Bn_arrs.append(Bn_tot)
            if verbose > 1:
                units = " (T)" if not normalize else " (unitless)"
                printstring = f"chi^2 B = {chi_B:1.5e}"
                print(printstring)
                printstring = f"min Bnormal = {jnp.min(np.abs(Bn_print)):1.5e}"
                printstring += units
                print(printstring)
                printstring = f"Max Bnormal = {jnp.max(jnp.abs(Bn_print)):1.5e}"
                printstring += units
                print(printstring)
                printstring = f"Avg Bnormal = {jnp.mean(jnp.abs(Bn_print)):1.5e}"
                printstring += units
                print(printstring)
        data["alpha"] = alphas[0] if not scan else alphas
        data["Phi_mn"] = phi_mns[0] if not scan else phi_mns
        data["I"] = I
        data["G"] = G
        data["chi^2_B"] = chi2Bs[0] if not scan else chi2Bs
        data["chi^2_K"] = chi2Ks[0] if not scan else chi2Ks
        data["|K|"] = K_mags[0] if not scan else K_mags
        data["Bn_total"] = Bn_arrs[0] if not scan else Bn_arrs

        self.Phi_mn = phi_mns[0]

        return data

    def cut_surface_current_into_coils(  # noqa: C901 - FIXME: simplify this
        self,
        desirednumcoils=10,  # TODO: make this coils_per_NFP for modular...
        step=2,
        spline_method="cubic",
        show_plots=False,
    ):
        """Find helical or modular coils from this surface current potential.

        Parameters
        ----------
        desirednumcoils : int, optional
            number of coils to discretize the surface current with, by default 10
        step : int, optional
            Amount of points to skip by when saving the coil geometry spline
            by default 2, meaning that every other point will be saved
            if higher, less points will be saved e.g. 3 saves every 3rd point
        spline_method : str, optional
            method of fitting to use for the spline, by default ``"cubic"``
            see ``SplineXYZCoil`` for more info
        show_plots : bool, optional,
            whether to show plots of the contours chosen for coils, by default False

        Returns
        -------
        coils : CoilSet
            DESC CoilSet object that is a discretization of the input
            surface current on the given winding surface
        """
        nfp = self.Phi_basis.NFP

        net_toroidal_current = self.I
        net_poloidal_current = self.G
        assert not jnp.isclose(net_toroidal_current, 0) or not jnp.isclose(
            net_poloidal_current, 0
        ), (
            "Detected both net toroidal and poloidal current are both zero, "
            "this function cannot find windowpane coils"
        )

        ################################################################
        # find current helicity
        ################################################################
        # we know that I = -(G - G_ext) / (helicity * NFP)
        # if net_toroidal_current is zero, then we have modular coils,
        # and just make helicity zero
        helicity = safediv(
            net_poloidal_current, net_toroidal_current * nfp, threshold=1e-8
        )
        npts = 128  # number of points in the zeta direction, and used
        dz = 2 * np.pi / nfp / npts
        if not jnp.isclose(helicity, 0):
            # helical coils
            # we start below 0 for zeta to allow for contours which may go in/out of
            # the zeta=0 plane
            zeta_full = jnp.arange(
                0,
                2 * jnp.pi / nfp + 1e-6,
                dz,
            )
            # ensure we have always have points at least from -2pi, 2pi as depending
            # on sign of I, the contours from Phi = [0, abs(I)] may have their starting
            # points (the theta value at zeta=0) be positive or negative theta values,
            # and we want to ensure we catch the start and end of the contours
            theta_full = jnp.arange(
                jnp.sign(helicity) * 2 * jnp.pi,
                -jnp.sign(helicity) * (2 * np.pi * int(np.abs(helicity) + 1) + 1e-6),
                -jnp.sign(helicity) * 2 * np.pi / npts / nfp,
            )

            theta_full = jnp.sort(theta_full)
        else:
            # modular coils
            theta_full = jnp.linspace(0, 2 * jnp.pi, npts + 1)
            zeta_full = jnp.arange(-jnp.pi / nfp, (2 + 1 / nfp) * jnp.pi, dz)
            # TODO: make this also go to only 2pi/NFP, and make it so that
            # the number of coils means coils per field period

        ################################################################
        # find contours of constant phi
        ################################################################
        # make linspace contours
        if not jnp.isclose(helicity, 0):
            # helical coils
            # we start them on zeta=0 plane, so we will find contours
            # going from 0 to I (corresponding to zeta=0, and theta*sign(I) increasing)
            contours = jnp.linspace(
                0, jnp.abs(net_toroidal_current), desirednumcoils + 1, endpoint=True
            )
            contours = jnp.sort(contours)
            coil_current = jnp.abs(net_toroidal_current) / desirednumcoils

        else:
            # modular coils
            # go from zero to G
            contours = jnp.linspace(
                0, jnp.abs(net_poloidal_current), desirednumcoils + 1, endpoint=True
            ) * jnp.sign(net_poloidal_current)
            contours = jnp.sort(jnp.asarray(contours))
            coil_current = net_poloidal_current / desirednumcoils

        # TODO: change this so that  this we only need Ncoils length array
        theta_full_2D, zeta_full_2D = jnp.meshgrid(theta_full, zeta_full, indexing="ij")

        grid = Grid(
            jnp.vstack(
                (
                    jnp.zeros_like(theta_full_2D.flatten(order="F")),
                    theta_full_2D.flatten(order="F"),
                    zeta_full_2D.flatten(order="F"),
                )
            ).T,
            sort=False,
        )
        phi_total_full = self.compute("Phi", grid=grid)["Phi"].reshape(
            theta_full.size, zeta_full.size, order="F"
        )

        N_trial_contours = len(contours) - 1
        contour_zeta = []
        contour_theta = []
        plt.figure(figsize=(18, 10))
        cdata = plt.contour(
            zeta_full_2D.T, theta_full_2D.T, jnp.transpose(phi_total_full), contours
        )

        numCoils = 0
        plt.xlabel(r"$\zeta$")
        plt.ylabel(r"$\theta$")
        for j in range(N_trial_contours):
            try:
                p = cdata.collections[j].get_paths()[0]
            except Exception:
                print("no path found for given contour")
                continue
            v = p.vertices

            contour_zeta.append(v[:, 0])
            contour_theta.append(v[:, 1])

            # check if closed and if not throw warning
            ## closure condition in zeta for modular is returns to same zeta,
            ## while for helical is that the contour dzeta = 2pi/NFP
            zeta_diff = 2 * jnp.pi / nfp if not jnp.isclose(helicity, 0) else 0.0
            ## closure condition in theta for modular is that dtheta = 2pi,
            ## while for helical the dtheta = 2pi*abs(helicity)
            theta_diff = (
                2 * jnp.pi * jnp.abs(helicity)
                if not jnp.isclose(helicity, 0)
                else 2 * jnp.pi
            )
            if not jnp.isclose(
                jnp.abs(v[-1, 0] - v[0, 0]), zeta_diff
            ) or not jnp.isclose(jnp.abs(v[-1, 1] - v[0, 1]), theta_diff):
                warnings.warn(
                    f"Detected a coil contour (coil index {j}) that may not be "
                    "closed, this may lead to incorrect coils, "
                    "check that the surface current potential contours do not contain "
                    "any local maxima or window-pane-like structures,"
                    " and that the current potential contours do not go across "
                    "The edges of the zeta extent used for the plotting:"
                    "the zeta=0 or zeta=2pi/NFP planes for helical coils or the"
                    " zeta=-pi/NFP and zeta=2pi+pi/NFP planes, for modular coils. "
                    "Use `show_plots=True` to visualize the contours.",
                    UserWarning,
                )

            numCoils += 1
            if show_plots:
                plt.plot(contour_zeta[-1], contour_theta[-1], "-r", linewidth=1)
                plt.plot(contour_zeta[-1][-1], contour_theta[-1][-1], "sk")

        if not jnp.isclose(helicity, 0):
            # right now these are only over 1 FP
            # so must tile them s.t. they are full coils, by repeating them
            #  with a 2pi/NFP shift in zeta
            # and a -2pi*helicity shift in theta

            for i_contour in range(len(contour_theta)):
                # check if the contour is arranged with zeta=0 at the start
                # or at the end, easiest to do this tiling if we assume
                # the first index is at zeta=0
                zeta_starts_at_zero = (
                    contour_zeta[i_contour][-1] > contour_zeta[i_contour][0]
                )
                orig_theta = contour_theta[i_contour]
                orig_zeta = contour_zeta[i_contour]
                if not zeta_starts_at_zero:
                    # flip so that the contour starts at zeta=0
                    orig_theta = jnp.flip(orig_theta)
                    orig_zeta = jnp.flip(orig_zeta)
                orig_endpoint_theta = orig_theta[-1]

                # dont need last points here since we will shift the whole
                # curve over, and we know the last point must be
                # (zeta0+2pi/NFP, theta0+2pi*abs(helicity)),
                # so easiest to just not include them initially and shift whole curve
                orig_theta = jnp.atleast_1d(orig_theta[:-1])
                orig_zeta = jnp.atleast_1d(orig_zeta[:-1])

                contour_theta[i_contour] = jnp.atleast_1d(orig_theta)
                contour_zeta[i_contour] = jnp.atleast_1d(orig_zeta)

                theta_shift = -2 * np.pi * helicity

                zeta_shift = 2 * jnp.pi / nfp - orig_zeta[0]

                for i in range(1, nfp):
                    contour_theta[i_contour] = jnp.concatenate(
                        [contour_theta[i_contour], orig_theta + theta_shift * i]
                    )
                    contour_zeta[i_contour] = jnp.concatenate(
                        [contour_zeta[i_contour], orig_zeta + zeta_shift * i]
                    )
                contour_theta[i_contour] = jnp.append(
                    contour_theta[i_contour],
                    nfp * (orig_endpoint_theta - contour_theta[i_contour][0])
                    + contour_theta[i_contour][0],
                )
                contour_zeta[i_contour] = jnp.append(
                    contour_zeta[i_contour], 2 * jnp.pi
                )

        else:
            # TODO: this should be able to easily be used to
            # find only N contours in one FP then rotate them in zeta
            # to get the full coilset.
            pass
        if not show_plots:
            plt.close("all")

        # for modular coils, easiest way to check contour direction is to see
        # direction of the contour thetas
        sign_of_theta_contours = jnp.sign(contour_theta[0][-1] - contour_theta[0][0])

        ################################################################
        # Find the XYZ points in real space of the coil contours
        ################################################################
        def find_XYZ_points(
            theta_pts,
            zeta_pts,
            surface,
        ):
            contour_X = []
            contour_Y = []
            contour_Z = []
            coil_coords = []

            for thetas, zetas in zip(theta_pts, zeta_pts):
                coords = surface.compute(
                    "x",
                    grid=Grid(
                        jnp.vstack((jnp.zeros_like(thetas), thetas, zetas)).T,
                        sort=False,
                    ),
                    basis="xyz",
                )["x"]
                contour_X.append(coords[:, 0])
                contour_Y.append(coords[:, 1])
                contour_Z.append(coords[:, 2])
                coil_coords.append(
                    jnp.vstack((coords[:, 0], coords[:, 1], coords[:, 2])).T
                )

            return contour_X, contour_Y, contour_Z

        contour_X, contour_Y, contour_Z = find_XYZ_points(
            contour_theta,
            contour_zeta,
            self,
        )
        ################################################################
        # Create CoilSet object
        ################################################################
        # local imports to avoid circular imports
        from desc.coils import MixedCoilSet, SplineXYZCoil

        coils = []
        for j in range(len(contour_X)):
            if not jnp.isclose(helicity, 0):
                # helical coils
                # make sure that the sign of the coil current is correct
                # by dotting K with the vector along the contour
                # TODO: probably could use helicity sign and just check the slope of
                # the contours to see which way they are going, but this is easy for
                # now and not too expensive
                contour_vector = jnp.array(
                    [
                        contour_X[j][1] - contour_X[j][0],
                        contour_Y[j][1] - contour_Y[j][0],
                        contour_Z[j][1] - contour_Z[j][0],
                    ]
                )
                K = self.compute(
                    "K",
                    grid=Grid(
                        jnp.array([[0, contour_theta[j][0], contour_zeta[j][0]]])
                    ),
                    basis="xyz",
                )["K"]
                current_sign = jnp.sign(jnp.dot(contour_vector, K[0, :]))
                thisCurrent = current_sign * coil_current
            else:
                # modular coils
                # make sure that the sign of the coil current is correct
                # don't need to dot with K here because we know the direction
                # based off the direction of the theta contour and sign of G
                # (extra negative sign because a positive G -> negative toroidal B
                # but we always have a right-handed coord system, and so current flowing
                # in positive poloidal direction creates a positive toroidal B)
                current_sign = -sign_of_theta_contours * jnp.sign(net_poloidal_current)
                thisCurrent = jnp.abs(coil_current) * current_sign
            coils.append(
                SplineXYZCoil(
                    thisCurrent,
                    jnp.append(contour_X[j][0::step], contour_X[j][0]),
                    jnp.append(contour_Y[j][0::step], contour_Y[j][0]),
                    jnp.append(contour_Z[j][0::step], contour_Z[j][0]),
                    method=spline_method,
                )
            )

        final_coilset = MixedCoilSet(*coils)
        return final_coilset


def _compute_magnetic_field_from_CurrentPotentialField(
    field, coords, source_grid, params=None, basis="rpz", data=None
):
    """Compute magnetic field at a set of points.

    Parameters
    ----------
    field : CurrentPotentialField or FourierCurrentPotentialField
        current potential field object from which to compute magnetic field.
    coords : array-like shape(N,3)
        cylindrical or cartesian coordinates
    source_grid : Grid,
        source grid upon which to evaluate the surface current density K
    params : dict, optional
        parameters to pass to compute function
        should include the potential
    basis : {"rpz", "xyz"}
        basis for input coordinates and returned magnetic field
    data: dict,
        dictionary of any precomputed quantities needed by this function.

    Returns
    -------
    field : ndarray, shape(N,3)
        magnetic field at specified points

    """
    assert basis.lower() in ["rpz", "xyz"]
    coords = jnp.atleast_2d(coords)
    if basis == "rpz":
        coords = rpz2xyz(coords)

    # compute surface current, and store grid quantities
    # needed for integration in class
    # TODO: does this have to be xyz, or can it be computed in rpz as well?
    data = field.compute(
        ["K", "x"], grid=source_grid, basis="xyz", params=params, data=data
    )

    _rs = xyz2rpz(data["x"])
    _K = xyz2rpz_vec(data["K"], phi=source_grid.nodes[:, 2])

    # surface element, must divide by NFP to remove the NFP multiple on the
    # surface grid weights, as we account for that when doing the for loop
    # over NFP
    _dV = source_grid.weights * data["|e_theta x e_zeta|"] / source_grid.NFP

    def nfp_loop(j, f):
        # calculate (by rotating) rs, rs_t, rz_t
        phi = (source_grid.nodes[:, 2] + j * 2 * jnp.pi / source_grid.NFP) % (
            2 * jnp.pi
        )
        # new coords are just old R,Z at a new phi (bc of discrete NFP symmetry)
        rs = jnp.vstack((_rs[:, 0], phi, _rs[:, 2])).T
        rs = rpz2xyz(rs)
        K = rpz2xyz_vec(_K, phi=phi)
        fj = biot_savart_general(
            coords,
            rs,
            K,
            _dV,
        )
        f += fj
        return f

    B = fori_loop(0, source_grid.NFP, nfp_loop, jnp.zeros_like(coords))
    if basis == "rpz":
        B = xyz2rpz_vec(B, x=coords[:, 0], y=coords[:, 1])
    return B<|MERGE_RESOLUTION|>--- conflicted
+++ resolved
@@ -1744,15 +1744,11 @@
         toroidal direction.
     sym_Phi :  {False,"cos","sin"}
         whether to enforce a given symmetry for the DoubleFourierSeries part of the
-<<<<<<< HEAD
         current potential. Default is "auto" which enforces if modes are symmetric.
         If not False, non-symmetric modes will be truncated.
-=======
-        current potential.
     M_Phi, N_Phi: int or None
         Maximum poloidal and toroidal mode numbers for the single valued part of the
         current potential.
->>>>>>> 569d35eb
     R_lmn, Z_lmn : array-like, shape(k,)
         Fourier coefficients for winding surface R and Z in cylindrical coordinates
     modes_R : array-like, shape(k,2)
