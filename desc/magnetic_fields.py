"""Classes for magnetic fields."""

from abc import ABC, abstractmethod
from collections.abc import MutableSequence

import numpy as np
from interpax import approx_df, interp2d, interp3d
from netCDF4 import Dataset

from desc.backend import fori_loop, jit, jnp, odeint, sign
from desc.basis import DoubleFourierSeries
from desc.compute import rpz2xyz, rpz2xyz_vec, xyz2rpz, xyz2rpz_vec
from desc.derivatives import Derivative
from desc.equilibrium import EquilibriaFamily, Equilibrium
from desc.geometry import FourierRZToroidalSurface
from desc.grid import LinearGrid
from desc.io import IOAble
from desc.optimizable import Optimizable, OptimizableCollection, optimizable_parameter
from desc.transform import Transform
from desc.utils import copy_coeffs, errorif, warnif
from desc.vmec_utils import ptolemy_identity_fwd, ptolemy_identity_rev


def biot_savart_general(re, rs, J, dV):
    """Biot-Savart law for arbitrary sources.

    Parameters
    ----------
    re : ndarray, shape(n_eval_pts, 3)
        evaluation points to evaluate B at, in cartesian.
    rs : ndarray, shape(n_src_pts, 3)
        source points for current density J, in cartesian.
    J : ndarray, shape(n_src_pts, 3)
        current density vector at source points, in cartesian.
    dV : ndarray, shape(n_src_pts)
        volume element at source points

    Returns
    -------
    B : ndarray, shape(n,3)
        magnetic field in cartesian components at specified points
    """
    re, rs, J, dV = map(jnp.asarray, (re, rs, J, dV))
    assert J.shape == rs.shape
    JdV = J * dV[:, None]
    B = jnp.zeros_like(re)

    def body(i, B):
        r = re - rs[i, :]
        num = jnp.cross(JdV[i, :], r, axis=-1)
        den = jnp.linalg.norm(r, axis=-1) ** 3
        B = B + jnp.where(den[:, None] == 0, 0, num / den[:, None])
        return B

    return 1e-7 * fori_loop(0, J.shape[0], body, B)


def read_BNORM_file(fname, surface, eval_grid=None, scale_by_curpol=True):
    """Read BNORM-style .txt file containing Bnormal Fourier coefficients.

    Parameters
    ----------
    fname : str
        name of BNORM file to read and use to calculate Bnormal from.
    surface : Surface or Equilibrium
        Surface to calculate the magnetic field's Bnormal on.
        If an Equilibrium is supplied, will use its boundary surface.
    eval_grid : Grid, optional
        Grid of points on the plasma surface to evaluate the Bnormal at,
        if None defaults to a LinearGrid with twice
        the surface grid's poloidal and toroidal resolutions
    scale_by_curpol : bool, optional
        Whether or not to un-scale the Bnormal coefficients by curpol
        before calculating Bnormal, by default True
        (set to False if it is known that the BNORM file was saved without scaling
        by curpol)
        requires an Equilibrium to be passed in

    Returns
    -------
    Bnormal: ndarray,
        Bnormal distribution from the BNORM Fourier coefficients,
        evaluated on the given eval_grid
    """
    if isinstance(surface, EquilibriaFamily):
        surface = surface[-1]
    if isinstance(surface, Equilibrium):
        eq = surface
        surface = eq.surface
    else:
        eq = None

    assert surface.sym, (
        "BNORM assumes stellarator symmetry, but" "a non-symmetric surface was given!"
    )

    if scale_by_curpol and eq is None:
        raise RuntimeError(
            "an Equilibrium must be supplied when scale_by_curpol is True!"
        )

    curpol = (
        (2 * jnp.pi / eq.NFP * eq.compute("G", grid=LinearGrid(rho=jnp.array(1)))["G"])
        if scale_by_curpol
        else 1
    )

    data = np.genfromtxt(fname)

    xm = data[:, 0]
    xn = -data[:, 1]  # negate since BNORM uses sin(mu+nv) convention
    Bnorm_mn = data[:, 2] / curpol  # these will only be sin terms

    # convert to DESC Fourier representation i.e. like cos(mt)*cos(nz)
    m, n, Bnorm_mn = ptolemy_identity_fwd(xm, xn, Bnorm_mn, np.zeros_like(Bnorm_mn))
    basis = DoubleFourierSeries(
        int(np.max(m)), int(np.max(n)), sym="sin", NFP=surface.NFP
    )

    Bnorm_mn_desc_basis = copy_coeffs(
        Bnorm_mn.squeeze(), np.vstack((np.zeros_like(m), m, n)).T, basis.modes
    )

    if eval_grid is None:
        eval_grid = LinearGrid(
            rho=jnp.array(1.0), M=surface.M_grid, N=surface.N_grid, NFP=surface.NFP
        )
    trans = Transform(basis=basis, grid=eval_grid, build_pinv=True)

    # Evaluate Fourier Series
    Bnorm = trans.transform(Bnorm_mn_desc_basis)

    return Bnorm


class _MagneticField(IOAble, ABC):
    """Base class for all magnetic fields.

    Subclasses must implement the "compute_magnetic_field" method

    """

    _io_attrs_ = []

    def __mul__(self, x):
        if np.isscalar(x) or len(x) == 1:
            return ScaledMagneticField(x, self)
        else:
            return NotImplemented

    def __rmul__(self, x):
        return self.__mul__(x)

    def __add__(self, x):
        if isinstance(x, _MagneticField):
            return SumMagneticField(self, x)
        else:
            return NotImplemented

    def __neg__(self):
        return ScaledMagneticField(-1, self)

    def __sub__(self, x):
        return self.__add__(-x)

    @abstractmethod
    def compute_magnetic_field(self, coords, params=None, basis="rpz", grid=None):
        """Compute magnetic field at a set of points.

        Parameters
        ----------
        coords : array-like shape(N,3) or Grid
            cylindrical or cartesian coordinates
        params : dict, optional
            parameters to pass to scalar potential function
        basis : {"rpz", "xyz"}
            basis for input coordinates and returned magnetic field
        grid : Grid, int or None
            Grid used to discretize MagneticField object if calculating
            B from biot savart. If an integer, uses that many equally spaced
            points.

        Returns
        -------
        field : ndarray, shape(N,3)
            magnetic field at specified points

        """

    def __call__(self, coords, params=None, basis="rpz"):
        """Compute magnetic field at a set of points."""
        return self.compute_magnetic_field(coords, params, basis)

    def compute_Bnormal(
        self, surface, eval_grid=None, source_grid=None, params=None, basis="rpz"
    ):
        """Compute Bnormal from self on the given surface.

        Parameters
        ----------
        surface : Surface or Equilibrium
            Surface to calculate the magnetic field's Bnormal on.
            If an Equilibrium is supplied, will use its boundary surface.
        eval_grid : Grid, optional
            Grid of points on the surface to calculate the Bnormal at,
            if None defaults to a LinearGrid with twice
            the surface poloidal and toroidal resolutions
            points are in surface angular coordinates i.e theta and zeta
        source_grid : Grid, int or None
            Grid used to discretize MagneticField object if calculating
            B from biot savart. If an integer, uses that many equally spaced
            points.
        params : list or tuple of dict, optional
            parameters to pass to underlying field's compute_magnetic_field function.
            If None, uses the default parameters for each field.
            If a list or tuple, should have one entry for each component field.
        basis : {"rpz", "xyz"}
            basis for returned coordinates on the surface
            cylindrical "rpz" by default

        Returns
        -------
        Bnorm : ndarray
            The normal magnetic field to the surface given, of size grid.num_nodes.
        coords: ndarray
            the locations (in specified basis) at which the Bnormal was calculated

        """
        if isinstance(surface, EquilibriaFamily):
            surface = surface[-1]
        if isinstance(surface, Equilibrium):
            surface = surface.surface
        if eval_grid is None:
            eval_grid = LinearGrid(
                rho=jnp.array(1.0), M=2 * surface.M, N=2 * surface.N, NFP=surface.NFP
            )
        data = surface.compute(["x", "n_rho"], grid=eval_grid, basis="xyz")
        coords = data["x"]
        surf_normal = data["n_rho"]
        B = self.compute_magnetic_field(
            coords, basis="xyz", grid=source_grid, params=params
        )

        Bnorm = jnp.sum(B * surf_normal, axis=-1)

        if basis.lower() == "rpz":
            coords = xyz2rpz(coords)

        return Bnorm, coords

    def save_BNORM_file(
        self,
        surface,
        fname,
        basis_M=24,
        basis_N=24,
        eval_grid=None,
        source_grid=None,
        params=None,
        sym="sin",
        scale_by_curpol=True,
    ):
        """Create BNORM-style .txt file containing Bnormal Fourier coefficients.

        Parameters
        ----------
        surface : Surface or Equilibrium
            Surface to calculate the magnetic field's Bnormal on.
            If an Equilibrium is supplied, will use its boundary surface.
        fname : str
            name of file to save the BNORM Bnormal Fourier coefficients to.
        basis_M : int, optional
            Poloidal resolution of the DoubleFourierSeries used to fit the Bnormal
            on the plasma surface, by default 24
        basis_N : int, optional
            Toroidal resolution of the DoubleFourierSeries used to fit the Bnormal
            on the plasma surface, by default 24
        eval_grid : Grid, optional
            Grid of points on the surface to calculate the Bnormal at,
            if None defaults to a LinearGrid with twice
            the surface poloidal and toroidal resolutions
            points are in surface angular coordinates i.e theta and zeta
        source_grid : Grid, int or None
            Grid used to discretize MagneticField object if calculating
            B from biot savart. If an integer, uses that many equally spaced
            points.
        params : list or tuple of dict, optional
            parameters to pass to underlying field's compute_magnetic_field function.
            If None, uses the default parameters for each field.
            If a list or tuple, should have one entry for each component field.
        sym : str, optional
            if Bnormal is symmetric, by default "sin"
            NOTE: BNORM code only ever deals with sin-symmetric modes, so results
            may not be as expected if attempt to create a BNORM file with a
            non-symmetric Bnormal distribution, as only the sin-symmetric modes
            will be saved.
        scale_by_curpol : bool, optional
            Whether or not to scale the Bnormal coefficients by curpol
            which is expected by most other codes that accept BNORM files,
            by default True

        Returns
        -------
        None
        """
        if sym != "sin":
            raise UserWarning(
                "BNORM code assumes that |B| has sin symmetry,"
                + " and so BNORM file only saves the sin coefficients!"
                + " Resulting BNORM file will not contain the cos modes"
            )

        if isinstance(surface, EquilibriaFamily):
            surface = surface[-1]
        if isinstance(surface, Equilibrium):
            eq = surface
            surface = eq.surface
        else:
            eq = None
        if scale_by_curpol and eq is None:
            raise RuntimeError(
                "an Equilibrium must be supplied when scale_by_curpol is True!"
            )
        if eval_grid is None:
            eval_grid = LinearGrid(
                rho=jnp.array(1.0), M=2 * basis_M, N=2 * basis_N, NFP=surface.NFP
            )

        basis = DoubleFourierSeries(M=basis_M, N=basis_N, NFP=surface.NFP, sym=sym)
        trans = Transform(basis=basis, grid=eval_grid, build_pinv=True)

        # compute Bnormal on the grid
        Bnorm, _ = self.compute_Bnormal(
            surface, eval_grid=eval_grid, source_grid=source_grid, params=params
        )

        # fit Bnorm with Fourier Series
        Bnorm_mn = trans.fit(Bnorm)
        # convert to VMEC-style mode numbers to conform with BNORM format
        xm, xn, s, c = ptolemy_identity_rev(
            basis.modes[:, 1], basis.modes[:, 2], Bnorm_mn.reshape((1, Bnorm_mn.size))
        )

        Bnorm_xn = -xn  # need to negate Xn for BNORM code format of cos(mu+nv)

        # BNORM also scales values by curpol, a VMEC output which is calculated by
        # (source:
        #  https://princetonuniversity.github.io/FOCUS/
        #   notes/Coil_design_codes_benchmark.html )
        # "BNORM scales B_n by curpol=(2*pi/nfp)*bsubv(m=0,n=0)
        # where bsubv is the extrapolation to the last full mesh point of
        # bsubvmnc."
        # this corresponds to 2pi/NFP*G(rho=1) in DESC
        curpol = (
            (
                2
                * jnp.pi
                / surface.NFP
                * eq.compute("G", grid=LinearGrid(rho=jnp.array(1)))["G"]
            )
            if scale_by_curpol
            else 1
        )

        # BNORM assumes |B| has sin sym so c=0, so we only need s
        data = np.vstack((xm, Bnorm_xn, s * curpol)).T

        np.savetxt(f"{fname}", data, fmt="%d %d %1.12e")
        return None


class ScaledMagneticField(_MagneticField, Optimizable):
    """Magnetic field scaled by a scalar value.

    ie B_new = scalar * B_old

    Parameters
    ----------
    scalar : float, int
        scaling factor for magnetic field
    field : MagneticField
        base field to be scaled

    """

    _io_attrs = _MagneticField._io_attrs_ + ["_field", "_scalar"]

    def __init__(self, scale, field):
        assert np.isscalar(scale) or len(scale) == 1, "scale must be a scalar value"
        assert isinstance(
            field, _MagneticField
        ), "field should be a subclass of MagneticField, got type {}".format(
            type(field)
        )
        object.__setattr__(self, "_scale", scale)
        object.__setattr__(self, "_field", field)
        object.__setattr__(
            self, "_optimizable_params", field.optimizable_params + ["scale"]
        )

    @optimizable_parameter
    @property
    def scale(self):
        """float: scaling factor for magnetic field."""
        return self._scale

    @scale.setter
    def scale(self, new):
        assert float(new) == new, "scale must be a scalar"
        self._scale = new

    # want this class to pretend like its the underlying field
    def __getattr__(self, attr):
        if attr in ["_scale", "_optimizable_params"]:
            return getattr(self, attr)
        return getattr(self._field, attr)

    def __setattr__(self, name, value):
        if name in ["_scalar", "_optimizable_params"]:
            object.__setattr__(self, name, value)
        else:
            setattr(object.__getattribute__(self, "_field"), name, value)

    def __hasattr__(self, attr):
        return hasattr(self, attr) or hasattr(self._field, attr)

    def compute_magnetic_field(self, coords, params=None, basis="rpz", grid=None):
        """Compute magnetic field at a set of points.

        Parameters
        ----------
        coords : array-like shape(N,3) or Grid
            cylindrical or cartesian coordinates
        params : tuple, optional
            parameters to pass to underlying field
        basis : {"rpz", "xyz"}
            basis for input coordinates and returned magnetic field
        grid : Grid, int or None
            Grid used to discretize MagneticField object if calculating
            B from biot savart. If an integer, uses that many equally spaced
            points.

        Returns
        -------
        field : ndarray, shape(N,3)
            scaled magnetic field at specified points
        """
        return self._scale * self._field.compute_magnetic_field(
            coords, params, basis, grid
        )


class SumMagneticField(_MagneticField, MutableSequence, OptimizableCollection):
    """Sum of two or more magnetic field sources.

    Parameters
    ----------
    fields : MagneticField
        two or more MagneticFields to add together
    """

    _io_attrs = _MagneticField._io_attrs_ + ["_fields"]

    def __init__(self, *fields):
        assert all(
            [isinstance(field, _MagneticField) for field in fields]
        ), "fields should each be a subclass of MagneticField, got {}".format(
            [type(field) for field in fields]
        )
        self._fields = fields

    def compute_magnetic_field(self, coords, params=None, basis="rpz", grid=None):
        """Compute magnetic field at a set of points.

        Parameters
        ----------
        coords : array-like shape(N,3) or Grid
            cylindrical or cartesian coordinates
        params : list or tuple of dict, optional
            parameters to pass to underlying fields. If None,
            uses the default parameters for each field. If a list or tuple, should have
            one entry for each component field.
        basis : {"rpz", "xyz"}
            basis for input coordinates and returned magnetic field
        grid : Grid, int or None
            Grid used to discretize MagneticField object if calculating
            B from biot savart. If an integer, uses that many equally spaced
            points.

        Returns
        -------
        field : ndarray, shape(N,3)
            scaled magnetic field at specified points
        """
        if params is None:
            params = [None] * len(self._fields)
        if isinstance(params, dict):
            params = [params]
        B = 0
        for i, field in enumerate(self._fields):
            B += field.compute_magnetic_field(
                coords, params[i % len(params)], basis, grid=grid
            )

        return B

    # dunder methods required by MutableSequence
    def __getitem__(self, i):
        return self.coils[i]

    def __setitem__(self, i, new_item):
        if not isinstance(new_item, _MagneticField):
            raise TypeError(
                "Members of SumMagneticField must be of type MagneticField."
            )
        self._fields[i] = new_item

    def __delitem__(self, i):
        del self._fields[i]

    def __len__(self):
        return len(self._fields)
<<<<<<< HEAD

    def insert(self, i, new_item):
        """Insert a new field into the sum at position i."""
        if not isinstance(new_item, _MagneticField):
            raise TypeError(
                "Members of SumMagneticField must be of type MagneticField."
            )
        self._field.insert(i, new_item)


=======

    def insert(self, i, new_item):
        """Insert a new field into the sum at position i."""
        if not isinstance(new_item, _MagneticField):
            raise TypeError(
                "Members of SumMagneticField must be of type MagneticField."
            )
        self._field.insert(i, new_item)


>>>>>>> 276c3b6e
class ToroidalMagneticField(_MagneticField, Optimizable):
    """Magnetic field purely in the toroidal (phi) direction.

    Magnitude is B0*R0/R where R0 is the major radius of the axis and B0
    is the field strength on axis

    Parameters
    ----------
    B0 : float
        field strength on axis
    R0 : float
        major radius of axis

    """

    _io_attrs_ = _MagneticField._io_attrs_ + ["_B0", "_R0"]

    def __init__(self, B0, R0):
        assert float(R0) == R0, "R0 must be a scalar"
        self.B0 = float(B0)
        self.R0 = float(R0)

    @optimizable_parameter
    @property
    def R0(self):
        """float: major radius of axis."""
        return self._R0

    @R0.setter
    def R0(self, new):
        assert float(new) == new, "R0 must be a scalar"
        self._R0 = new

    @optimizable_parameter
    @property
    def B0(self):
        """float: field strength on axis."""
        return self._B0

    @B0.setter
    def B0(self, new):
        assert float(new) == new, "B0 must be a scalar"
        self._B0 = new

    def compute_magnetic_field(self, coords, params=None, basis="rpz", grid=None):
        """Compute magnetic field at a set of points.

        Parameters
        ----------
        coords : array-like shape(N,3) or Grid
            cylindrical or cartesian coordinates
        params : tuple, optional
            unused by this method
        basis : {"rpz", "xyz"}
            basis for input coordinates and returned magnetic field
        grid : Grid, int or None
            Grid used to discretize MagneticField object if calculating
            B from biot savart. If an integer, uses that many equally spaced
            points.
            Unused by this MagneticField class
        Returns
        -------
        field : ndarray, shape(N,3)
            magnetic field at specified points

        """
        assert basis.lower() in ["rpz", "xyz"]
        if hasattr(coords, "nodes"):
            coords = coords.nodes
        coords = jnp.atleast_2d(coords)
        if basis == "xyz":
            coords = xyz2rpz(coords)
        bp = self._B0 * self._R0 / coords[:, 0]
        brz = jnp.zeros_like(bp)
        B = jnp.array([brz, bp, brz]).T
        if basis == "xyz":
            B = rpz2xyz_vec(B, phi=coords[:, 1])

        return B


class VerticalMagneticField(_MagneticField, Optimizable):
    """Uniform magnetic field purely in the vertical (Z) direction.

    Parameters
    ----------
    B0 : float
        field strength

    """

    _io_attrs_ = _MagneticField._io_attrs_ + ["_B0"]

    def __init__(self, B0):
        self.B0 = B0

    @optimizable_parameter
    @property
    def B0(self):
        """float: field strength."""
        return self._B0

    @B0.setter
    def B0(self, new):
        assert float(new) == new, "B0 must be a scalar"
        self._B0 = new

    def compute_magnetic_field(self, coords, params=None, basis="rpz", grid=None):
        """Compute magnetic field at a set of points.

        Parameters
        ----------
        coords : array-like shape(N,3) or Grid
            cylindrical or cartesian coordinates
        params : tuple, optional
            unused by this method
        basis : {"rpz", "xyz"}
            basis for input coordinates and returned magnetic field
        grid : Grid, int or None
            Grid used to discretize MagneticField object if calculating
            B from biot savart. If an integer, uses that many equally spaced
            points.
            Unused by this MagneticField class

        Returns
        -------
        field : ndarray, shape(N,3)
            magnetic field at specified points

        """
        assert basis.lower() in ["rpz", "xyz"]
        if hasattr(coords, "nodes"):
            coords = coords.nodes
        coords = jnp.atleast_2d(coords)
        if basis == "xyz":
            coords = xyz2rpz(coords)
        bz = self._B0 * jnp.ones_like(coords[:, 2])
        brp = jnp.zeros_like(bz)
        B = jnp.array([brp, brp, bz]).T
        if basis == "xyz":
            B = rpz2xyz_vec(B, phi=coords[:, 1])

        return B


class PoloidalMagneticField(_MagneticField, Optimizable):
    """Pure poloidal magnetic field (ie in theta direction).

    Field strength is B0*iota*r/R0 where B0 is the toroidal field on axis,
    R0 is the major radius of the axis, iota is the desired rotational transform,
    and r is the minor radius centered on the magnetic axis.

    Combined with a toroidal field with the same B0 and R0, creates an
    axisymmetric field with rotational transform iota

    Note that the divergence of such a field is proportional to Z/R so is generally
    nonzero except on the midplane, but still serves as a useful test case

    Parameters
    ----------
    B0 : float
        field strength on axis
    R0 : float
        major radius of magnetic axis
    iota : float
        desired rotational transform

    """

    _io_attrs_ = _MagneticField._io_attrs_ + ["_B0", "_R0", "_iota"]

    def __init__(self, B0, R0, iota):
        self.B0 = B0
        self.R0 = R0
        self.iota = iota

    @optimizable_parameter
    @property
    def R0(self):
        """float: major radius of axis."""
        return self._R0

    @R0.setter
    def R0(self, new):
        assert float(new) == new, "R0 must be a scalar"
        self._R0 = new

    @optimizable_parameter
    @property
    def B0(self):
        """float: field strength on axis."""
        return self._B0

    @B0.setter
    def B0(self, new):
        assert float(new) == new, "B0 must be a scalar"
        self._B0 = new

    @optimizable_parameter
    @property
    def iota(self):
        """float: desired rotational transform."""
        return self._iota

    @iota.setter
    def iota(self, new):
        assert float(new) == new, "iota must be a scalar"
        self._iota = new

    def compute_magnetic_field(self, coords, params=None, basis="rpz", grid=None):
        """Compute magnetic field at a set of points.

        Parameters
        ----------
        coords : array-like shape(N,3) or Grid
            cylindrical or cartesian coordinates
        params : tuple, optional
            unused by this method
        basis : {"rpz", "xyz"}
            basis for input coordinates and returned magnetic field
        grid : Grid, int or None
            Grid used to discretize MagneticField object if calculating
            B from biot savart. If an integer, uses that many equally spaced
            points.
            Unused by this MagneticField class

        Returns
        -------
        field : ndarray, shape(N,3)
            magnetic field at specified points, in cylindrical form [BR, Bphi,BZ]

        """
        assert basis.lower() in ["rpz", "xyz"]
        if hasattr(coords, "nodes"):
            coords = coords.nodes
        coords = jnp.atleast_2d(coords)
        if basis == "xyz":
            coords = xyz2rpz(coords)

        R, phi, Z = coords.T
        r = jnp.sqrt((R - self._R0) ** 2 + Z**2)
        theta = jnp.arctan2(Z, R - self._R0)
        br = -r * jnp.sin(theta)
        bp = jnp.zeros_like(br)
        bz = r * jnp.cos(theta)
        bmag = self._B0 * self._iota / self._R0
        B = bmag * jnp.array([br, bp, bz]).T
        if basis == "xyz":
            B = rpz2xyz_vec(B, phi=coords[:, 1])

        return B


class SplineMagneticField(_MagneticField, Optimizable):
    """Magnetic field from precomputed values on a grid.

    Parameters
    ----------
    R : array-like, size(NR)
        R coordinates where field is specified
    phi : array-like, size(Nphi)
        phi coordinates where field is specified
    Z : array-like, size(NZ)
        Z coordinates where field is specified
    BR : array-like, shape(NR,Nphi,NZ,Ngroups)
        radial magnetic field on grid
    Bphi : array-like, shape(NR,Nphi,NZ,Ngroups)
        toroidal magnetic field on grid
    BZ : array-like, shape(NR,Nphi,NZ,Ngroups)
        vertical magnetic field on grid
    currents : array-like, shape(Ngroups)
        Currents or scaling factors for each field group.
    NFP : int, optional
        Number of toroidal field periods.
    method : str
        interpolation method.
    extrap : bool, optional
        whether to extrapolate beyond the domain of known field values or return nan.

    """

    _io_attrs_ = [
        "_R",
        "_phi",
        "_Z",
        "_BR",
        "_Bphi",
        "_BZ",
        "_method",
        "_extrap",
        "_derivs",
        "_axisym",
        "_currents",
        "_NFP",
    ]

    def __init__(
        self, R, phi, Z, BR, Bphi, BZ, currents=1.0, NFP=1, method="cubic", extrap=False
    ):
        R, phi, Z, currents = map(jnp.atleast_1d, (R, phi, Z, currents))
        assert R.ndim == 1
        assert phi.ndim == 1
        assert Z.ndim == 1
        assert currents.ndim == 1
        shape = (R.size, phi.size, Z.size, currents.size)

        def _atleast_4d(x):
            x = jnp.atleast_3d(x)
            if x.ndim < 4:
                x = x.reshape(x.shape + (1,))
            return x

        BR, Bphi, BZ = map(_atleast_4d, (BR, Bphi, BZ))
        assert BR.shape == Bphi.shape == BZ.shape == shape

        self._R = R
        self._phi = phi
        self._Z = Z
        if len(phi) == 1:
            self._axisym = True
        else:
            self._axisym = False

        self._BR = BR
        self._Bphi = Bphi
        self._BZ = BZ

        self._currents = currents

        self._NFP = NFP
        self._method = method
        self._extrap = extrap

        self._derivs = {}
        self._derivs["BR"] = self._approx_derivs(self._BR)
        self._derivs["Bphi"] = self._approx_derivs(self._Bphi)
        self._derivs["BZ"] = self._approx_derivs(self._BZ)

<<<<<<< HEAD
        # this doesn't have any optimizable params but we want to use it in places
        # that expect optimizable objects
        self._optimizable_params = []
=======
    @property
    def NFP(self):
        """int: Number of toroidal field periods."""
        return self._NFP

    @optimizable_parameter
    @property
    def currents(self):
        """ndarray: currents or scaling factors for each field group."""
        return self._currents

    @currents.setter
    def currents(self, new):
        new = jnp.atleast_1d(new)
        assert len(new) == len(self.currents)
        self._currents = new
>>>>>>> 276c3b6e

    def _approx_derivs(self, Bi):
        tempdict = {}
        tempdict["fx"] = approx_df(self._R, Bi, self._method, 0)
        tempdict["fz"] = approx_df(self._Z, Bi, self._method, 2)
        tempdict["fxz"] = approx_df(self._Z, tempdict["fx"], self._method, 2)
        if self._axisym:
            tempdict["fy"] = jnp.zeros_like(tempdict["fx"])
            tempdict["fxy"] = jnp.zeros_like(tempdict["fx"])
            tempdict["fyz"] = jnp.zeros_like(tempdict["fx"])
            tempdict["fxyz"] = jnp.zeros_like(tempdict["fx"])
        else:
            tempdict["fy"] = approx_df(self._phi, Bi, self._method, 1)
            tempdict["fxy"] = approx_df(self._phi, tempdict["fx"], self._method, 1)
            tempdict["fyz"] = approx_df(self._Z, tempdict["fy"], self._method, 2)
            tempdict["fxyz"] = approx_df(self._Z, tempdict["fxy"], self._method, 2)
        if self._axisym:
            for key, val in tempdict.items():
                tempdict[key] = val[:, 0, :]
        return tempdict

    def compute_magnetic_field(self, coords, params=None, basis="rpz", grid=None):
        """Compute magnetic field at a set of points.

        Parameters
        ----------
        coords : array-like shape(N,3) or Grid
            cylindrical or cartesian coordinates
        params : tuple, optional
            unused by this method
        basis : {"rpz", "xyz"}
            basis for input coordinates and returned magnetic field
        grid : Grid, int or None
            Grid used to discretize MagneticField object if calculating
            B from biot savart. If an integer, uses that many equally spaced
            points.
            Unused by this MagneticField class

        Returns
        -------
        field : ndarray, shape(N,3)
            magnetic field at specified points, in cylindrical form [BR, Bphi,BZ]

        """
        assert basis.lower() in ["rpz", "xyz"]
        currents = self.currents if params is None else params["currents"]
        if hasattr(coords, "nodes"):
            coords = coords.nodes
        coords = jnp.atleast_2d(coords)
        if basis == "xyz":
            coords = xyz2rpz(coords)
        Rq, phiq, Zq = coords.T
        if self._axisym:
            BRq = interp2d(
                Rq,
                Zq,
                self._R,
                self._Z,
                self._BR[:, 0, :],
                self._method,
                (0, 0),
                self._extrap,
                (None, None),
                **self._derivs["BR"],
            )
            Bphiq = interp2d(
                Rq,
                Zq,
                self._R,
                self._Z,
                self._Bphi[:, 0, :],
                self._method,
                (0, 0),
                self._extrap,
                (None, None),
                **self._derivs["Bphi"],
            )
            BZq = interp2d(
                Rq,
                Zq,
                self._R,
                self._Z,
                self._BZ[:, 0, :],
                self._method,
                (0, 0),
                self._extrap,
                (None, None),
                **self._derivs["BZ"],
            )

        else:
            BRq = interp3d(
                Rq,
                phiq,
                Zq,
                self._R,
                self._phi,
                self._Z,
                self._BR,
                self._method,
                (0, 0, 0),
                self._extrap,
                (None, 2 * np.pi / self.NFP, None),
                **self._derivs["BR"],
            )
            Bphiq = interp3d(
                Rq,
                phiq,
                Zq,
                self._R,
                self._phi,
                self._Z,
                self._Bphi,
                self._method,
                (0, 0, 0),
                self._extrap,
                (None, 2 * np.pi / self.NFP, None),
                **self._derivs["Bphi"],
            )
            BZq = interp3d(
                Rq,
                phiq,
                Zq,
                self._R,
                self._phi,
                self._Z,
                self._BZ,
                self._method,
                (0, 0, 0),
                self._extrap,
                (None, 2 * np.pi / self.NFP, None),
                **self._derivs["BZ"],
            )
        # BRq etc shape(nq, ngroups)
        B = jnp.stack([BRq, Bphiq, BZq], axis=1)
        # B shape(nq, 3, ngroups)
        B = jnp.sum(B * currents, axis=-1)
        if basis == "xyz":
            B = rpz2xyz_vec(B, phi=coords[:, 1])
        return B

    @classmethod
    def from_mgrid(cls, mgrid_file, extcur=1, method="cubic", extrap=False):
        """Create a SplineMagneticField from an "mgrid" file from MAKEGRID.

        Parameters
        ----------
        mgrid_file : str or path-like
            path to mgrid file in netCDF format
        extcur : array-like
            currents for each subset of the field
        method : str
            interpolation method
        extrap : bool
            whether to extrapolate beyond the domain of known field values or return nan

        """
        mgrid = Dataset(mgrid_file, "r")
        ir = int(mgrid["ir"][()])
        jz = int(mgrid["jz"][()])
        kp = int(mgrid["kp"][()])
        nfp = mgrid["nfp"][()].data
        nextcur = int(mgrid["nextcur"][()])
        rMin = mgrid["rmin"][()]
        rMax = mgrid["rmax"][()]
        zMin = mgrid["zmin"][()]
        zMax = mgrid["zmax"][()]
        extcur = np.broadcast_to(extcur, nextcur)

        br = np.zeros([kp, jz, ir, nextcur])
        bp = np.zeros([kp, jz, ir, nextcur])
        bz = np.zeros([kp, jz, ir, nextcur])
        for i in range(nextcur):
            coil_id = "%03d" % (i + 1,)
            br[:, :, :, i] += mgrid["br_" + coil_id][()]
            bp[:, :, :, i] += mgrid["bp_" + coil_id][()]
            bz[:, :, :, i] += mgrid["bz_" + coil_id][()]
        mgrid.close()

        # shift axes to correct order
        br = np.moveaxis(br, (0, 1, 2), (1, 2, 0))
        bp = np.moveaxis(bp, (0, 1, 2), (1, 2, 0))
        bz = np.moveaxis(bz, (0, 1, 2), (1, 2, 0))

        # re-compute grid knots in radial and vertical direction
        Rgrid = np.linspace(rMin, rMax, ir)
        Zgrid = np.linspace(zMin, zMax, jz)
        pgrid = 2.0 * np.pi / (nfp * kp) * np.arange(kp)

        return cls(Rgrid, pgrid, Zgrid, br, bp, bz, extcur, nfp, method, extrap)

    @classmethod
    def from_field(
        cls, field, R, phi, Z, params=None, method="cubic", extrap=False, NFP=1
    ):
        """Create a splined magnetic field from another field for faster evaluation.

        Parameters
        ----------
        field : MagneticField or callable
            field to interpolate. If a callable, should take a vector of
            cylindrical coordinates and return the field in cylindrical components
        R, phi, Z : ndarray
            1d arrays of interpolation nodes in cylindrical coordinates
        params : dict, optional
            parameters passed to field
        method : str
            spline method for SplineMagneticField
        extrap : bool
            whether to extrapolate splines beyond specified R,phi,Z
        NFP : int, optional
            Number of toroidal field periods.

        """
        R, phi, Z = map(np.asarray, (R, phi, Z))
        rr, pp, zz = np.meshgrid(R, phi, Z, indexing="ij")
        shp = rr.shape
        coords = np.array([rr.flatten(), pp.flatten(), zz.flatten()]).T
        BR, BP, BZ = field.compute_magnetic_field(coords, params, basis="rpz").T
        return cls(
            R,
            phi,
            Z,
            BR.reshape(shp),
            BP.reshape(shp),
            BZ.reshape(shp),
            currents=1.0,
            NFP=NFP,
            method=method,
            extrap=extrap,
        )

    def tree_flatten(self):
        """Convert DESC objects to JAX pytrees."""
        static = ["_method", "_extrap", "_period", "_axisym"]
        children = {key: val for key, val in self.__dict__.items() if key not in static}
        aux_data = tuple(
            [(key, val) for key, val in self.__dict__.items() if key in static]
        )
        return ((children,), aux_data)

    @classmethod
    def tree_unflatten(cls, aux_data, children):
        """Recreate a DESC object from JAX pytree."""
        obj = cls.__new__(cls)
        obj.__dict__.update(children[0])
        for kv in aux_data:
            setattr(obj, kv[0], kv[1])
        return obj


class ScalarPotentialField(_MagneticField):
    """Magnetic field due to a scalar magnetic potential in cylindrical coordinates.

    Parameters
    ----------
    potential : callable
        function to compute the scalar potential. Should have a signature of
        the form potential(R,phi,Z,*params) -> ndarray.
        R,phi,Z are arrays of cylindrical coordinates.
    params : dict, optional
        default parameters to pass to potential function

    """

    def __init__(self, potential, params=None):
        self._potential = potential
        self._params = params

    def compute_magnetic_field(self, coords, params=None, basis="rpz", grid=None):
        """Compute magnetic field at a set of points.

        Parameters
        ----------
        coords : array-like shape(N,3) or Grid
            cylindrical or cartesian coordinates
        params : dict, optional
            parameters to pass to scalar potential function
        basis : {"rpz", "xyz"}
            basis for input coordinates and returned magnetic field
        grid : Grid, int or None
            Grid used to discretize MagneticField object if calculating
            B from biot savart. If an integer, uses that many equally spaced
            points.
            Unused by this MagneticField class

        Returns
        -------
        field : ndarray, shape(N,3)
            magnetic field at specified points

        """
        assert basis.lower() in ["rpz", "xyz"]
        if hasattr(coords, "nodes"):
            coords = coords.nodes
        coords = jnp.atleast_2d(coords)
        if basis == "xyz":
            coords = xyz2rpz(coords)
        Rq, phiq, Zq = coords.T

        if params is None:
            params = self._params
        r, p, z = coords.T
        funR = lambda x: self._potential(x, p, z, **params)
        funP = lambda x: self._potential(r, x, z, **params)
        funZ = lambda x: self._potential(r, p, x, **params)
        br = Derivative.compute_jvp(funR, 0, (jnp.ones_like(r),), r)
        bp = Derivative.compute_jvp(funP, 0, (jnp.ones_like(p),), p)
        bz = Derivative.compute_jvp(funZ, 0, (jnp.ones_like(z),), z)
        B = jnp.array([br, bp / r, bz]).T
        if basis == "xyz":
            B = rpz2xyz_vec(B, phi=coords[:, 1])
        return B


def field_line_integrate(
    r0, z0, phis, field, params=None, grid=None, rtol=1e-8, atol=1e-8, maxstep=1000
):
    """Trace field lines by integration.

    Parameters
    ----------
    r0, z0 : array-like
        initial starting coordinates for r,z on phi=phis[0] plane
    phis : array-like
        strictly increasing array of toroidal angles to output r,z at
        Note that phis is the geometric toroidal angle for positive Bphi,
        and the negative toroidal angle for negative Bphi
    field : MagneticField
        source of magnetic field to integrate
    params: dict
        parameters passed to field
    grid : Grid, optional
        Collocation points used to discretize source field.
    rtol, atol : float
        relative and absolute tolerances for ode integration
    maxstep : int
        maximum number of steps between different phis

    Returns
    -------
    r, z : ndarray
        arrays of r, z coordinates at specified phi angles

    """
    r0, z0, phis = map(jnp.asarray, (r0, z0, phis))
    assert r0.shape == z0.shape, "r0 and z0 must have the same shape"
    rshape = r0.shape
    r0 = r0.flatten()
    z0 = z0.flatten()
    x0 = jnp.array([r0, phis[0] * jnp.ones_like(r0), z0]).T

    @jit
    def odefun(rpz, s):
        rpz = rpz.reshape((3, -1)).T
        r = rpz[:, 0]
        br, bp, bz = field.compute_magnetic_field(rpz, params, basis="rpz", grid=grid).T
        return jnp.array(
            [r * br / bp * jnp.sign(bp), jnp.sign(bp), r * bz / bp * jnp.sign(bp)]
        ).squeeze()

    intfun = lambda x: odeint(odefun, x, phis, rtol=rtol, atol=atol, mxstep=maxstep)
    x = jnp.vectorize(intfun, signature="(k)->(n,k)")(x0)
    r = x[:, :, 0].T.reshape((len(phis), *rshape))
    z = x[:, :, 2].T.reshape((len(phis), *rshape))
    return r, z


class CurrentPotentialField(_MagneticField, FourierRZToroidalSurface):
    """Magnetic field due to a surface current potential on a toroidal surface.

        surface current K is assumed given by
         K = n x ∇ Φ
        where:
               n is the winding surface unit normal.
               Phi is the current potential function,
                which is a function of theta and zeta.
        This function then uses biot-savart to find the
        B field from this current density K on the surface.

    Parameters
    ----------
    potential : callable
        function to compute the current potential. Should have a signature of
        the form potential(theta,zeta,**params) -> ndarray.
        theta,zeta are poloidal and toroidal angles on the surface
    potential_dtheta: callable
        function to compute the theta derivative of the current potential
    potential_dzeta: callable
        function to compute the zeta derivative of the current potential
    params : dict, optional
        default parameters to pass to potential function (and its derivatives)
    R_lmn, Z_lmn : array-like, shape(k,)
        Fourier coefficients for winding surface R and Z in cylindrical coordinates
    modes_R : array-like, shape(k,2)
        poloidal and toroidal mode numbers [m,n] for R_lmn.
    modes_Z : array-like, shape(k,2)
        mode numbers associated with Z_lmn, defaults to modes_R
    NFP : int
        number of field periods
    sym : bool
        whether to enforce stellarator symmetry for the surface geometry.
        Default is "auto" which enforces if modes are symmetric. If True,
        non-symmetric modes will be truncated.
    name : str
        name for this field
    check_orientation : bool
        ensure that this surface has a right handed orientation. Do not set to False
        unless you are sure the parameterization you have given is right handed
        (ie, e_theta x e_zeta points outward from the surface).

    """

    _io_attrs_ = (
        _MagneticField._io_attrs_
        + FourierRZToroidalSurface._io_attrs_
        + [
            "_surface_grid",
            "_params",
        ]
    )

    def __init__(
        self,
        potential,
        potential_dtheta,
        potential_dzeta,
        params=None,
        R_lmn=None,
        Z_lmn=None,
        modes_R=None,
        modes_Z=None,
        NFP=1,
        sym="auto",
        name="",
        check_orientation=True,
    ):
        assert callable(potential), "Potential must be callable!"
        assert callable(potential_dtheta), "Potential derivative must be callable!"
        assert callable(potential_dzeta), "Potential derivative must be callable!"

        self._potential = potential
        self._potential_dtheta = potential_dtheta
        self._potential_dzeta = potential_dzeta
        self._params = params

        super().__init__(
            R_lmn,
            Z_lmn,
            modes_R,
            modes_Z,
            NFP,
            sym,
            name=name,
            check_orientation=check_orientation,
        )

    @property
    def params(self):
        """Dict of parameters to pass to potential function and its derivatives."""
        return self._params

    @params.setter
    def params(self, new):
        warnif(
            len(new) != len(self._params),
            UserWarning,
            "Length of new params is different from length of current params! "
            "May cause errors unless potential function is also changed.",
        )
        self._params = new

    @property
    def potential(self):
        """Potential function, signature (theta,zeta,**params) -> potential value."""
        return self._potential

    @potential.setter
    def potential(self, new):
        if new != self._potential:
            assert callable(new), "Potential must be callable!"
            self._potential = new

    @property
    def potential_dtheta(self):
        """Phi poloidal deriv. function, signature (theta,zeta,**params) -> value."""
        return self._potential_dtheta

    @potential_dtheta.setter
    def potential_dtheta(self, new):
        if new != self._potential_dtheta:
            assert callable(new), "Potential derivative must be callable!"
            self._potential_dtheta = new

    @property
    def potential_dzeta(self):
        """Phi toroidal deriv. function, signature (theta,zeta,**params) -> value."""
        return self._potential_dzeta

    @potential_dzeta.setter
    def potential_dzeta(self, new):
        if new != self._potential_dzeta:
            assert callable(new), "Potential derivative must be callable!"
            self._potential_dzeta = new

    def save(self, file_name, file_format=None, file_mode="w"):
        """Save the object.

        **Not supported for this object!

        Parameters
        ----------
        file_name : str file path OR file instance
            location to save object
        file_format : str (Default hdf5)
            format of save file. Only used if file_name is a file path
        file_mode : str (Default w - overwrite)
            mode for save file. Only used if file_name is a file path

        """
        raise OSError(
            "Saving CurrentPotentialField is not supported,"
            " as the potential function cannot be serialized."
        )

    def compute_magnetic_field(self, coords, params=None, basis="rpz", grid=None):
        """Compute magnetic field at a set of points.

        Parameters
        ----------
        coords : array-like shape(N,3) or Grid
            cylindrical or cartesian coordinates
        params : dict, optional
            parameters to pass to compute function
            should include the potential
        basis : {"rpz", "xyz"}
            basis for input coordinates and returned magnetic field
        grid : Grid,
            source grid upon which to evaluate the surface current density K

        Returns
        -------
        field : ndarray, shape(N,3)
            magnetic field at specified points

        """
        return _compute_magnetic_field_from_CurrentPotentialField(
            field=self, coords=coords, params=params, basis=basis, grid=grid
        )

    @classmethod
    def from_surface(
        cls,
        surface,
        potential,
        potential_dtheta,
        potential_dzeta,
        params=None,
    ):
        """Create CurrentPotentialField using geometry provided by given surface.

        Parameters
        ----------
        surface: FourierRZToroidalSurface, optional, default None
            Existing FourierRZToroidalSurface object to create a
            CurrentPotentialField with.
        potential : callable
            function to compute the current potential. Should have a signature of
            the form potential(theta,zeta,**params) -> ndarray.
            theta,zeta are poloidal and toroidal angles on the surface
        potential_dtheta: callable
            function to compute the theta derivative of the current potential
        potential_dzeta: callable
            function to compute the zeta derivative of the current potential
        params : dict, optional
            default parameters to pass to potential function (and its derivatives)

        """
        errorif(
            not isinstance(surface, FourierRZToroidalSurface),
            TypeError,
            "Expected type FourierRZToroidalSurface for argument surface, "
            f"instead got type {type(surface)}",
        )

        R_lmn = surface.R_lmn
        Z_lmn = surface.Z_lmn
        modes_R = surface._R_basis.modes[:, 1:]
        modes_Z = surface._Z_basis.modes[:, 1:]
        NFP = surface.NFP
        sym = surface.sym
        name = surface.name

        return cls(
            potential,
            potential_dtheta,
            potential_dzeta,
            params,
            R_lmn,
            Z_lmn,
            modes_R,
            modes_Z,
            NFP,
            sym,
            name=name,
            check_orientation=False,
        )


class FourierCurrentPotentialField(
    _MagneticField, FourierRZToroidalSurface, Optimizable
):
    """Magnetic field due to a surface current potential on a toroidal surface.

        surface current K is assumed given by

        K = n x ∇ Φ
        Φ(θ,ζ) = Φₛᵥ(θ,ζ) + Gζ/2π + Iθ/2π

        where:
              n is the winding surface unit normal.
              Phi is the current potential function,
                which is a function of theta and zeta,
                and is given as a secular linear term in theta/zeta
                and a double Fourier series in theta/zeta.
        This function then uses biot-savart to find the
        B field from this current density K on the surface.

    Parameters
    ----------
    Phi_mn : ndarray
        Fourier coefficients of the double FourierSeries part of the current potential.
    modes_Phi : array-like, shape(k,2)
        Poloidal and Toroidal modenumbers corresponding to passed-in Phi_mn coefficients
    I : float
        Net current linking the plasma and the surface toroidally
        Denoted I in the algorithm
    G : float
        Net current linking the plasma and the surface poloidally
        Denoted G in the algorithm
        NOTE: a negative G will tend to produce a positive toroidal magnetic field
        B in DESC, as in DESC the poloidal angle is taken to be positive
        and increasing when going in the clockwise direction, which with the
        convention n x grad(phi) will result in a toroidal field in the negative
        toroidal direction.
    sym_Phi :  {"auto","cos","sin",False}
        whether to enforce a given symmetry for the DoubleFourierSeries part of the
        current potential. Default is "auto" which enforces if modes are symmetric.
        If True, non-symmetric modes will be truncated.
    R_lmn, Z_lmn : array-like, shape(k,)
        Fourier coefficients for winding surface R and Z in cylindrical coordinates
    modes_R : array-like, shape(k,2)
        poloidal and toroidal mode numbers [m,n] for R_lmn.
    modes_Z : array-like, shape(k,2)
        mode numbers associated with Z_lmn, defaults to modes_R
    NFP : int
        number of field periods
    sym : bool
        whether to enforce stellarator symmetry for the surface geometry.
        Default is "auto" which enforces if modes are symmetric. If True,
        non-symmetric modes will be truncated.
    name : str
        name for this field
    check_orientation : bool
        ensure that this surface has a right handed orientation. Do not set to False
        unless you are sure the parameterization you have given is right handed
        (ie, e_theta x e_zeta points outward from the surface).

    """

    _io_attrs_ = (
        _MagneticField._io_attrs_
        + FourierRZToroidalSurface._io_attrs_
        + ["_surface_grid", "_Phi_mn", "_I", "_G"]
    )

    def __init__(
        self,
        Phi_mn=np.array([0.0]),
        modes_Phi=np.array([[0, 0]]),
        I=0,
        G=0,
        sym_Phi="auto",
        R_lmn=None,
        Z_lmn=None,
        modes_R=None,
        modes_Z=None,
        NFP=1,
        sym="auto",
        name="",
        check_orientation=True,
    ):
        self._Phi_mn = Phi_mn

        Phi_mn, modes_Phi = map(np.asarray, (Phi_mn, modes_Phi))

        assert np.issubdtype(modes_Phi.dtype, np.integer)

        M_Phi = np.max(abs(modes_Phi[:, 0]))
        N_Phi = np.max(abs(modes_Phi[:, 1]))

        self._M_Phi = M_Phi
        self._N_Phi = N_Phi

        if sym_Phi == "auto":
            if np.all(
                Phi_mn[np.where(sign(modes_Phi[:, 0]) == sign(modes_Phi[:, 1]))] == 0
            ):
                sym_Phi = "sin"
            elif np.all(
                Phi_mn[np.where(sign(modes_Phi[:, 0]) != sign(modes_Phi[:, 1]))] == 0
            ):
                sym_Phi = "cos"
            else:
                sym_Phi = False
            # catch case where only (0,0) mode is given as 0
            if np.all(Phi_mn == 0.0) and np.all(modes_Phi == 0):
                sym_Phi = "cos"
        self._sym_Phi = sym_Phi
        self._Phi_basis = DoubleFourierSeries(M=M_Phi, N=N_Phi, NFP=NFP, sym=sym_Phi)

        assert np.isscalar(I) or len(I) == 1, "I must be a scalar"
        assert np.isscalar(G) or len(G) == 1, "G must be a scalar"
        self._I = float(I)
        self._G = float(G)

        super().__init__(
            R_lmn,
            Z_lmn,
            modes_R,
            modes_Z,
            NFP,
            sym,
            name=name,
            check_orientation=check_orientation,
        )

    @optimizable_parameter
    @property
    def I(self):  # noqa: E743
        """Net current linking the plasma and the surface toroidally."""
        return self._I

    @I.setter
    def I(self, new):  # noqa: E743
        assert np.isscalar(new) or len(new) == 1, "I must be a scalar"
        self._I = float(new)

    @optimizable_parameter
    @property
    def G(self):
        """Net current linking the plasma and the surface poloidally."""
        return self._G

    @G.setter
    def G(self, new):
        assert np.isscalar(new) or len(new) == 1, "G must be a scalar"
        self._G = float(new)

    @optimizable_parameter
    @property
    def Phi_mn(self):
        """Fourier coefficients describing single-valued part of potential."""
        return self._Phi_mn

    @Phi_mn.setter
    def Phi_mn(self, new):
        if len(new) == self.Phi_basis.num_modes:
            self._Phi_mn = jnp.asarray(new)
        else:
            raise ValueError(
                f"Phi_mn should have the same size as the basis, got {len(new)} for "
                + f"basis with {self.Phi_basis.num_modes} modes."
            )

    @property
    def Phi_basis(self):
        """DoubleFourierSeries: Spectral basis for Phi."""
        return self._Phi_basis

    @property
    def sym_Phi(self):
        """str: Type of symmetry of periodic part of Phi (no symmetry if False)."""
        return self._sym_Phi

    def change_Phi_resolution(self, M=None, N=None, NFP=None, sym_Phi=None):
        """Change the maximum poloidal and toroidal resolution for Phi.

        Parameters
        ----------
        M : int
            Poloidal resolution to change Phi basis to.
            If None, defaults to current self.Phi_basis poloidal resolution
        N : int
            Toroidal resolution to change Phi basis to.
            If None, defaults to current self.Phi_basis toroidal resolution
        NFP : int
            Number of field periods for surface and Phi basis.
            If None, defaults to current NFP.
            Note: will change the NFP of the surface geometry as well as the
            Phi basis.
        sym_Phi :  {"auto","cos","sin",False}
            whether to enforce a given symmetry for the DoubleFourierSeries part of the
            current potential. Default is "auto" which enforces if modes are symmetric.
            If True, non-symmetric modes will be truncated.

        """
        M = self._M_Phi or M
        N = self._M_Phi or N
        NFP = NFP or self.NFP
        sym_Phi = sym_Phi or self.sym_Phi

        Phi_modes_old = self.Phi_basis.modes
        self.Phi_basis.change_resolution(M=M, N=N, NFP=self.NFP, sym=sym_Phi)

        self._Phi_mn = copy_coeffs(self.Phi_mn, Phi_modes_old, self.Phi_basis.modes)
        self._M_Phi = M
        self._N_Phi = N
        self._sym_Phi = sym_Phi
        self.change_resolution(
            NFP=NFP
        )  # make sure surface and Phi basis NFP are the same

    def compute_magnetic_field(self, coords, params=None, basis="rpz", grid=None):
        """Compute magnetic field at a set of points.

        Parameters
        ----------
        coords : array-like shape(N,3) or Grid
            cylindrical or cartesian coordinates
        params : dict, optional
            parameters to pass to compute function
            should include the potential
        basis : {"rpz", "xyz"}
            basis for input coordinates and returned magnetic field
        grid : Grid,
            grid upon which to evaluate the surface current density K

        Returns
        -------
        field : ndarray, shape(N,3)
            magnetic field at specified points

        """
        grid = grid or LinearGrid(
            M=self._M_Phi * 3 + 1, N=self._N_Phi * 3 + 1, NFP=self.NFP
        )
        return _compute_magnetic_field_from_CurrentPotentialField(
            field=self, coords=coords, params=params, basis=basis, grid=grid
        )

    @classmethod
    def from_surface(
        cls,
        surface,
        Phi_mn=np.array([0.0]),
        modes_Phi=np.array([[0, 0]]),
        I=0,
        G=0,
        sym_Phi="auto",
    ):
        """Create FourierCurrentPotentialField using geometry of given surface.

        Parameters
        ----------
        surface: FourierRZToroidalSurface, optional, default None
            Existing FourierRZToroidalSurface object to create a
            CurrentPotentialField with.
        Phi_mn : ndarray
            Fourier coefficients of the double FourierSeries of the current potential.
            Should correspond to the given DoubleFourierSeries basis object passed in.
        modes_Phi : array-like, shape(k,2)
            Poloidal and Toroidal modenumbers corresponding to passed-in Phi_mn
            coefficients
        I : float
            Net current linking the plasma and the surface toroidally
            Denoted I in the algorithm
        G : float
            Net current linking the plasma and the surface poloidally
            Denoted G in the algorithm
            NOTE: a negative G will tend to produce a positive toroidal magnetic field
            B in DESC, as in DESC the poloidal angle is taken to be positive
            and increasing when going in the clockwise direction, which with the
            convention n x grad(phi) will result in a toroidal field in the negative
            toroidal direction.
        name : str
            name for this field
        check_orientation : bool
            ensure that this surface has a right handed orientation. Do not set to False
            unless you are sure the parameterization you have given is right handed
            (ie, e_theta x e_zeta points outward from the surface).

        """
        if not isinstance(surface, FourierRZToroidalSurface):
            raise TypeError(
                "Expected type FourierRZToroidalSurface for argument surface, "
                f"instead got type {type(surface)}"
            )
        R_lmn = surface.R_lmn
        Z_lmn = surface.Z_lmn
        modes_R = surface._R_basis.modes[:, 1:]
        modes_Z = surface._Z_basis.modes[:, 1:]
        NFP = surface.NFP
        sym = surface.sym
        name = surface.name

        return cls(
            Phi_mn,
            modes_Phi,
            I,
            G,
            sym_Phi,
            R_lmn,
            Z_lmn,
            modes_R,
            modes_Z,
            NFP,
            sym,
            name=name,
            check_orientation=False,
        )


def _compute_magnetic_field_from_CurrentPotentialField(
    field, coords, params=None, basis="rpz", grid=None
):
    """Compute magnetic field at a set of points.

    Parameters
    ----------
    field : CurrentPotentialField or FourierCurrentPotentialField
        current potential field object from which to compute magnetic field.
    coords : array-like shape(N,3) or Grid
        cylindrical or cartesian coordinates
    params : dict, optional
        parameters to pass to compute function
        should include the potential
    basis : {"rpz", "xyz"}
        basis for input coordinates and returned magnetic field
    grid : Grid,
        source grid upon which to evaluate the surface current density K

    Returns
    -------
    field : ndarray, shape(N,3)
        magnetic field at specified points

    """
    assert basis.lower() in ["rpz", "xyz"]
    if hasattr(coords, "nodes"):
        coords = coords.nodes
    coords = jnp.atleast_2d(coords)
    if basis == "rpz":
        coords = rpz2xyz(coords)
    surface_grid = grid or LinearGrid(M=30, N=30, NFP=field.NFP)

    # compute surface current, and store grid quantities
    # needed for integration in class
    # TODO: does this have to be xyz, or can it be computed in rpz as well?
    data = field.compute(["K", "x"], grid=surface_grid, basis="xyz", params=params)

    _rs = xyz2rpz(data["x"])
    _K = xyz2rpz_vec(data["K"], phi=surface_grid.nodes[:, 2])

    # surface element, must divide by NFP to remove the NFP multiple on the
    # surface grid weights, as we account for that when doing the for loop
    # over NFP
    _dV = surface_grid.weights * data["|e_theta x e_zeta|"] / surface_grid.NFP

    def nfp_loop(j, f):
        # calculate (by rotating) rs, rs_t, rz_t
        phi = (surface_grid.nodes[:, 2] + j * 2 * jnp.pi / surface_grid.NFP) % (
            2 * jnp.pi
        )
        # new coords are just old R,Z at a new phi (bc of discrete NFP symmetry)
        rs = jnp.vstack((_rs[:, 0], phi, _rs[:, 2])).T
        rs = rpz2xyz(rs)
        K = rpz2xyz_vec(_K, phi=phi)
        fj = biot_savart_general(
            coords,
            rs,
            K,
            _dV,
        )
        f += fj
        return f

    B = fori_loop(0, surface_grid.NFP, nfp_loop, jnp.zeros_like(coords))
    if basis == "rpz":
        B = xyz2rpz_vec(B, x=coords[:, 0], y=coords[:, 1])
    return B<|MERGE_RESOLUTION|>--- conflicted
+++ resolved
@@ -520,7 +520,6 @@
 
     def __len__(self):
         return len(self._fields)
-<<<<<<< HEAD
 
     def insert(self, i, new_item):
         """Insert a new field into the sum at position i."""
@@ -531,18 +530,6 @@
         self._field.insert(i, new_item)
 
 
-=======
-
-    def insert(self, i, new_item):
-        """Insert a new field into the sum at position i."""
-        if not isinstance(new_item, _MagneticField):
-            raise TypeError(
-                "Members of SumMagneticField must be of type MagneticField."
-            )
-        self._field.insert(i, new_item)
-
-
->>>>>>> 276c3b6e
 class ToroidalMagneticField(_MagneticField, Optimizable):
     """Magnetic field purely in the toroidal (phi) direction.
 
@@ -881,11 +868,6 @@
         self._derivs["Bphi"] = self._approx_derivs(self._Bphi)
         self._derivs["BZ"] = self._approx_derivs(self._BZ)
 
-<<<<<<< HEAD
-        # this doesn't have any optimizable params but we want to use it in places
-        # that expect optimizable objects
-        self._optimizable_params = []
-=======
     @property
     def NFP(self):
         """int: Number of toroidal field periods."""
@@ -902,7 +884,6 @@
         new = jnp.atleast_1d(new)
         assert len(new) == len(self.currents)
         self._currents = new
->>>>>>> 276c3b6e
 
     def _approx_derivs(self, Bi):
         tempdict = {}
