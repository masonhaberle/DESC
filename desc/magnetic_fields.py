"""Classes for magnetic fields."""

import warnings
from abc import ABC, abstractmethod
from collections.abc import MutableSequence

import matplotlib.pyplot as plt
import numpy as np
from interpax import approx_df, interp2d, interp3d
from netCDF4 import Dataset, chartostring, stringtochar
from scipy.constants import mu_0

from desc.backend import fori_loop, jit, jnp, odeint
from desc.basis import DoubleFourierSeries
from desc.compute import rpz2xyz, rpz2xyz_vec, xyz2rpz, xyz2rpz_vec
from desc.compute.utils import safediv
from desc.derivatives import Derivative
from desc.equilibrium import EquilibriaFamily, Equilibrium
from desc.geometry import FourierRZToroidalSurface
from desc.grid import Grid, LinearGrid
from desc.io import IOAble
from desc.optimizable import Optimizable, OptimizableCollection, optimizable_parameter
from desc.transform import Transform
from desc.utils import Timer, copy_coeffs, errorif, flatten_list, setdefault, warnif
from desc.vmec_utils import ptolemy_identity_fwd, ptolemy_identity_rev


def biot_savart_general(re, rs, J, dV):
    """Biot-Savart law for arbitrary sources.

    Parameters
    ----------
    re : ndarray, shape(n_eval_pts, 3)
        evaluation points to evaluate B at, in cartesian.
    rs : ndarray, shape(n_src_pts, 3)
        source points for current density J, in cartesian.
    J : ndarray, shape(n_src_pts, 3)
        current density vector at source points, in cartesian.
    dV : ndarray, shape(n_src_pts)
        volume element at source points

    Returns
    -------
    B : ndarray, shape(n,3)
        magnetic field in cartesian components at specified points
    """
    re, rs, J, dV = map(jnp.asarray, (re, rs, J, dV))
    assert J.shape == rs.shape
    JdV = J * dV[:, None]
    B = jnp.zeros_like(re)

    def body(i, B):
        r = re - rs[i, :]
        num = jnp.cross(JdV[i, :], r, axis=-1)
        den = jnp.linalg.norm(r, axis=-1) ** 3
        B = B + jnp.where(den[:, None] == 0, 0, num / den[:, None])
        return B

    return 1e-7 * fori_loop(0, J.shape[0], body, B)


def read_BNORM_file(fname, surface, eval_grid=None, scale_by_curpol=True):
    """Read BNORM-style .txt file containing Bnormal Fourier coefficients.

    Parameters
    ----------
    fname : str
        name of BNORM file to read and use to calculate Bnormal from.
    surface : Surface or Equilibrium
        Surface to calculate the magnetic field's Bnormal on.
        If an Equilibrium is supplied, will use its boundary surface.
    eval_grid : Grid, optional
        Grid of points on the plasma surface to evaluate the Bnormal at,
        if None defaults to a LinearGrid with twice
        the surface grid's poloidal and toroidal resolutions
    scale_by_curpol : bool, optional
        Whether or not to un-scale the Bnormal coefficients by curpol
        before calculating Bnormal, by default True
        (set to False if it is known that the BNORM file was saved without scaling
        by curpol)
        requires an Equilibrium to be passed in

    Returns
    -------
    Bnormal: ndarray,
        Bnormal distribution from the BNORM Fourier coefficients,
        evaluated on the given eval_grid
    """
    if isinstance(surface, EquilibriaFamily):
        surface = surface[-1]
    if isinstance(surface, Equilibrium):
        eq = surface
        surface = eq.surface
    else:
        eq = None

    assert surface.sym, (
        "BNORM assumes stellarator symmetry, but" "a non-symmetric surface was given!"
    )

    if scale_by_curpol and eq is None:
        raise RuntimeError(
            "an Equilibrium must be supplied when scale_by_curpol is True!"
        )

    curpol = (
        (2 * jnp.pi / eq.NFP * eq.compute("G", grid=LinearGrid(rho=jnp.array(1)))["G"])
        if scale_by_curpol
        else 1
    )

    data = np.genfromtxt(fname)

    xm = data[:, 0]
    xn = -data[:, 1]  # negate since BNORM uses sin(mu+nv) convention
    Bnorm_mn = data[:, 2] / curpol  # these will only be sin terms

    # convert to DESC Fourier representation i.e. like cos(mt)*cos(nz)
    m, n, Bnorm_mn = ptolemy_identity_fwd(xm, xn, Bnorm_mn, np.zeros_like(Bnorm_mn))
    basis = DoubleFourierSeries(
        int(np.max(m)), int(np.max(n)), sym="sin", NFP=surface.NFP
    )

    Bnorm_mn_desc_basis = copy_coeffs(
        Bnorm_mn.squeeze(), np.vstack((np.zeros_like(m), m, n)).T, basis.modes
    )

    if eval_grid is None:
        eval_grid = LinearGrid(
            rho=jnp.array(1.0), M=surface.M_grid, N=surface.N_grid, NFP=surface.NFP
        )
    trans = Transform(basis=basis, grid=eval_grid, build_pinv=True)

    # Evaluate Fourier Series
    Bnorm = trans.transform(Bnorm_mn_desc_basis)

    return Bnorm


class _MagneticField(IOAble, ABC):
    """Base class for all magnetic fields.

    Subclasses must implement the "compute_magnetic_field" method

    """

    _io_attrs_ = []

    def __mul__(self, x):
        if np.isscalar(x) or len(x) == 1:
            return ScaledMagneticField(x, self)
        else:
            return NotImplemented

    def __rmul__(self, x):
        return self.__mul__(x)

    def __add__(self, x):
        if isinstance(x, _MagneticField):
            if isinstance(self, SumMagneticField):
                return SumMagneticField(*self, x)
            else:
                return SumMagneticField(self, x)
        else:
            return NotImplemented

    def __radd__(self, x):
        return self + x

    def __neg__(self):
        return ScaledMagneticField(-1, self)

    def __sub__(self, x):
        return self.__add__(-x)

    @abstractmethod
    def compute_magnetic_field(
        self, coords, params=None, basis="rpz", source_grid=None
    ):
        """Compute magnetic field at a set of points.

        Parameters
        ----------
        coords : array-like shape(n,3)
            Nodes to evaluate field at in [R,phi,Z] or [X,Y,Z] coordinates.
        params : dict or array-like of dict, optional
            Dictionary of optimizable parameters, eg field.params_dict.
        basis : {"rpz", "xyz"}
            Basis for input coordinates and returned magnetic field.
        source_grid : Grid, int or None or array-like, optional
            Grid used to discretize MagneticField object if calculating B from
            Biot-Savart. Should NOT include endpoint at 2pi.

        Returns
        -------
        field : ndarray, shape(N,3)
            magnetic field at specified points

        """

    def __call__(self, grid, params=None, basis="rpz"):
        """Compute magnetic field at a set of points."""
        return self.compute_magnetic_field(grid, params, basis)

    def compute_Bnormal(
        self, surface, eval_grid=None, source_grid=None, params=None, basis="rpz"
    ):
        """Compute Bnormal from self on the given surface.

        Parameters
        ----------
        surface : Surface or Equilibrium
            Surface to calculate the magnetic field's Bnormal on.
            If an Equilibrium is supplied, will use its boundary surface.
        eval_grid : Grid, optional
            Grid of points on the surface to calculate the Bnormal at,
            if None defaults to a LinearGrid with twice
            the surface poloidal and toroidal resolutions
            points are in surface angular coordinates i.e theta and zeta
        source_grid : Grid, int or None
            Grid used to discretize MagneticField object if calculating B from
            Biot-Savart. Should NOT include endpoint at 2pi.
        params : list or tuple of dict, optional
            parameters to pass to underlying field's compute_magnetic_field function.
            If None, uses the default parameters for each field.
            If a list or tuple, should have one entry for each component field.
        basis : {"rpz", "xyz"}
            basis for returned coordinates on the surface
            cylindrical "rpz" by default

        Returns
        -------
        Bnorm : ndarray
            The normal magnetic field to the surface given, as an array of
            size ``grid.num_nodes``.
        coords: ndarray
            the locations (in specified basis) at which the Bnormal was calculated,
            given as an ``(grid.num_nodes , 3)`` shaped array.

        """
        if isinstance(surface, EquilibriaFamily):
            surface = surface[-1]
        if isinstance(surface, Equilibrium):
            surface = surface.surface
        if eval_grid is None:
            eval_grid = LinearGrid(
                rho=jnp.array(1.0), M=2 * surface.M, N=2 * surface.N, NFP=surface.NFP
            )
        data = surface.compute(["x", "n_rho"], grid=eval_grid, basis="xyz")
        coords = data["x"]
        surf_normal = data["n_rho"]
        B = self.compute_magnetic_field(
            coords, basis="xyz", source_grid=source_grid, params=params
        )

        Bnorm = jnp.sum(B * surf_normal, axis=-1)

        if basis.lower() == "rpz":
            coords = xyz2rpz(coords)

        return Bnorm, coords

    def save_BNORM_file(
        self,
        surface,
        fname,
        basis_M=24,
        basis_N=24,
        eval_grid=None,
        source_grid=None,
        params=None,
        sym="sin",
        scale_by_curpol=True,
    ):
        """Create BNORM-style .txt file containing Bnormal Fourier coefficients.

        Parameters
        ----------
        surface : Surface or Equilibrium
            Surface to calculate the magnetic field's Bnormal on.
            If an Equilibrium is supplied, will use its boundary surface.
        fname : str
            name of file to save the BNORM Bnormal Fourier coefficients to.
        basis_M : int, optional
            Poloidal resolution of the DoubleFourierSeries used to fit the Bnormal
            on the plasma surface, by default 24
        basis_N : int, optional
            Toroidal resolution of the DoubleFourierSeries used to fit the Bnormal
            on the plasma surface, by default 24
        eval_grid : Grid, optional
            Grid of points on the surface to calculate the Bnormal at,
            if None defaults to a LinearGrid with twice
            the surface poloidal and toroidal resolutions
            points are in surface angular coordinates i.e theta and zeta
        source_grid : Grid, int or None
            Grid used to discretize MagneticField object if calculating B from
            Biot-Savart. Should NOT include endpoint at 2pi.
        params : list or tuple of dict, optional
            parameters to pass to underlying field's compute_magnetic_field function.
            If None, uses the default parameters for each field.
            If a list or tuple, should have one entry for each component field.
        sym : str, optional
            if Bnormal is symmetric, by default "sin"
            NOTE: BNORM code only ever deals with sin-symmetric modes, so results
            may not be as expected if attempt to create a BNORM file with a
            non-symmetric Bnormal distribution, as only the sin-symmetric modes
            will be saved.
        scale_by_curpol : bool, optional
            Whether or not to scale the Bnormal coefficients by curpol
            which is expected by most other codes that accept BNORM files,
            by default True

        Returns
        -------
        None
        """
        if sym != "sin":
            raise UserWarning(
                "BNORM code assumes that |B| has sin symmetry,"
                + " and so BNORM file only saves the sin coefficients!"
                + " Resulting BNORM file will not contain the cos modes"
            )

        if isinstance(surface, EquilibriaFamily):
            surface = surface[-1]
        if isinstance(surface, Equilibrium):
            eq = surface
            surface = eq.surface
        else:
            eq = None
        if scale_by_curpol and eq is None:
            raise RuntimeError(
                "an Equilibrium must be supplied when scale_by_curpol is True!"
            )
        if eval_grid is None:
            eval_grid = LinearGrid(
                rho=jnp.array(1.0), M=2 * basis_M, N=2 * basis_N, NFP=surface.NFP
            )

        basis = DoubleFourierSeries(M=basis_M, N=basis_N, NFP=surface.NFP, sym=sym)
        trans = Transform(basis=basis, grid=eval_grid, build_pinv=True)

        # compute Bnormal on the grid
        Bnorm, _ = self.compute_Bnormal(
            surface, eval_grid=eval_grid, source_grid=source_grid, params=params
        )

        # fit Bnorm with Fourier Series
        Bnorm_mn = trans.fit(Bnorm)
        # convert to VMEC-style mode numbers to conform with BNORM format
        xm, xn, s, c = ptolemy_identity_rev(
            basis.modes[:, 1], basis.modes[:, 2], Bnorm_mn.reshape((1, Bnorm_mn.size))
        )

        Bnorm_xn = -xn  # need to negate Xn for BNORM code format of cos(mu+nv)

        # BNORM also scales values by curpol, a VMEC output which is calculated by
        # (source:
        #  https://princetonuniversity.github.io/FOCUS/
        #   notes/Coil_design_codes_benchmark.html )
        # "BNORM scales B_n by curpol=(2*pi/nfp)*bsubv(m=0,n=0)
        # where bsubv is the extrapolation to the last full mesh point of
        # bsubvmnc."
        # this corresponds to 2pi/NFP*G(rho=1) in DESC
        curpol = (
            (
                2
                * jnp.pi
                / surface.NFP
                * eq.compute("G", grid=LinearGrid(rho=jnp.array(1)))["G"]
            )
            if scale_by_curpol
            else 1
        )

        # BNORM assumes |B| has sin sym so c=0, so we only need s
        data = np.vstack((xm, Bnorm_xn, s * curpol)).T

        np.savetxt(f"{fname}", data, fmt="%d %d %1.12e")
        return None

    def save_mgrid(
        self,
        path,
        Rmin,
        Rmax,
        Zmin,
        Zmax,
        nR=101,
        nZ=101,
        nphi=90,
    ):
        """Save the magnetic field to an mgrid NetCDF file in "raw" format.

        Parameters
        ----------
        path : str
            File path of mgrid file to write.
        Rmin : float
            Minimum R coordinate (meters).
        Rmax : float
            Maximum R coordinate (meters).
        Zmin : float
            Minimum Z coordinate (meters).
        Zmax : float
            Maximum Z coordinate (meters).
        nR : int, optional
            Number of grid points in the R coordinate (default = 101).
        nZ : int, optional
            Number of grid points in the Z coordinate (default = 101).
        nphi : int, optional
            Number of grid points in the toroidal angle (default = 90).

        Returns
        -------
        None

        """
        # cylindrical coordinates grid
        NFP = self.NFP if hasattr(self, "_NFP") else 1
        R = np.linspace(Rmin, Rmax, nR)
        Z = np.linspace(Zmin, Zmax, nZ)
        phi = np.linspace(0, 2 * np.pi / NFP, nphi, endpoint=False)
        [PHI, ZZ, RR] = np.meshgrid(phi, Z, R, indexing="ij")
        grid = np.array([RR.flatten(), PHI.flatten(), ZZ.flatten()]).T

        # evaluate magnetic field on grid
        field = self.compute_magnetic_field(grid, basis="rpz")
        B_R = field[:, 0].reshape(nphi, nZ, nR)
        B_phi = field[:, 1].reshape(nphi, nZ, nR)
        B_Z = field[:, 2].reshape(nphi, nZ, nR)

        # write mgrid file
        file = Dataset(path, mode="w", format="NETCDF3_64BIT_OFFSET")

        # dimensions
        file.createDimension("dim_00001", 1)
        file.createDimension("stringsize", 30)
        file.createDimension("external_coil_groups", 1)
        file.createDimension("external_coils", 1)
        file.createDimension("rad", nR)
        file.createDimension("zee", nZ)
        file.createDimension("phi", nphi)

        # variables
        mgrid_mode = file.createVariable("mgrid_mode", "S1", ("dim_00001",))
        mgrid_mode[:] = stringtochar(
            np.array(["R"], "S" + str(file.dimensions["dim_00001"].size))
        )

        coil_group = file.createVariable(
            "coil_group", "S1", ("external_coil_groups", "stringsize")
        )
        coil_group[:] = stringtochar(
            np.array(
                ["single coil representing field"],
                "S" + str(file.dimensions["stringsize"].size),
            )
        )

        ir = file.createVariable("ir", np.int32)
        ir.long_name = "Number of grid points in the R coordinate."
        ir[:] = nR

        jz = file.createVariable("jz", np.int32)
        jz.long_name = "Number of grid points in the Z coordinate."
        jz[:] = nZ

        kp = file.createVariable("kp", np.int32)
        kp.long_name = "Number of grid points in the phi coordinate."
        kp[:] = nphi

        nfp = file.createVariable("nfp", np.int32)
        nfp.long_name = "Number of field periods."
        nfp[:] = NFP

        nextcur = file.createVariable("nextcur", np.int32)
        nextcur.long_name = "Number of coils."
        nextcur[:] = 1

        rmin = file.createVariable("rmin", np.float64)
        rmin.long_name = "Minimum R coordinate (m)."
        rmin[:] = Rmin

        rmax = file.createVariable("rmax", np.float64)
        rmax.long_name = "Maximum R coordinate (m)."
        rmax[:] = Rmax

        zmin = file.createVariable("zmin", np.float64)
        zmin.long_name = "Minimum Z coordinate (m)."
        zmin[:] = Zmin

        zmax = file.createVariable("zmax", np.float64)
        zmax.long_name = "Maximum Z coordinate (m)."
        zmax[:] = Zmax

        raw_coil_cur = file.createVariable(
            "raw_coil_cur", np.float64, ("external_coils",)
        )
        raw_coil_cur.long_name = "Raw coil currents (A)."
        raw_coil_cur[:] = np.array([1])  # this is 1 because mgrid_mode = "raw"

        br_001 = file.createVariable("br_001", np.float64, ("phi", "zee", "rad"))
        br_001.long_name = "B_R = radial component of magnetic field in lab frame (T)."
        br_001[:] = B_R

        bp_001 = file.createVariable("bp_001", np.float64, ("phi", "zee", "rad"))
        bp_001.long_name = (
            "B_phi = toroidal component of magnetic field in lab frame (T)."
        )
        bp_001[:] = B_phi

        bz_001 = file.createVariable("bz_001", np.float64, ("phi", "zee", "rad"))
        bz_001.long_name = (
            "B_Z = vertical component of magnetic field in lab frame (T)."
        )
        bz_001[:] = B_Z

        file.close()


class ScaledMagneticField(_MagneticField, Optimizable):
    """Magnetic field scaled by a scalar value.

    ie B_new = scalar * B_old

    Parameters
    ----------
    scalar : float, int
        scaling factor for magnetic field
    field : MagneticField
        base field to be scaled

    """

    _io_attrs = _MagneticField._io_attrs_ + ["_field", "_scalar"]

    def __init__(self, scale, field):
        scale = float(np.squeeze(scale))
        assert isinstance(
            field, _MagneticField
        ), "field should be a subclass of MagneticField, got type {}".format(
            type(field)
        )
        object.__setattr__(self, "_scale", scale)
        object.__setattr__(self, "_field", field)
        object.__setattr__(
            self, "_optimizable_params", field.optimizable_params + ["scale"]
        )

    @optimizable_parameter
    @property
    def scale(self):
        """float: scaling factor for magnetic field."""
        return self._scale

    @scale.setter
    def scale(self, new):
        self._scale = float(np.squeeze(new))

    # want this class to pretend like its the underlying field
    def __getattr__(self, attr):
        if attr in ["_scale", "_optimizable_params"]:
            return getattr(self, attr)
        return getattr(self._field, attr)

    def __setattr__(self, name, value):
        if name in ["scale", "_scale", "_optimizable_params"]:
            object.__setattr__(self, name, value)
        else:
            setattr(object.__getattribute__(self, "_field"), name, value)

    def __hasattr__(self, attr):
        return hasattr(self, attr) or hasattr(self._field, attr)

    def compute_magnetic_field(
        self, coords, params=None, basis="rpz", source_grid=None
    ):
        """Compute magnetic field at a set of points.

        Parameters
        ----------
        coords : array-like shape(n,3)
            Nodes to evaluate field at in [R,phi,Z] or [X,Y,Z] coordinates.
        params : dict or array-like of dict, optional
            Dictionary of optimizable parameters, eg field.params_dict.
        basis : {"rpz", "xyz"}
            Basis for input coordinates and returned magnetic field.
        source_grid : Grid, int or None or array-like, optional
            Grid used to discretize MagneticField object if calculating B from
            Biot-Savart. Should NOT include endpoint at 2pi.

        Returns
        -------
        field : ndarray, shape(N,3)
            scaled magnetic field at specified points

        """
        return self._scale * self._field.compute_magnetic_field(
            coords, params, basis, source_grid
        )


class SumMagneticField(_MagneticField, MutableSequence, OptimizableCollection):
    """Sum of two or more magnetic field sources.

    Parameters
    ----------
    fields : MagneticField
        two or more MagneticFields to add together
    """

    _io_attrs = _MagneticField._io_attrs_ + ["_fields"]

    def __init__(self, *fields):
        fields = flatten_list(fields, flatten_tuple=True)
        assert all(
            [isinstance(field, _MagneticField) for field in fields]
        ), "fields should each be a subclass of MagneticField, got {}".format(
            [type(field) for field in fields]
        )
        self._fields = fields

    def compute_magnetic_field(
        self, coords, params=None, basis="rpz", source_grid=None
    ):
        """Compute magnetic field at a set of points.

        Parameters
        ----------
        coords : array-like shape(n,3)
            Nodes to evaluate field at in [R,phi,Z] or [X,Y,Z] coordinates.
        params : dict or array-like of dict, optional
            Dictionary of optimizable parameters, eg field.params_dict.
        basis : {"rpz", "xyz"}
            Basis for input coordinates and returned magnetic field.
        source_grid : Grid, int or None or array-like, optional
            Grid used to discretize MagneticField object if calculating B from
            Biot-Savart. Should NOT include endpoint at 2pi.

        Returns
        -------
        field : ndarray, shape(N,3)
            scaled magnetic field at specified points

        """
        if params is None:
            params = [None] * len(self._fields)
        if isinstance(params, dict):
            params = [params]
        if source_grid is None:
            source_grid = [None] * len(self._fields)
        if not isinstance(source_grid, (list, tuple)):
            source_grid = [source_grid]
        if len(source_grid) != len(self._fields):
            # ensure that if source_grid is shorter, that it is simply repeated so that
            # zip does not terminate early
            source_grid = source_grid * len(self._fields)

        B = 0
        for i, (field, g) in enumerate(zip(self._fields, source_grid)):
            B += field.compute_magnetic_field(
                coords, params[i % len(params)], basis, source_grid=g
            )

        return B

    # dunder methods required by MutableSequence
    def __getitem__(self, i):
        return self._fields[i]

    def __setitem__(self, i, new_item):
        if not isinstance(new_item, _MagneticField):
            raise TypeError(
                "Members of SumMagneticField must be of type MagneticField."
            )
        self._fields[i] = new_item

    def __delitem__(self, i):
        del self._fields[i]

    def __len__(self):
        return len(self._fields)

    def insert(self, i, new_item):
        """Insert a new field into the sum at position i."""
        if not isinstance(new_item, _MagneticField):
            raise TypeError(
                "Members of SumMagneticField must be of type MagneticField."
            )
        self._fields.insert(i, new_item)


class ToroidalMagneticField(_MagneticField, Optimizable):
    """Magnetic field purely in the toroidal (phi) direction.

    Magnitude is B0*R0/R where R0 is the major radius of the axis and B0
    is the field strength on axis

    Parameters
    ----------
    B0 : float
        field strength on axis
    R0 : float
        major radius of axis

    """

    _io_attrs_ = _MagneticField._io_attrs_ + ["_B0", "_R0"]

    def __init__(self, B0, R0):
        self.B0 = float(np.squeeze(B0))
        self.R0 = float(np.squeeze(R0))

    @optimizable_parameter
    @property
    def R0(self):
        """float: major radius of axis."""
        return self._R0

    @R0.setter
    def R0(self, new):
        self._R0 = float(np.squeeze(new))

    @optimizable_parameter
    @property
    def B0(self):
        """float: field strength on axis."""
        return self._B0

    @B0.setter
    def B0(self, new):
        self._B0 = float(np.squeeze(new))

    def compute_magnetic_field(
        self, coords, params=None, basis="rpz", source_grid=None
    ):
        """Compute magnetic field at a set of points.

        Parameters
        ----------
        coords : array-like shape(n,3)
            Nodes to evaluate field at in [R,phi,Z] or [X,Y,Z] coordinates.
        params : dict or array-like of dict, optional
            Dict of values for R0 and B0.
        basis : {"rpz", "xyz"}
            Basis for input coordinates and returned magnetic field.
        source_grid : Grid, int or None or array-like, optional
            Unused by this MagneticField class.

        Returns
        -------
        field : ndarray, shape(N,3)
            magnetic field at specified points

        """
        params = setdefault(params, {})
        B0 = params.get("B0", self.B0)
        R0 = params.get("R0", self.R0)

        assert basis.lower() in ["rpz", "xyz"]
        coords = jnp.atleast_2d(jnp.asarray(coords))
        if basis == "xyz":
            coords = xyz2rpz(coords)
        bp = B0 * R0 / coords[:, 0]
        brz = jnp.zeros_like(bp)
        B = jnp.array([brz, bp, brz]).T
        if basis == "xyz":
            B = rpz2xyz_vec(B, phi=coords[:, 1])

        return B


class VerticalMagneticField(_MagneticField, Optimizable):
    """Uniform magnetic field purely in the vertical (Z) direction.

    Parameters
    ----------
    B0 : float
        field strength

    """

    _io_attrs_ = _MagneticField._io_attrs_ + ["_B0"]

    def __init__(self, B0):
        self.B0 = B0

    @optimizable_parameter
    @property
    def B0(self):
        """float: field strength."""
        return self._B0

    @B0.setter
    def B0(self, new):
        self._B0 = float(np.squeeze(new))

    def compute_magnetic_field(
        self, coords, params=None, basis="rpz", source_grid=None
    ):
        """Compute magnetic field at a set of points.

        Parameters
        ----------
        coords : array-like shape(n,3)
            Nodes to evaluate field at in [R,phi,Z] or [X,Y,Z] coordinates.
        params : dict or array-like of dict, optional
            Dict of values for B0.
        basis : {"rpz", "xyz"}
            Basis for input coordinates and returned magnetic field.
        source_grid : Grid, int or None or array-like, optional
            Unused by this MagneticField class.

        Returns
        -------
        field : ndarray, shape(N,3)
            magnetic field at specified points

        """
        params = setdefault(params, {})
        B0 = params.get("B0", self.B0)

        assert basis.lower() in ["rpz", "xyz"]
        coords = jnp.atleast_2d(jnp.asarray(coords))
        if basis == "xyz":
            coords = xyz2rpz(coords)
        bz = B0 * jnp.ones_like(coords[:, 2])
        brp = jnp.zeros_like(bz)
        B = jnp.array([brp, brp, bz]).T
        if basis == "xyz":
            B = rpz2xyz_vec(B, phi=coords[:, 1])

        return B


class PoloidalMagneticField(_MagneticField, Optimizable):
    """Pure poloidal magnetic field (ie in theta direction).

    Field strength is B0*iota*r/R0 where B0 is the toroidal field on axis,
    R0 is the major radius of the axis, iota is the desired rotational transform,
    and r is the minor radius centered on the magnetic axis.

    Combined with a toroidal field with the same B0 and R0, creates an
    axisymmetric field with rotational transform iota

    Note that the divergence of such a field is proportional to Z/R so is generally
    nonzero except on the midplane, but still serves as a useful test case

    Parameters
    ----------
    B0 : float
        field strength on axis
    R0 : float
        major radius of magnetic axis
    iota : float
        desired rotational transform

    """

    _io_attrs_ = _MagneticField._io_attrs_ + ["_B0", "_R0", "_iota"]

    def __init__(self, B0, R0, iota):
        self.B0 = B0
        self.R0 = R0
        self.iota = iota

    @optimizable_parameter
    @property
    def R0(self):
        """float: major radius of axis."""
        return self._R0

    @R0.setter
    def R0(self, new):
        self._R0 = float(np.squeeze(new))

    @optimizable_parameter
    @property
    def B0(self):
        """float: field strength on axis."""
        return self._B0

    @B0.setter
    def B0(self, new):
        self._B0 = float(np.squeeze(new))

    @optimizable_parameter
    @property
    def iota(self):
        """float: desired rotational transform."""
        return self._iota

    @iota.setter
    def iota(self, new):
        self._iota = float(np.squeeze(new))

    def compute_magnetic_field(
        self, coords, params=None, basis="rpz", source_grid=None
    ):
        """Compute magnetic field at a set of points.

        Parameters
        ----------
        coords : array-like shape(n,3)
            Nodes to evaluate field at in [R,phi,Z] or [X,Y,Z] coordinates.
        params : dict or array-like of dict, optional
            Dict of values for R0, B0, and iota.
        basis : {"rpz", "xyz"}
            Basis for input coordinates and returned magnetic field.
        source_grid : Grid, int or None or array-like, optional
            Unused by this MagneticField class.

        Returns
        -------
        field : ndarray, shape(N,3)
            magnetic field at specified points, in cylindrical form [BR, Bphi,BZ]

        """
        params = setdefault(params, {})
        B0 = params.get("B0", self.B0)
        R0 = params.get("R0", self.R0)
        iota = params.get("iota", self.iota)

        assert basis.lower() in ["rpz", "xyz"]
        coords = jnp.atleast_2d(jnp.asarray(coords))
        if basis == "xyz":
            coords = xyz2rpz(coords)

        R, phi, Z = coords.T
        r = jnp.sqrt((R - R0) ** 2 + Z**2)
        theta = jnp.arctan2(Z, R - R0)
        br = -r * jnp.sin(theta)
        bp = jnp.zeros_like(br)
        bz = r * jnp.cos(theta)
        bmag = B0 * iota / R0
        B = bmag * jnp.array([br, bp, bz]).T
        if basis == "xyz":
            B = rpz2xyz_vec(B, phi=coords[:, 1])

        return B


class SplineMagneticField(_MagneticField, Optimizable):
    """Magnetic field from precomputed values on a grid.

    Parameters
    ----------
    R : array-like, size(NR)
        R coordinates where field is specified
    phi : array-like, size(Nphi)
        phi coordinates where field is specified
    Z : array-like, size(NZ)
        Z coordinates where field is specified
    BR : array-like, shape(NR,Nphi,NZ,Ngroups)
        radial magnetic field on grid
    Bphi : array-like, shape(NR,Nphi,NZ,Ngroups)
        toroidal magnetic field on grid
    BZ : array-like, shape(NR,Nphi,NZ,Ngroups)
        vertical magnetic field on grid
    currents : array-like, shape(Ngroups)
        Currents or scaling factors for each field group.
    NFP : int, optional
        Number of toroidal field periods.
    method : str
        interpolation method.
    extrap : bool, optional
        whether to extrapolate beyond the domain of known field values or return nan.

    """

    _io_attrs_ = [
        "_R",
        "_phi",
        "_Z",
        "_BR",
        "_Bphi",
        "_BZ",
        "_method",
        "_extrap",
        "_derivs",
        "_axisym",
        "_currents",
        "_NFP",
    ]

    def __init__(
        self, R, phi, Z, BR, Bphi, BZ, currents=1.0, NFP=1, method="cubic", extrap=False
    ):
        R, phi, Z, currents = map(
            lambda x: jnp.atleast_1d(jnp.asarray(x)), (R, phi, Z, currents)
        )
        assert R.ndim == 1
        assert phi.ndim == 1
        assert Z.ndim == 1
        assert currents.ndim == 1
        shape = (R.size, phi.size, Z.size, currents.size)

        def _atleast_4d(x):
            x = jnp.atleast_3d(jnp.asarray(x))
            if x.ndim < 4:
                x = x.reshape(x.shape + (1,))
            return x

        BR, Bphi, BZ = map(_atleast_4d, (BR, Bphi, BZ))
        assert BR.shape == Bphi.shape == BZ.shape == shape

        self._R = R
        self._phi = phi
        self._Z = Z
        if len(phi) == 1:
            self._axisym = True
        else:
            self._axisym = False

        self._BR = BR
        self._Bphi = Bphi
        self._BZ = BZ

        self._currents = currents

        self._NFP = NFP
        self._method = method
        self._extrap = extrap

        self._derivs = {}
        self._derivs["BR"] = self._approx_derivs(self._BR)
        self._derivs["Bphi"] = self._approx_derivs(self._Bphi)
        self._derivs["BZ"] = self._approx_derivs(self._BZ)

    @property
    def NFP(self):
        """int: Number of toroidal field periods."""
        return self._NFP

    @optimizable_parameter
    @property
    def currents(self):
        """ndarray: currents or scaling factors for each field group."""
        return self._currents

    @currents.setter
    def currents(self, new):
        new = jnp.atleast_1d(jnp.asarray(new))
        assert len(new) == len(self.currents)
        self._currents = new

    def _approx_derivs(self, Bi):
        tempdict = {}
        tempdict["fx"] = approx_df(self._R, Bi, self._method, 0)
        tempdict["fz"] = approx_df(self._Z, Bi, self._method, 2)
        tempdict["fxz"] = approx_df(self._Z, tempdict["fx"], self._method, 2)
        if self._axisym:
            tempdict["fy"] = jnp.zeros_like(tempdict["fx"])
            tempdict["fxy"] = jnp.zeros_like(tempdict["fx"])
            tempdict["fyz"] = jnp.zeros_like(tempdict["fx"])
            tempdict["fxyz"] = jnp.zeros_like(tempdict["fx"])
        else:
            tempdict["fy"] = approx_df(self._phi, Bi, self._method, 1)
            tempdict["fxy"] = approx_df(self._phi, tempdict["fx"], self._method, 1)
            tempdict["fyz"] = approx_df(self._Z, tempdict["fy"], self._method, 2)
            tempdict["fxyz"] = approx_df(self._Z, tempdict["fxy"], self._method, 2)
        if self._axisym:
            for key, val in tempdict.items():
                tempdict[key] = val[:, 0, :]
        return tempdict

    def compute_magnetic_field(
        self, coords, params=None, basis="rpz", source_grid=None
    ):
        """Compute magnetic field at a set of points.

        Parameters
        ----------
        coords : array-like shape(n,3)
            Nodes to evaluate field at in [R,phi,Z] or [X,Y,Z] coordinates.
        params : dict or array-like of dict, optional
            Dictionary of optimizable parameters, eg field.params_dict.
        basis : {"rpz", "xyz"}
            Basis for input coordinates and returned magnetic field.
        source_grid : Grid, int or None
            Unused by this MagneticField class.

        Returns
        -------
        field : ndarray, shape(N,3)
            magnetic field at specified points, in cylindrical form [BR, Bphi,BZ]

        """
        assert basis.lower() in ["rpz", "xyz"]
        currents = self.currents if params is None else params["currents"]
        coords = jnp.atleast_2d(jnp.asarray(coords))
        if basis == "xyz":
            coords = xyz2rpz(coords)
        Rq, phiq, Zq = coords.T
        if self._axisym:
            BRq = interp2d(
                Rq,
                Zq,
                self._R,
                self._Z,
                self._BR[:, 0, :],
                self._method,
                (0, 0),
                self._extrap,
                (None, None),
                **self._derivs["BR"],
            )
            Bphiq = interp2d(
                Rq,
                Zq,
                self._R,
                self._Z,
                self._Bphi[:, 0, :],
                self._method,
                (0, 0),
                self._extrap,
                (None, None),
                **self._derivs["Bphi"],
            )
            BZq = interp2d(
                Rq,
                Zq,
                self._R,
                self._Z,
                self._BZ[:, 0, :],
                self._method,
                (0, 0),
                self._extrap,
                (None, None),
                **self._derivs["BZ"],
            )

        else:
            BRq = interp3d(
                Rq,
                phiq,
                Zq,
                self._R,
                self._phi,
                self._Z,
                self._BR,
                self._method,
                (0, 0, 0),
                self._extrap,
                (None, 2 * np.pi / self.NFP, None),
                **self._derivs["BR"],
            )
            Bphiq = interp3d(
                Rq,
                phiq,
                Zq,
                self._R,
                self._phi,
                self._Z,
                self._Bphi,
                self._method,
                (0, 0, 0),
                self._extrap,
                (None, 2 * np.pi / self.NFP, None),
                **self._derivs["Bphi"],
            )
            BZq = interp3d(
                Rq,
                phiq,
                Zq,
                self._R,
                self._phi,
                self._Z,
                self._BZ,
                self._method,
                (0, 0, 0),
                self._extrap,
                (None, 2 * np.pi / self.NFP, None),
                **self._derivs["BZ"],
            )
        # BRq etc shape(nq, ngroups)
        B = jnp.stack([BRq, Bphiq, BZq], axis=1)
        # B shape(nq, 3, ngroups)
        B = jnp.sum(B * currents, axis=-1)
        if basis == "xyz":
            B = rpz2xyz_vec(B, phi=coords[:, 1])
        return B

    @classmethod
    def from_mgrid(cls, mgrid_file, extcur=None, method="cubic", extrap=False):
        """Create a SplineMagneticField from an "mgrid" file from MAKEGRID.

        Parameters
        ----------
        mgrid_file : str or path-like
            File path to mgrid netCDF file to load from.
        extcur : array-like, optional
            Currents for each coil group. They default to the coil currents from the
            mgrid file for "scaled" mode, or to 1 for "raw" mode.
        method : str
            Interpolation method.
        extrap : bool
            Whether to extrapolate beyond the domain of known field values (True)
            or return NaN (False).

        """
        mgrid = Dataset(mgrid_file, "r")
        mode = chartostring(mgrid["mgrid_mode"][()])
        if extcur is None:
            if mode == "S":  # "scaled"
                extcur = np.array(mgrid["raw_coil_cur"])  # raw coil currents (A)
            else:  # "raw"
                extcur = 1  # coil current scaling factor
        nextcur = int(mgrid["nextcur"][()])  # number of coils
        extcur = np.broadcast_to(extcur, nextcur)

        # compute grid knots in cylindrical coordinates
        ir = int(mgrid["ir"][()])  # number of grid points in the R coordinate
        jz = int(mgrid["jz"][()])  # number of grid points in the Z coordinate
        kp = int(mgrid["kp"][()])  # number of grid points in the phi coordinate
        Rmin = mgrid["rmin"][()]  # Minimum R coordinate (m)
        Rmax = mgrid["rmax"][()]  # Maximum R coordinate (m)
        Zmin = mgrid["zmin"][()]  # Minimum Z coordinate (m)
        Zmax = mgrid["zmax"][()]  # Maximum Z coordinate (m)
        nfp = int(mgrid["nfp"][()])  # Number of field periods
        Rgrid = np.linspace(Rmin, Rmax, ir)
        Zgrid = np.linspace(Zmin, Zmax, jz)
        pgrid = 2.0 * np.pi / (nfp * kp) * np.arange(kp)

        # sum magnetic fields from each coil
        br = np.zeros([kp, jz, ir, nextcur])
        bp = np.zeros([kp, jz, ir, nextcur])
        bz = np.zeros([kp, jz, ir, nextcur])
        for i in range(nextcur):
            coil_id = "%03d" % (i + 1,)
            br[:, :, :, i] += mgrid["br_" + coil_id][()]  # B_R radial magnetic field
            bp[:, :, :, i] += mgrid["bp_" + coil_id][()]  # B_phi toroidal field (T)
            bz[:, :, :, i] += mgrid["bz_" + coil_id][()]  # B_Z vertical magnetic field

        # shift axes to correct order
        br = np.moveaxis(br, (0, 1, 2), (1, 2, 0))
        bp = np.moveaxis(bp, (0, 1, 2), (1, 2, 0))
        bz = np.moveaxis(bz, (0, 1, 2), (1, 2, 0))

        mgrid.close()
        return cls(Rgrid, pgrid, Zgrid, br, bp, bz, extcur, nfp, method, extrap)

    @classmethod
    def from_field(
        cls, field, R, phi, Z, params=None, method="cubic", extrap=False, NFP=1
    ):
        """Create a splined magnetic field from another field for faster evaluation.

        Parameters
        ----------
        field : MagneticField or callable
            field to interpolate. If a callable, should take a vector of
            cylindrical coordinates and return the field in cylindrical components
        R, phi, Z : ndarray
            1d arrays of interpolation nodes in cylindrical coordinates
        params : dict, optional
            parameters passed to field
        method : str
            spline method for SplineMagneticField
        extrap : bool
            whether to extrapolate splines beyond specified R,phi,Z
        NFP : int, optional
            Number of toroidal field periods.

        """
        R, phi, Z = map(np.asarray, (R, phi, Z))
        rr, pp, zz = np.meshgrid(R, phi, Z, indexing="ij")
        shp = rr.shape
        coords = np.array([rr.flatten(), pp.flatten(), zz.flatten()]).T
        BR, BP, BZ = field.compute_magnetic_field(coords, params, basis="rpz").T
        return cls(
            R,
            phi,
            Z,
            BR.reshape(shp),
            BP.reshape(shp),
            BZ.reshape(shp),
            currents=1.0,
            NFP=NFP,
            method=method,
            extrap=extrap,
        )

    def tree_flatten(self):
        """Convert DESC objects to JAX pytrees."""
        # the default flattening method in the IOAble base class assumes all floats
        # are non-static, but for the periodic BC to work we need the period to be
        # a static value, so we override the default tree flatten/unflatten method
        # so that we can pass a SplineMagneticField into a jitted function such as
        # an objective.
        static = ["_method", "_extrap", "_period", "_axisym"]
        children = {key: val for key, val in self.__dict__.items() if key not in static}
        aux_data = tuple(
            [(key, val) for key, val in self.__dict__.items() if key in static]
        )
        return ((children,), aux_data)

    @classmethod
    def tree_unflatten(cls, aux_data, children):
        """Recreate a DESC object from JAX pytree."""
        obj = cls.__new__(cls)
        obj.__dict__.update(children[0])
        for kv in aux_data:
            setattr(obj, kv[0], kv[1])
        return obj


class ScalarPotentialField(_MagneticField):
    """Magnetic field due to a scalar magnetic potential in cylindrical coordinates.

    Parameters
    ----------
    potential : callable
        function to compute the scalar potential. Should have a signature of
        the form potential(R,phi,Z,*params) -> ndarray.
        R,phi,Z are arrays of cylindrical coordinates.
    params : dict, optional
        default parameters to pass to potential function

    """

    def __init__(self, potential, params=None):
        self._potential = potential
        self._params = params

    def compute_magnetic_field(
        self, coords, params=None, basis="rpz", source_grid=None
    ):
        """Compute magnetic field at a set of points.

        Parameters
        ----------
        coords : array-like shape(n,3)
            Nodes to evaluate field at in [R,phi,Z] or [X,Y,Z] coordinates.
        params : dict or array-like of dict, optional
            Dictionary of optimizable parameters, eg field.params_dict.
        basis : {"rpz", "xyz"}
            Basis for input coordinates and returned magnetic field.
        source_grid : Grid, int or None
            Unused by this MagneticField class.

        Returns
        -------
        field : ndarray, shape(N,3)
            magnetic field at specified points

        """
        assert basis.lower() in ["rpz", "xyz"]
        coords = jnp.atleast_2d(jnp.asarray(coords))
        if basis == "xyz":
            coords = xyz2rpz(coords)
        Rq, phiq, Zq = coords.T

        if params is None:
            params = self._params
        r, p, z = coords.T
        funR = lambda x: self._potential(x, p, z, **params)
        funP = lambda x: self._potential(r, x, z, **params)
        funZ = lambda x: self._potential(r, p, x, **params)
        br = Derivative.compute_jvp(funR, 0, (jnp.ones_like(r),), r)
        bp = Derivative.compute_jvp(funP, 0, (jnp.ones_like(p),), p)
        bz = Derivative.compute_jvp(funZ, 0, (jnp.ones_like(z),), z)
        B = jnp.array([br, bp / r, bz]).T
        if basis == "xyz":
            B = rpz2xyz_vec(B, phi=coords[:, 1])
        return B


def field_line_integrate(
    r0,
    z0,
    phis,
    field,
    params=None,
    source_grid=None,
    rtol=1e-8,
    atol=1e-8,
    maxstep=1000,
    bounds_R=(0, np.inf),
    bounds_Z=(-np.inf, np.inf),
    decay_accel=1e6,
):
    """Trace field lines by integration.

    Parameters
    ----------
    r0, z0 : array-like
        initial starting coordinates for r,z on phi=phis[0] plane
    phis : array-like
        strictly increasing array of toroidal angles to output r,z at
        Note that phis is the geometric toroidal angle for positive Bphi,
        and the negative toroidal angle for negative Bphi
    field : MagneticField
        source of magnetic field to integrate
    params: dict
        parameters passed to field
    source_grid : Grid, optional
        Collocation points used to discretize source field.
    rtol, atol : float
        relative and absolute tolerances for ode integration
    maxstep : int
        maximum number of steps between different phis
<<<<<<< HEAD
    grid: Grid
        source grid to discretize surface current or coil, to use when
        calculating magnetic field
=======
    bounds_R : tuple of (float,float), optional
        R bounds for field line integration bounding box.
        If supplied, the RHS of the field line equations will be
        multipled by exp(-r) where r is the distance to the bounding box,
        this is meant to prevent the field lines which escape to infinity from
        slowing the integration down by being traced to infinity.
        defaults to (0,np.inf)
    bounds_Z : tuple of (float,float), optional
        Z bounds for field line integration bounding box.
        If supplied, the RHS of the field line equations will be
        multipled by exp(-r) where r is the distance to the bounding box,
        this is meant to prevent the field lines which escape to infinity from
        slowing the integration down by being traced to infinity.
        Defaults to (-np.inf,np.inf)
    decay_accel : float, optional
        An extra factor to the exponential that decays the RHS, i.e.
        the RHS is multiplied by exp(-r * decay_accel), this is to
        accelerate the decay of the RHS and stop the integration sooner
        after exiting the bounds. Defaults to 1e6

>>>>>>> 85887675

    Returns
    -------
    r, z : ndarray
        arrays of r, z coordinates at specified phi angles

    """
    r0, z0, phis = map(jnp.asarray, (r0, z0, phis))
    assert r0.shape == z0.shape, "r0 and z0 must have the same shape"
    assert decay_accel > 0, "decay_accel must be positive"
    rshape = r0.shape
    r0 = r0.flatten()
    z0 = z0.flatten()
    x0 = jnp.array([r0, phis[0] * jnp.ones_like(r0), z0]).T

    @jit
    def odefun(rpz, s):
        rpz = rpz.reshape((3, -1)).T
        r = rpz[:, 0]
        z = rpz[:, 2]
        # if bounds are given, will decay the magnetic field line eqn
        # RHS if the trajectory is outside of bounds to avoid
        # integrating the field line to infinity, which is costly
        # and not useful in most cases
        decay_factor = jnp.where(
            jnp.array(
                [
                    jnp.less(r, bounds_R[0]),
                    jnp.greater(r, bounds_R[1]),
                    jnp.less(z, bounds_Z[0]),
                    jnp.greater(z, bounds_Z[1]),
                ]
            ),
            jnp.array(
                [
                    # we mult by decay_accel to accelerate the decay so that the
                    # integration is stopped soon after the bounds are exited.
                    jnp.exp(-(decay_accel * (r - bounds_R[0]) ** 2)),
                    jnp.exp(-(decay_accel * (r - bounds_R[1]) ** 2)),
                    jnp.exp(-(decay_accel * (z - bounds_Z[0]) ** 2)),
                    jnp.exp(-(decay_accel * (z - bounds_Z[1]) ** 2)),
                ]
            ),
            1.0,
        )
        # multiply all together, the conditions that are not violated
        # are just one while the violated ones are continous decaying exponentials
        decay_factor = jnp.prod(decay_factor, axis=0)

        br, bp, bz = field.compute_magnetic_field(
            rpz, params, basis="rpz", source_grid=source_grid
        ).T
        return (
            decay_factor
            * jnp.array(
                [r * br / bp * jnp.sign(bp), jnp.sign(bp), r * bz / bp * jnp.sign(bp)]
            ).squeeze()
        )

    intfun = lambda x: odeint(odefun, x, phis, rtol=rtol, atol=atol, mxstep=maxstep)
    x = jnp.vectorize(intfun, signature="(k)->(n,k)")(x0)
    r = x[:, :, 0].T.reshape((len(phis), *rshape))
    z = x[:, :, 2].T.reshape((len(phis), *rshape))
    return r, z


class CurrentPotentialField(_MagneticField, FourierRZToroidalSurface):
    """Magnetic field due to a surface current potential on a toroidal surface.

    surface current K is assumed given by::

        K = n x ∇ Φ

    where::

            n is the winding surface unit normal.
            Phi is the current potential function,
            which is a function of theta and zeta.

    This function then uses biot-savart to find the
    B field from this current density K on the surface.

    Parameters
    ----------
    potential : callable
        function to compute the current potential. Should have a signature of
        the form potential(theta,zeta,**params) -> ndarray.
        theta,zeta are poloidal and toroidal angles on the surface
    potential_dtheta: callable
        function to compute the theta derivative of the current potential
    potential_dzeta: callable
        function to compute the zeta derivative of the current potential
    params : dict, optional
        default parameters to pass to potential function (and its derivatives)
    R_lmn, Z_lmn : array-like, shape(k,)
        Fourier coefficients for winding surface R and Z in cylindrical coordinates
    modes_R : array-like, shape(k,2)
        poloidal and toroidal mode numbers [m,n] for R_lmn.
    modes_Z : array-like, shape(k,2)
        mode numbers associated with Z_lmn, defaults to modes_R
    NFP : int
        number of field periods
    sym : bool
        whether to enforce stellarator symmetry for the surface geometry.
        Default is "auto" which enforces if modes are symmetric. If True,
        non-symmetric modes will be truncated.
    M, N: int or None
        Maximum poloidal and toroidal mode numbers. Defaults to maximum from modes_R
        and modes_Z.
    name : str
        name for this field
    check_orientation : bool
        ensure that this surface has a right handed orientation. Do not set to False
        unless you are sure the parameterization you have given is right handed
        (ie, e_theta x e_zeta points outward from the surface).

    """

    _io_attrs_ = (
        _MagneticField._io_attrs_
        + FourierRZToroidalSurface._io_attrs_
        + [
            "_params",
        ]
    )

    def __init__(
        self,
        potential,
        potential_dtheta,
        potential_dzeta,
        params=None,
        R_lmn=None,
        Z_lmn=None,
        modes_R=None,
        modes_Z=None,
        NFP=1,
        sym="auto",
        M=None,
        N=None,
        name="",
        check_orientation=True,
    ):
        assert callable(potential), "Potential must be callable!"
        assert callable(potential_dtheta), "Potential derivative must be callable!"
        assert callable(potential_dzeta), "Potential derivative must be callable!"

        self._potential = potential
        self._potential_dtheta = potential_dtheta
        self._potential_dzeta = potential_dzeta
        self._params = params

        super().__init__(
            R_lmn=R_lmn,
            Z_lmn=Z_lmn,
            modes_R=modes_R,
            modes_Z=modes_Z,
            NFP=NFP,
            sym=sym,
            M=M,
            N=N,
            name=name,
            check_orientation=check_orientation,
        )

    @property
    def params(self):
        """Dict of parameters to pass to potential function and its derivatives."""
        return self._params

    @params.setter
    def params(self, new):
        warnif(
            len(new) != len(self._params),
            UserWarning,
            "Length of new params is different from length of current params! "
            "May cause errors unless potential function is also changed.",
        )
        self._params = new

    @property
    def potential(self):
        """Potential function, signature (theta,zeta,**params) -> potential value."""
        return self._potential

    @potential.setter
    def potential(self, new):
        if new != self._potential:
            assert callable(new), "Potential must be callable!"
            self._potential = new

    @property
    def potential_dtheta(self):
        """Phi poloidal deriv. function, signature (theta,zeta,**params) -> value."""
        return self._potential_dtheta

    @potential_dtheta.setter
    def potential_dtheta(self, new):
        if new != self._potential_dtheta:
            assert callable(new), "Potential derivative must be callable!"
            self._potential_dtheta = new

    @property
    def potential_dzeta(self):
        """Phi toroidal deriv. function, signature (theta,zeta,**params) -> value."""
        return self._potential_dzeta

    @potential_dzeta.setter
    def potential_dzeta(self, new):
        if new != self._potential_dzeta:
            assert callable(new), "Potential derivative must be callable!"
            self._potential_dzeta = new

    def save(self, file_name, file_format=None, file_mode="w"):
        """Save the object.

        **Not supported for this object!**

        Parameters
        ----------
        file_name : str file path OR file instance
            location to save object
        file_format : str (Default hdf5)
            format of save file. Only used if file_name is a file path
        file_mode : str (Default w - overwrite)
            mode for save file. Only used if file_name is a file path

        """
        raise OSError(
            "Saving CurrentPotentialField is not supported,"
            " as the potential function cannot be serialized."
        )

    def compute_magnetic_field(
        self, coords, params=None, basis="rpz", source_grid=None
    ):
        """Compute magnetic field at a set of points.

        Parameters
        ----------
        coords : array-like shape(n,3)
            Nodes to evaluate field at in [R,phi,Z] or [X,Y,Z] coordinates.
        params : dict or array-like of dict, optional
            Dictionary of optimizable parameters, eg field.params_dict.
        basis : {"rpz", "xyz"}
            Basis for input coordinates and returned magnetic field.
        source_grid : Grid, int or None or array-like, optional
            Source grid upon which to evaluate the surface current density K.

        Returns
        -------
        field : ndarray, shape(N,3)
            magnetic field at specified points

        """
        source_grid = source_grid or LinearGrid(
            M=30 + 2 * self.M,
            N=30 + 2 * self.N,
            NFP=self.NFP,
        )
        return _compute_magnetic_field_from_CurrentPotentialField(
            field=self,
            coords=coords,
            params=params,
            basis=basis,
            source_grid=source_grid,
        )

    @classmethod
    def from_surface(
        cls,
        surface,
        potential,
        potential_dtheta,
        potential_dzeta,
        params=None,
    ):
        """Create CurrentPotentialField using geometry provided by given surface.

        Parameters
        ----------
        surface: FourierRZToroidalSurface, optional, default None
            Existing FourierRZToroidalSurface object to create a
            CurrentPotentialField with.
        potential : callable
            function to compute the current potential. Should have a signature of
            the form potential(theta,zeta,**params) -> ndarray.
            theta,zeta are poloidal and toroidal angles on the surface
        potential_dtheta: callable
            function to compute the theta derivative of the current potential
        potential_dzeta: callable
            function to compute the zeta derivative of the current potential
        params : dict, optional
            default parameters to pass to potential function (and its derivatives)

        """
        errorif(
            not isinstance(surface, FourierRZToroidalSurface),
            TypeError,
            "Expected type FourierRZToroidalSurface for argument surface, "
            f"instead got type {type(surface)}",
        )

        R_lmn = surface.R_lmn
        Z_lmn = surface.Z_lmn
        modes_R = surface._R_basis.modes[:, 1:]
        modes_Z = surface._Z_basis.modes[:, 1:]
        NFP = surface.NFP
        sym = surface.sym
        name = surface.name

        return cls(
            potential,
            potential_dtheta,
            potential_dzeta,
            params,
            R_lmn,
            Z_lmn,
            modes_R,
            modes_Z,
            NFP,
            sym,
            name=name,
            check_orientation=False,
        )


class FourierCurrentPotentialField(
    _MagneticField, FourierRZToroidalSurface, Optimizable
):
    """Magnetic field due to a surface current potential on a toroidal surface.

    surface current K is assumed given by

    K = n x ∇ Φ
    Φ(θ,ζ) = Φₛᵥ(θ,ζ) + Gζ/2π + Iθ/2π

    where::

        n is the winding surface unit normal.
        Phi is the current potential function,
        which is a function of theta and zeta,
        and is given as a secular linear term in theta/zeta
        and a double Fourier series in theta/zeta.

    This function then uses biot-savart to find the
    B field from this current density K on the surface.

    Parameters
    ----------
    Phi_mn : ndarray
        Fourier coefficients of the double FourierSeries part of the current potential.
    modes_Phi : array-like, shape(k,2)
        Poloidal and Toroidal mode numbers corresponding to passed-in Phi_mn
        coefficients.
    I : float
        Net current linking the plasma and the surface toroidally
        Denoted I in the algorithm
    G : float
        Net current linking the plasma and the surface poloidally
        Denoted G in the algorithm
        NOTE: a negative G will tend to produce a positive toroidal magnetic field
        B in DESC, as in DESC the poloidal angle is taken to be positive
        and increasing when going in the clockwise direction, which with the
        convention n x grad(phi) will result in a toroidal field in the negative
        toroidal direction.
    sym_Phi :  {False,"cos","sin"}
        whether to enforce a given symmetry for the DoubleFourierSeries part of the
        current potential. Default is "auto" which enforces if modes are symmetric.
        If not False, non-symmetric modes will be truncated.
    M_Phi, N_Phi: int or None
        Maximum poloidal and toroidal mode numbers for the single valued part of the
        current potential.
    R_lmn, Z_lmn : array-like, shape(k,)
        Fourier coefficients for winding surface R and Z in cylindrical coordinates
    modes_R : array-like, shape(k,2)
        poloidal and toroidal mode numbers [m,n] for R_lmn.
    modes_Z : array-like, shape(k,2)
        mode numbers associated with Z_lmn, defaults to modes_R
    NFP : int
        number of field periods
    sym : bool
        whether to enforce stellarator symmetry for the surface geometry.
        Default is "auto" which enforces if modes are symmetric. If True,
        non-symmetric modes will be truncated.
    M, N: int or None
        Maximum poloidal and toroidal mode numbers. Defaults to maximum from modes_R
        and modes_Z.
    name : str
        name for this field
    check_orientation : bool
        ensure that this surface has a right handed orientation. Do not set to False
        unless you are sure the parameterization you have given is right handed
        (ie, e_theta x e_zeta points outward from the surface).

    """

    _io_attrs_ = (
        _MagneticField._io_attrs_
        + FourierRZToroidalSurface._io_attrs_
        + ["_Phi_mn", "_I", "_G", "_Phi_basis", "_M_Phi", "_N_Phi", "_sym_Phi"]
    )

    def __init__(
        self,
        Phi_mn=np.array([0.0]),
        modes_Phi=np.array([[0, 0]]),
        I=0,
        G=0,
        sym_Phi=False,
        M_Phi=None,
        N_Phi=None,
        R_lmn=None,
        Z_lmn=None,
        modes_R=None,
        modes_Z=None,
        NFP=1,
        sym="auto",
        M=None,
        N=None,
        name="",
        check_orientation=True,
    ):
        Phi_mn, modes_Phi = map(np.asarray, (Phi_mn, modes_Phi))
        assert (
            Phi_mn.size == modes_Phi.shape[0]
        ), "Phi_mn size and modes_Phi.shape[0] must be the same size!"

        assert np.issubdtype(modes_Phi.dtype, np.integer)

        M_Phi = setdefault(M_Phi, np.max(abs(modes_Phi[:, 0])))
        N_Phi = setdefault(N_Phi, np.max(abs(modes_Phi[:, 1])))

        self._M_Phi = M_Phi
        self._N_Phi = N_Phi

        self._sym_Phi = sym_Phi
        self._Phi_basis = DoubleFourierSeries(M=M_Phi, N=N_Phi, NFP=NFP, sym=sym_Phi)
        self._Phi_mn = copy_coeffs(Phi_mn, modes_Phi, self._Phi_basis.modes[:, 1:])

        self._I = float(np.squeeze(I))
        self._G = float(np.squeeze(G))

        super().__init__(
            R_lmn=R_lmn,
            Z_lmn=Z_lmn,
            modes_R=modes_R,
            modes_Z=modes_Z,
            NFP=NFP,
            sym=sym,
            M=M,
            N=N,
            name=name,
            check_orientation=check_orientation,
        )

    @optimizable_parameter
    @property
    def I(self):  # noqa: E743
        """Net current linking the plasma and the surface toroidally."""
        return self._I

    @I.setter
    def I(self, new):  # noqa: E743
        self._I = float(np.squeeze(new))

    @optimizable_parameter
    @property
    def G(self):
        """Net current linking the plasma and the surface poloidally."""
        return self._G

    @G.setter
    def G(self, new):
        self._G = float(np.squeeze(new))

    @optimizable_parameter
    @property
    def Phi_mn(self):
        """Fourier coefficients describing single-valued part of potential."""
        return self._Phi_mn

    @Phi_mn.setter
    def Phi_mn(self, new):
        if len(new) == self.Phi_basis.num_modes:
            self._Phi_mn = jnp.asarray(new)
        else:
            raise ValueError(
                f"Phi_mn should have the same size as the basis, got {len(new)} for "
                + f"basis with {self.Phi_basis.num_modes} modes."
            )

    @property
    def Phi_basis(self):
        """DoubleFourierSeries: Spectral basis for Phi."""
        return self._Phi_basis

    @property
    def sym_Phi(self):
        """str: Type of symmetry of periodic part of Phi (no symmetry if False)."""
        return self._sym_Phi

    @property
    def M_Phi(self):
        """int: Poloidal resolution of periodic part of Phi."""
        return self._M_Phi

    @property
    def N_Phi(self):
        """int: Toroidal resolution of periodic part of Phi."""
        return self._N_Phi

    def change_Phi_resolution(self, M=None, N=None, NFP=None, sym_Phi=None):
        """Change the maximum poloidal and toroidal resolution for Phi.

        Parameters
        ----------
        M : int
            Poloidal resolution to change Phi basis to.
            If None, defaults to current self.Phi_basis poloidal resolution
        N : int
            Toroidal resolution to change Phi basis to.
            If None, defaults to current self.Phi_basis toroidal resolution
        NFP : int
            Number of field periods for surface and Phi basis.
            If None, defaults to current NFP.
            Note: will change the NFP of the surface geometry as well as the
            Phi basis.
        sym_Phi :  {"cos","sin",False}
            whether to enforce a given symmetry for the DoubleFourierSeries part of the
            current potential. Defaults to current ``self.sym_Phi``.
            If different than current ``sym_Phi``, non-symmetric modes are truncated.

        """
        M = M or self._M_Phi
        N = N or self._M_Phi
        NFP = NFP or self.NFP
        sym_Phi = sym_Phi if sym_Phi is not None else self.sym_Phi

        Phi_modes_old = self.Phi_basis.modes
        self.Phi_basis.change_resolution(M=M, N=N, NFP=self.NFP, sym=sym_Phi)

        self._Phi_mn = copy_coeffs(self.Phi_mn, Phi_modes_old, self.Phi_basis.modes)
        self._M_Phi = M
        self._N_Phi = N
        self._sym_Phi = sym_Phi
        self.change_resolution(
            NFP=NFP
        )  # make sure surface and Phi basis NFP are the same

    def compute_magnetic_field(
        self, coords, params=None, basis="rpz", source_grid=None, data=None
    ):
        """Compute magnetic field at a set of points.

        Parameters
        ----------
        coords : array-like shape(n,3)
            Nodes to evaluate field at in [R,phi,Z] or [X,Y,Z] coordinates.
        params : dict or array-like of dict, optional
            Dictionary of optimizable parameters, eg field.params_dict.
        basis : {"rpz", "xyz"}
            Basis for input coordinates and returned magnetic field.
        source_grid : Grid, int or None or array-like, optional
            Source grid upon which to evaluate the surface current density K.
        data: dict
            dictionary of any precomputed quantities needed by this function.


        Returns
        -------
        field : ndarray, shape(N,3)
            magnetic field at specified points

        """
        source_grid = source_grid or LinearGrid(
            M=30 + 2 * max(self.M, self.M_Phi),
            N=30 + 2 * max(self.N, self.N_Phi),
            NFP=self.NFP,
        )
        return _compute_magnetic_field_from_CurrentPotentialField(
            field=self,
            coords=coords,
            params=params,
            basis=basis,
            source_grid=source_grid,
            data=data,
        )

    @classmethod
    def from_surface(
        cls,
        surface,
        Phi_mn=np.array([0.0]),
        modes_Phi=np.array([[0, 0]]),
        I=0,
        G=0,
        sym_Phi=False,
        M_Phi=None,
        N_Phi=None,
    ):
        """Create FourierCurrentPotentialField using geometry of given surface.

        Parameters
        ----------
        surface: FourierRZToroidalSurface, optional, default None
            Existing FourierRZToroidalSurface object to create a
            CurrentPotentialField with.
        Phi_mn : ndarray
            Fourier coefficients of the double FourierSeries of the current potential.
            Should correspond to the given DoubleFourierSeries basis object passed in.
        modes_Phi : array-like, shape(k,2)
            Poloidal and Toroidal mode numbers corresponding to passed-in Phi_mn
            coefficients
        I : float
            Net current linking the plasma and the surface toroidally
            Denoted I in the algorithm
        G : float
            Net current linking the plasma and the surface poloidally
            Denoted G in the algorithm
            NOTE: a negative G will tend to produce a positive toroidal magnetic field
            B in DESC, as in DESC the poloidal angle is taken to be positive
            and increasing when going in the clockwise direction, which with the
            convention n x grad(phi) will result in a toroidal field in the negative
            toroidal direction.
        sym_Phi :  {False,"cos","sin"}
            whether to enforce a given symmetry for the DoubleFourierSeries part of the
            current potential.
        M_Phi, N_Phi: int or None
            Maximum poloidal and toroidal mode numbers for the single valued part of the
            current potential.

        """
        if not isinstance(surface, FourierRZToroidalSurface):
            raise TypeError(
                "Expected type FourierRZToroidalSurface for argument surface, "
                f"instead got type {type(surface)}"
            )
        R_lmn = surface.R_lmn
        Z_lmn = surface.Z_lmn
        modes_R = surface._R_basis.modes[:, 1:]
        modes_Z = surface._Z_basis.modes[:, 1:]
        NFP = surface.NFP
        sym = surface.sym
        name = surface.name

        return cls(
            Phi_mn=Phi_mn,
            modes_Phi=modes_Phi,
            I=I,
            G=G,
            sym_Phi=sym_Phi,
            M_Phi=M_Phi,
            N_Phi=N_Phi,
            R_lmn=R_lmn,
            Z_lmn=Z_lmn,
            modes_R=modes_R,
            modes_Z=modes_Z,
            NFP=NFP,
            sym=sym,
            name=name,
            check_orientation=False,
        )

    def run_regcoil(  # noqa: C901 fxn too complex
        self,
        eq,
        alpha=0.0,
        M_Phi=8,
        N_Phi=8,
        source_grid=None,
        eval_grid=None,
        current_helicity=0,
        external_field=None,
        external_field_grid=None,
        scan=False,
        scan_alphas=None,
        sym_Phi=None,
        verbose=1,
        normalize=True,
    ):
        """Runs regcoil algorithm to find the current potential for the surface.

        NOTE: will set the FourierCurrentPotentialField's Phi_mn to
        the lowest alpha value's solution, and will also set I and G
        to the values corresponding to the input equilibrium, external_field,
        and current_helicity.

        Follows algorithm of [1] to find the current potential Phi on the surface,
        given a surface current::

            K = n x ∇ Φ
            Φ(θ,ζ) = Φₛᵥ(θ,ζ) + Gζ/2π + Iθ/2π

        The algorithm minimizes the quadratic flux on the plasma surface due to the
        surface current (B_Phi_SV for field from the single valued part Φₛᵥ, and
        B_GI for that from the secular terms I and G), plasma current, and external
        fields::

            Bn = ∫ ∫ (B . n)^2 dA
            B = B_plasma + B_external + B_Phi_SV + B_GI

        G is fixed by the equilibrium magnetic field strength, and I is determined
        by the desired coil topology (given by ``current_helicity``), with zero
        helicity corresponding to modular coils, and non-zero helicity corresponding
        to helical coils. The algorithm then finds the single-valued part of Φ
        by minimizing the quadratic flux on the plasma surface along with a
        regularization term on the surface current magnitude::

            min_Φₛᵥ  ∫ ∫ (B . n)^2 dA + α ∫ ∫ |K|^2 dA

        where α is the regularization parameter, smaller alpha corresponds to no
        regularization (consequently, lower Bn error but more complex and large surface
        currents) and larger alpha corresponds to more regularization (consequently,
        higher Bn error but simpler and smaller surface currents).

        [1] Landreman, An improved current potential method for fast computation
            of stellarator coil shapes, Nuclear Fusion (2017)

        Parameters
        ----------
        eq : Equilibrium
            Equilibrium to minimize the quadratic flux (plus regularization) on.
        alpha : float, optional
            regularization parameter, > 0, regularizes minimization of Bn
            on plasma surface with minimization of current density mag K on winding
            surface i.e. larger alpha, simpler coilset and smaller currents, but
            worse Bn. by default 0
        M_Phi : int, optional
            Poloidal resolution of single-valued part of current potential,
            by default 8
        N_Phi : int, optional
            Toroidal resolution of single-valued part of current potential,
            by default 8
        source_grid : Grid, optional
            Source grid upon which to evaluate the surface current when calculating
            the normal field on the plasma surface.
        eval_grid : _type_, optional
            Grid upon which to evaluate the normal field on the plasma surface, and
            at which the normal field is minimized.
        external_field: _MagneticField,
            DESC _MagneticField object giving the magnetic field
            provided by any coils/fields external to the winding surface.
            e.g. can provide a TF coilset to calculate the surface current
            which is needed to minimize Bn given this external coilset providing
            the bulk of the required net toroidal magnetic flux, by default None
        external_field_grid : Grid, optional
            Source grid with which to evaluate the external field when calculating
            its contribution to the normal field on the plasma surface (if it is a type
            that requires a source, like a CoilSet or a CurrentPotentialField).
            By default None, which will use the default grid for the given
            external field type.
        current_helicity : int, optional
            Ratio of used to determine if coils are modular (0) or helical (!=0)
            defined as (G - G_ext) / (I * NFP)  = current_helicity
            positive current_helicity corresponds to coils which rotate in the negative
            poloidal direction as they rotate toroidally
        scan : bool, optional
            Whether to scan over the regularization parameter (alpha) values,
            in range: np.concatenate([0, np.logspace(scan_lower, scan_upper, nscan)])
            the returned data dictionary will contain a list for Phi_mn corresponding
            to the alphas
        scan_alphas : array, optional
            Array of alpha values to scan over, if given when scan=True,
            by default is `np.concatenate([np.array([0]),np.logspace(-30,-1,30)])`
        sym_Phi :  {"cos","sin",False}
            whether to enforce a given symmetry for the DoubleFourierSeries part of the
            current potential. Defaults to ``"sin""`` if eq.sym is True else False.
            If different than current ``sym_Phi``, non-symmetric modes are truncated.
        verbose : int, optional
            level of verbosity, if 0 will print nothing.
            1 will display jacobian timing info
            2 will display Bn max,min,average and chi^2 values for each alpha.
        normalize : bool, optional
            whether or not to normalize Bn when printing the Bnormal errors. If true,
            will normalize by the average equilibrium field strength on the surface.

        Returns
        -------
        data : dict
            Dictionary with the following keys,::

                alpha : regularization parameter the algorithm was ran with, a float
                        if `scan=False`, or list of float of length `scan_alphas.size`
                        if `scan=True`, corresponding to the list of `Phi_mn`.
                Phi_mn : the single-valued current potential coefficients which
                        minimize the Bn at the given eval_grid on the plasma, subject
                        to regularization on the surface current magnitude governed by
                        alpha.
                        An array of length `self.Phi_basis.num_modes` if `scan=False`,
                        or a list of arrays, with list length `scan_alphas.size` if
                        `scan=True`, corresponding to the list of regularization
                        parameters alpha.
                I : float, net toroidal current (in Amperes) on the winding surface.
                    Governed by the `current_helicity` parameter, and is zero for
                    modular coils (`current_helicity=0`).
                G : float, net poloidal current (in Amperes) on the winding surface.
                    Determined by the equilibrium toroidal magnetic field, as well as
                    the given external field.
                chi^2_B : quadratic flux integrated over the plasma surface.
                    a float if `scan=False`, or list of float of length
                    `scan_alphas.size` if `scan=True`, corresponding to the list
                    of `alpha`.
                chi^2_K : Current density magnitude integrated over winding surface.
                    a float if `scan=False`, or list of float of length
                    `scan_alphas.size` if `scan=True`, corresponding to the list of
                    `alpha`.
                |K| : Current density magnitude on winding surface, evaluated at the
                    given `source_grid`. An array of length `source_grid.num_nodes` if
                    `scan=False`, or list of arrays, with list length
                    `scan_alphas.size`, if `scan=True`, corresponding to the list of
                    `alpha`.
                eval_grid: Grid object that Bn was evaluated at.
                source_grid: Grid object that Phi and K were evaluated at.



        """
        assert (
            int(current_helicity) == current_helicity
        ), "current_helicity must be an integer!"
        # maybe it is an EquilibriaFamily
        if hasattr(eq, "__len__"):
            eq = eq[-1]

        # ensure vacuum eq, as we don't yet support finite beta
        pres = np.max(np.abs(eq.compute("p")["p"]))
        curr = np.max(np.abs(eq.compute("current")["current"]))
        warnif(
            pres > 1e-8,
            UserWarning,
            f"Pressure is non-zero (max {pres} Pa), "
            + "finite beta not supported yet.",
        )
        warnif(
            curr > 1e-8,
            UserWarning,
            f"Current is non-zero (max {curr} A), "
            + "finite plasma currents not supported yet.",
        )
        data = {}
        if external_field:  # ensure given field is an instance of _MagneticField
            assert hasattr(external_field, "compute_magnetic_field"), (
                "Expected"
                + "MagneticField for argument external_field,"
                + f" got type {type(external_field)} "
            )
            data["external_field"] = external_field
            data["external_field_grid"] = external_field

        if source_grid is None:
            source_grid = LinearGrid(M=30, N=30, NFP=int(eq.NFP))
        if eval_grid is None:
            eval_grid = LinearGrid(M=30, N=30, NFP=int(eq.NFP), sym=eq.sym)
        if normalize:
            B_eq_surf = eq.compute("|B|", eval_grid)["|B|"]
            # just need it for normalization, so do a simple mean
            normalization_B = jnp.mean(B_eq_surf)
        else:
            normalization_B = 1

        data["eval_grid"] = eval_grid
        data["source_grid"] = source_grid

        # plasma surface normal vector magnitude on eval grid
        ne_mag = eq.compute(["|e_theta x e_zeta|"], eval_grid)["|e_theta x e_zeta|"]
        # winding surface normal vector magnitude on source grid
        ns_mag = self.compute(["|e_theta x e_zeta|"], source_grid)["|e_theta x e_zeta|"]
        if sym_Phi is None:
            # sin symmetry in current potential is appropriate with eq.sym=True
            sym_Phi = "sin" if eq.sym else False
        self.change_Phi_resolution(M=M_Phi, N=N_Phi, sym_Phi=sym_Phi)

        # calculate net enclosed poloidal and toroidal currents
        G_tot = -(eq.compute("G", grid=source_grid)["G"][0] / mu_0 * 2 * jnp.pi)

        if external_field:
            # calculate the portion of G provided by external field
            # by integrating external toroidal field along a curve of constant theta
            try:
                G_ext = external_field.G
            except AttributeError:
                curve_grid = LinearGrid(
                    N=int(eq.NFP) * 1000,
                    theta=jnp.array(jnp.pi),
                    rho=jnp.array(1.0),
                    endpoint=True,
                )
                with warnings.catch_warnings():
                    warnings.simplefilter("ignore", UserWarning)
                    # ignore warning from unequal NFP for grid and basis,
                    # as we don't know a-priori if the external field
                    # shares the same discrete symmetry as the equilibrium,
                    # so we will use a grid with NFP=1 to be safe
                    curve_data = eq.compute(
                        ["R", "phi", "Z", "e_zeta"],
                        grid=curve_grid,
                    )
                    curve_coords = jnp.vstack(
                        (curve_data["R"], curve_data["phi"], curve_data["Z"])
                    ).T
                    ext_field_along_curve = external_field.compute_magnetic_field(
                        curve_coords, basis="rpz", source_grid=external_field_grid
                    )
                # calculate covariant B_zeta = B dot e_zeta from external field
                ext_field_B_zeta = jnp.sum(
                    ext_field_along_curve * curve_data["e_zeta"], axis=-1
                )
                # negative sign here because with REGCOIL convention, negative G makes
                # positive toroidal B
                G_ext = -(
                    jnp.trapz(
                        y=ext_field_B_zeta,
                        x=curve_grid.nodes[:, 2],
                    )
                    / mu_0
                )
        else:
            G_ext = 0

        # G needed by surface current is the total G minus the external contribution
        G = G_tot - G_ext
        # calclulate I, net toroidal current on winding surface
        if current_helicity == 0:  # modular coils
            I = 0
        else:  # helical coils
            I = G / current_helicity / eq.NFP  # toroidal

        def B_from_K_SV(phi_mn):
            """B from single value part of K from REGCOIL eqn 4."""
            params = self.params_dict
            params["Phi_mn"] = phi_mn
            params["I"] = 0
            params["G"] = 0
            Bn, _ = self.compute_Bnormal(
                eq.surface, eval_grid=eval_grid, source_grid=source_grid, params=params
            )
            return Bn

        def B_from_K_secular(I, G):
            """B from secular part of K, i.e. B^GI_{normal} from REGCOIL eqn 4."""
            params = self.params_dict
            params["I"] = I
            params["G"] = G
            params["Phi_mn"] = jnp.zeros_like(params["Phi_mn"])

            Bn, _ = self.compute_Bnormal(
                eq.surface, eval_grid=eval_grid, source_grid=source_grid, params=params
            )
            return Bn

        timer = Timer()
        # calculate the Jacobian matrix A for  Bn_SV = A*Phi_mn
        timer.start("Jacobian Calculation")
        A = Derivative(B_from_K_SV).compute(self.Phi_mn)
        timer.stop("Jacobian Calculation")
        if verbose > 0:
            timer.disp("Jacobian Calculation")

        self.I = float(I)
        self.G = float(G)
        # find the normal field from the secular part of the current potential
        B_GI_normal = B_from_K_secular(I, G)
        # FIXME: use virtual casing to find this once free bdry is merged in
        Bn_plasma = jnp.zeros_like(
            B_GI_normal
        )  # from plasma current, currently assume is 0
        # find external field's Bnormal contribution
        if external_field:
            Bn_ext, _ = external_field.compute_Bnormal(
                eq.surface, eval_grid=eval_grid, source_grid=external_field_grid
            )
        else:
            Bn_ext = jnp.zeros_like(B_GI_normal)

        rhs = -(Bn_plasma + Bn_ext + B_GI_normal).T @ A

        if scan:
            scan_alphas = (
                scan_alphas
                if scan_alphas is not None
                else jnp.concatenate((jnp.array([0.0]), jnp.logspace(-30, -1, 30)))
            )
        alphas = [alpha] if not scan else scan_alphas

        chi2Bs = []
        chi2Ks = []
        K_mags = []
        phi_mns = []
        Bn_arrs = []

        # calculate the Phi_mn which minimizes (chi^2_B + alpha*chi^2_K) for each alpha
        for alpha in alphas:
            printstring = f"Calculating Phi_SV for alpha = {alpha:1.5e}"
            if verbose > 1:
                print(
                    "#" * len(printstring)
                    + "\n"
                    + printstring
                    + "\n"
                    + "#" * len(printstring)
                )

            # calculate Phi_mn
            result = jnp.linalg.lstsq(
                A.T @ A + alpha * jnp.eye(A.shape[1]), rhs, rcond=None
            )
            phi_mn_opt = result[0]
            # TODO: do something with the residuals from lstsq?

            phi_mns.append(phi_mn_opt)

            Bn_SV = A @ phi_mn_opt
            Bn_tot = Bn_SV + Bn_plasma + B_GI_normal + Bn_ext

            chi_B = jnp.sum(Bn_tot * Bn_tot * ne_mag * eval_grid.weights)
            chi2Bs.append(chi_B)

            self.Phi_mn = phi_mn_opt
            K = self.compute(["K"], grid=source_grid)["K"]
            K_mag = jnp.linalg.norm(K, axis=-1)
            chi_K = jnp.sum(K_mag * K_mag * ns_mag * source_grid.weights)
            chi2Ks.append(chi_K)
            K_mags.append(K_mag)
            Bn_print = Bn_tot / normalization_B
            Bn_arrs.append(Bn_tot)
            if verbose > 1:
                units = " (T)" if not normalize else " (unitless)"
                printstring = f"chi^2 B = {chi_B:1.5e}"
                print(printstring)
                printstring = f"min Bnormal = {jnp.min(np.abs(Bn_print)):1.5e}"
                printstring += units
                print(printstring)
                printstring = f"Max Bnormal = {jnp.max(jnp.abs(Bn_print)):1.5e}"
                printstring += units
                print(printstring)
                printstring = f"Avg Bnormal = {jnp.mean(jnp.abs(Bn_print)):1.5e}"
                printstring += units
                print(printstring)
        data["alpha"] = alphas[0] if not scan else alphas
        data["Phi_mn"] = phi_mns[0] if not scan else phi_mns
        data["I"] = I
        data["G"] = G
        data["chi^2_B"] = chi2Bs[0] if not scan else chi2Bs
        data["chi^2_K"] = chi2Ks[0] if not scan else chi2Ks
        data["|K|"] = K_mags[0] if not scan else K_mags
        data["Bn_total"] = Bn_arrs[0] if not scan else Bn_arrs

        self.Phi_mn = phi_mns[0]

        return data

    def cut_surface_current_into_coils(  # noqa: C901 - FIXME: simplify this
        self,
        desirednumcoils=10,  # TODO: make this coils_per_NFP for modular...
        step=2,
        spline_method="cubic",
        show_plots=False,
    ):
        """Find helical or modular coils from this surface current potential.

        Parameters
        ----------
        desirednumcoils : int, optional
            number of coils to discretize the surface current with, by default 10
        step : int, optional
            Amount of points to skip by when saving the coil geometry spline
            by default 2, meaning that every other point will be saved
            if higher, less points will be saved e.g. 3 saves every 3rd point
        spline_method : str, optional
            method of fitting to use for the spline, by default ``"cubic"``
            see ``SplineXYZCoil`` for more info
        show_plots : bool, optional,
            whether to show plots of the contours chosen for coils, by default False

        Returns
        -------
        coils : CoilSet
            DESC CoilSet object that is a discretization of the input
            surface current on the given winding surface
        """
        nfp = self.Phi_basis.NFP

        net_toroidal_current = self.I
        net_poloidal_current = self.G
        assert not jnp.isclose(net_toroidal_current, 0) or not jnp.isclose(
            net_poloidal_current, 0
        ), (
            "Detected both net toroidal and poloidal current are both zero, "
            "this function cannot find windowpane coils"
        )

        ################################################################
        # find current helicity
        ################################################################
        # we know that I = -(G - G_ext) / (helicity * NFP)
        # if net_toroidal_current is zero, then we have modular coils,
        # and just make helicity zero
        helicity = safediv(
            net_poloidal_current, net_toroidal_current * nfp, threshold=1e-8
        )
        npts = 128  # number of points in the zeta direction, and used
        dz = 2 * np.pi / nfp / npts
        if not jnp.isclose(helicity, 0):
            # helical coils
            # we start below 0 for zeta to allow for contours which may go in/out of
            # the zeta=0 plane
            zeta_full = jnp.arange(
                0,
                2 * jnp.pi / nfp + 1e-6,
                dz,
            )
            # ensure we have always have points at least from -2pi, 2pi as depending
            # on sign of I, the contours from Phi = [0, abs(I)] may have their starting
            # points (the theta value at zeta=0) be positive or negative theta values,
            # and we want to ensure we catch the start and end of the contours
            theta_full = jnp.arange(
                jnp.sign(helicity) * 2 * jnp.pi,
                -jnp.sign(helicity) * (2 * np.pi * int(np.abs(helicity) + 1) + 1e-6),
                -jnp.sign(helicity) * 2 * np.pi / npts / nfp,
            )

            theta_full = jnp.sort(theta_full)
        else:
            # modular coils
            theta_full = jnp.linspace(0, 2 * jnp.pi, npts + 1)
            zeta_full = jnp.arange(-jnp.pi / nfp, (2 + 1 / nfp) * jnp.pi, dz)
            # TODO: make this also go to only 2pi/NFP, and make it so that
            # the number of coils means coils per field period

        ################################################################
        # find contours of constant phi
        ################################################################
        # make linspace contours
        if not jnp.isclose(helicity, 0):
            # helical coils
            # we start them on zeta=0 plane, so we will find contours
            # going from 0 to I (corresponding to zeta=0, and theta*sign(I) increasing)
            contours = jnp.linspace(
                0, jnp.abs(net_toroidal_current), desirednumcoils + 1, endpoint=True
            )
            contours = jnp.sort(contours)
            coil_current = jnp.abs(net_toroidal_current) / desirednumcoils

        else:
            # modular coils
            # go from zero to G
            contours = jnp.linspace(
                0, jnp.abs(net_poloidal_current), desirednumcoils + 1, endpoint=True
            ) * jnp.sign(net_poloidal_current)
            contours = jnp.sort(jnp.asarray(contours))
            coil_current = net_poloidal_current / desirednumcoils

        # TODO: change this so that  this we only need Ncoils length array
        theta_full_2D, zeta_full_2D = jnp.meshgrid(theta_full, zeta_full, indexing="ij")

        grid = Grid(
            jnp.vstack(
                (
                    jnp.zeros_like(theta_full_2D.flatten(order="F")),
                    theta_full_2D.flatten(order="F"),
                    zeta_full_2D.flatten(order="F"),
                )
            ).T,
            sort=False,
        )
        phi_total_full = self.compute("Phi", grid=grid)["Phi"].reshape(
            theta_full.size, zeta_full.size, order="F"
        )

        N_trial_contours = len(contours) - 1
        contour_zeta = []
        contour_theta = []
        plt.figure(figsize=(18, 10))
        cdata = plt.contour(
            zeta_full_2D.T, theta_full_2D.T, jnp.transpose(phi_total_full), contours
        )

        numCoils = 0
        plt.xlabel(r"$\zeta$")
        plt.ylabel(r"$\theta$")
        for j in range(N_trial_contours):
            try:
                p = cdata.collections[j].get_paths()[0]
            except Exception:
                print("no path found for given contour")
                continue
            v = p.vertices

            contour_zeta.append(v[:, 0])
            contour_theta.append(v[:, 1])

            # check if closed and if not throw warning
            ## closure condition in zeta for modular is returns to same zeta,
            ## while for helical is that the contour dzeta = 2pi/NFP
            zeta_diff = 2 * jnp.pi / nfp if not jnp.isclose(helicity, 0) else 0.0
            ## closure condition in theta for modular is that dtheta = 2pi,
            ## while for helical the dtheta = 2pi*abs(helicity)
            theta_diff = (
                2 * jnp.pi * jnp.abs(helicity)
                if not jnp.isclose(helicity, 0)
                else 2 * jnp.pi
            )
            if not jnp.isclose(
                jnp.abs(v[-1, 0] - v[0, 0]), zeta_diff
            ) or not jnp.isclose(jnp.abs(v[-1, 1] - v[0, 1]), theta_diff):
                warnings.warn(
                    f"Detected a coil contour (coil index {j}) that may not be "
                    "closed, this may lead to incorrect coils, "
                    "check that the surface current potential contours do not contain "
                    "any local maxima or window-pane-like structures,"
                    " and that the current potential contours do not go across "
                    "The edges of the zeta extent used for the plotting:"
                    "the zeta=0 or zeta=2pi/NFP planes for helical coils or the"
                    " zeta=-pi/NFP and zeta=2pi+pi/NFP planes, for modular coils. "
                    "Use `show_plots=True` to visualize the contours.",
                    UserWarning,
                )

            numCoils += 1
            if show_plots:
                plt.plot(contour_zeta[-1], contour_theta[-1], "-r", linewidth=1)
                plt.plot(contour_zeta[-1][-1], contour_theta[-1][-1], "sk")

        if not jnp.isclose(helicity, 0):
            # right now these are only over 1 FP
            # so must tile them s.t. they are full coils, by repeating them
            #  with a 2pi/NFP shift in zeta
            # and a -2pi*helicity shift in theta

            for i_contour in range(len(contour_theta)):
                # check if the contour is arranged with zeta=0 at the start
                # or at the end, easiest to do this tiling if we assume
                # the first index is at zeta=0
                zeta_starts_at_zero = (
                    contour_zeta[i_contour][-1] > contour_zeta[i_contour][0]
                )
                orig_theta = contour_theta[i_contour]
                orig_zeta = contour_zeta[i_contour]
                if not zeta_starts_at_zero:
                    # flip so that the contour starts at zeta=0
                    orig_theta = jnp.flip(orig_theta)
                    orig_zeta = jnp.flip(orig_zeta)
                orig_endpoint_theta = orig_theta[-1]

                # dont need last points here since we will shift the whole
                # curve over, and we know the last point must be
                # (zeta0+2pi/NFP, theta0+2pi*abs(helicity)),
                # so easiest to just not include them initially and shift whole curve
                orig_theta = jnp.atleast_1d(orig_theta[:-1])
                orig_zeta = jnp.atleast_1d(orig_zeta[:-1])

                contour_theta[i_contour] = jnp.atleast_1d(orig_theta)
                contour_zeta[i_contour] = jnp.atleast_1d(orig_zeta)

                theta_shift = -2 * np.pi * helicity

                zeta_shift = 2 * jnp.pi / nfp - orig_zeta[0]

                for i in range(1, nfp):
                    contour_theta[i_contour] = jnp.concatenate(
                        [contour_theta[i_contour], orig_theta + theta_shift * i]
                    )
                    contour_zeta[i_contour] = jnp.concatenate(
                        [contour_zeta[i_contour], orig_zeta + zeta_shift * i]
                    )
                contour_theta[i_contour] = jnp.append(
                    contour_theta[i_contour],
                    nfp * (orig_endpoint_theta - contour_theta[i_contour][0])
                    + contour_theta[i_contour][0],
                )
                contour_zeta[i_contour] = jnp.append(
                    contour_zeta[i_contour], 2 * jnp.pi
                )

        else:
            # TODO: this should be able to easily be used to
            # find only N contours in one FP then rotate them in zeta
            # to get the full coilset.
            pass
        if not show_plots:
            plt.close("all")

        # for modular coils, easiest way to check contour direction is to see
        # direction of the contour thetas
        sign_of_theta_contours = jnp.sign(contour_theta[0][-1] - contour_theta[0][0])

        ################################################################
        # Find the XYZ points in real space of the coil contours
        ################################################################
        def find_XYZ_points(
            theta_pts,
            zeta_pts,
            surface,
        ):
            contour_X = []
            contour_Y = []
            contour_Z = []
            coil_coords = []

            for thetas, zetas in zip(theta_pts, zeta_pts):
                coords = surface.compute(
                    "x",
                    grid=Grid(
                        jnp.vstack((jnp.zeros_like(thetas), thetas, zetas)).T,
                        sort=False,
                    ),
                    basis="xyz",
                )["x"]
                contour_X.append(coords[:, 0])
                contour_Y.append(coords[:, 1])
                contour_Z.append(coords[:, 2])
                coil_coords.append(
                    jnp.vstack((coords[:, 0], coords[:, 1], coords[:, 2])).T
                )

            return contour_X, contour_Y, contour_Z

        contour_X, contour_Y, contour_Z = find_XYZ_points(
            contour_theta,
            contour_zeta,
            self,
        )
        ################################################################
        # Create CoilSet object
        ################################################################
        # local imports to avoid circular imports
        from desc.coils import MixedCoilSet, SplineXYZCoil

        coils = []
        for j in range(len(contour_X)):
            if not jnp.isclose(helicity, 0):
                # helical coils
                # make sure that the sign of the coil current is correct
                # by dotting K with the vector along the contour
                # TODO: probably could use helicity sign and just check the slope of
                # the contours to see which way they are going, but this is easy for
                # now and not too expensive
                contour_vector = jnp.array(
                    [
                        contour_X[j][1] - contour_X[j][0],
                        contour_Y[j][1] - contour_Y[j][0],
                        contour_Z[j][1] - contour_Z[j][0],
                    ]
                )
                K = self.compute(
                    "K",
                    grid=Grid(
                        jnp.array([[0, contour_theta[j][0], contour_zeta[j][0]]])
                    ),
                    basis="xyz",
                )["K"]
                current_sign = jnp.sign(jnp.dot(contour_vector, K[0, :]))
                thisCurrent = current_sign * coil_current
            else:
                # modular coils
                # make sure that the sign of the coil current is correct
                # don't need to dot with K here because we know the direction
                # based off the direction of the theta contour and sign of G
                # (extra negative sign because a positive G -> negative toroidal B
                # but we always have a right-handed coord system, and so current flowing
                # in positive poloidal direction creates a positive toroidal B)
                current_sign = -sign_of_theta_contours * jnp.sign(net_poloidal_current)
                thisCurrent = jnp.abs(coil_current) * current_sign
            coils.append(
                SplineXYZCoil(
                    thisCurrent,
                    jnp.append(contour_X[j][0::step], contour_X[j][0]),
                    jnp.append(contour_Y[j][0::step], contour_Y[j][0]),
                    jnp.append(contour_Z[j][0::step], contour_Z[j][0]),
                    method=spline_method,
                )
            )

        final_coilset = MixedCoilSet(*coils)
        return final_coilset


def _compute_magnetic_field_from_CurrentPotentialField(
    field, coords, source_grid, params=None, basis="rpz", data=None
):
    """Compute magnetic field at a set of points.

    Parameters
    ----------
    field : CurrentPotentialField or FourierCurrentPotentialField
        current potential field object from which to compute magnetic field.
    coords : array-like shape(N,3)
        cylindrical or cartesian coordinates
    source_grid : Grid,
        source grid upon which to evaluate the surface current density K
    params : dict, optional
        parameters to pass to compute function
        should include the potential
    basis : {"rpz", "xyz"}
        basis for input coordinates and returned magnetic field
    data: dict,
        dictionary of any precomputed quantities needed by this function.

    Returns
    -------
    field : ndarray, shape(N,3)
        magnetic field at specified points

    """
    assert basis.lower() in ["rpz", "xyz"]
    coords = jnp.atleast_2d(jnp.asarray(coords))
    if basis == "rpz":
        coords = rpz2xyz(coords)

    # compute surface current, and store grid quantities
    # needed for integration in class
    # TODO: does this have to be xyz, or can it be computed in rpz as well?
    data = field.compute(
        ["K", "x"], grid=source_grid, basis="xyz", params=params, data=data
    )

    _rs = xyz2rpz(data["x"])
    _K = xyz2rpz_vec(data["K"], phi=source_grid.nodes[:, 2])

    # surface element, must divide by NFP to remove the NFP multiple on the
    # surface grid weights, as we account for that when doing the for loop
    # over NFP
    _dV = source_grid.weights * data["|e_theta x e_zeta|"] / source_grid.NFP

    def nfp_loop(j, f):
        # calculate (by rotating) rs, rs_t, rz_t
        phi = (source_grid.nodes[:, 2] + j * 2 * jnp.pi / source_grid.NFP) % (
            2 * jnp.pi
        )
        # new coords are just old R,Z at a new phi (bc of discrete NFP symmetry)
        rs = jnp.vstack((_rs[:, 0], phi, _rs[:, 2])).T
        rs = rpz2xyz(rs)
        K = rpz2xyz_vec(_K, phi=phi)
        fj = biot_savart_general(
            coords,
            rs,
            K,
            _dV,
        )
        f += fj
        return f

    B = fori_loop(0, source_grid.NFP, nfp_loop, jnp.zeros_like(coords))
    if basis == "rpz":
        B = xyz2rpz_vec(B, x=coords[:, 0], y=coords[:, 1])
    return B<|MERGE_RESOLUTION|>--- conflicted
+++ resolved
@@ -1401,11 +1401,7 @@
         relative and absolute tolerances for ode integration
     maxstep : int
         maximum number of steps between different phis
-<<<<<<< HEAD
-    grid: Grid
-        source grid to discretize surface current or coil, to use when
-        calculating magnetic field
-=======
+
     bounds_R : tuple of (float,float), optional
         R bounds for field line integration bounding box.
         If supplied, the RHS of the field line equations will be
@@ -1425,8 +1421,6 @@
         the RHS is multiplied by exp(-r * decay_accel), this is to
         accelerate the decay of the RHS and stop the integration sooner
         after exiting the bounds. Defaults to 1e6
-
->>>>>>> 85887675
 
     Returns
     -------
