--- conflicted
+++ resolved
@@ -1854,14 +1854,6 @@
 
 
 class OmnigenousField(Optimizable, IOAble):
-<<<<<<< HEAD
-    """Model field with perfect omnigenity.
-
-    Notes
-    -----
-    Doesn't conform to MagneticField API, as it only knows about :math:`|B|` in flux
-    coordinates, not vector B in lab coordinates.
-=======
     """A magnetic field with perfect omnigenity (but is not necessarily analytic).
 
     Notes
@@ -1894,22 +1886,10 @@
     x_lmn : ndarray, optional
         Omnigenity parameters describing h(ρ,η,α). The coefficients correspond to the
         modes in `x_basis`. If not supplied, `x_lmn` defaults to zero for all modes.
->>>>>>> a7d0e48b
 
     """
 
     _io_attrs_ = [
-<<<<<<< HEAD
-        "_L_well",
-        "_M_well",
-        "_L_shift",
-        "_M_shift",
-        "_N_shift",
-        "_NFP",
-        "_helicity",
-        "_well_basis",
-        "_shift_basis",
-=======
         "_L_B",
         "_M_B",
         "_L_x",
@@ -1919,45 +1899,22 @@
         "_helicity",
         "_B_basis",
         "_x_basis",
->>>>>>> a7d0e48b
         "_B_lm",
         "_x_lmn",
     ]
 
     def __init__(
         self,
-<<<<<<< HEAD
-        L_well=0,
-        M_well=2,
-        L_shift=0,
-        M_shift=0,
-        N_shift=0,
-=======
         L_B=0,
         M_B=2,
         L_x=0,
         M_x=0,
         N_x=0,
->>>>>>> a7d0e48b
         NFP=1,
         helicity=(1, 0),
         B_lm=None,
         x_lmn=None,
     ):
-<<<<<<< HEAD
-        self._L_well = int(L_well)
-        self._M_well = int(M_well)
-        self._L_shift = int(L_shift)
-        self._M_shift = int(M_shift)
-        self._N_shift = int(N_shift)
-        self._NFP = int(NFP)
-        self.helicity = helicity
-        self._well_basis = ChebyshevPolynomial(L=self.L_well)
-        self._shift_basis = ChebyshevDoubleFourierBasis(
-            L=self.L_shift,
-            M=self.M_shift,
-            N=self.N_shift,
-=======
         self._L_B = int(L_B)
         self._M_B = int(M_B)
         self._L_x = int(L_x)
@@ -1970,31 +1927,12 @@
             L=self.L_x,
             M=self.M_x,
             N=self.N_x,
->>>>>>> a7d0e48b
             NFP=self.NFP,
             sym="cos(t)",
         )
         if B_lm is None:
             self._B_lm = np.concatenate(
                 (
-<<<<<<< HEAD
-                    np.ones((self.M_well,)),
-                    np.zeros((self.L_well * self.M_well,)),
-                )
-            )
-        else:
-            assert len(B_lm) == (self.L_well + 1) * self.M_well
-            self._B_lm = B_lm
-        if x_lmn is None:
-            self._x_lmn = np.zeros(self.shift_basis.num_modes)
-        else:
-            assert len(x_lmn) == self.shift_basis.num_modes
-            self._x_lmn = x_lmn
-
-        # TODO: should we not allow some types of helicity?
-        warnif(
-            self.helicity != (0, self.NFP) and self.helicity[0] != 1,
-=======
                     np.ones((self.M_B,)),  # constant |B| = 1 T
                     np.zeros((self.L_B * self.M_B,)),  # same field on all flux surfaces
                 )
@@ -2013,52 +1951,28 @@
         warnif(
             self.helicity != (0, self.NFP * helicity_sign)
             and abs(self.helicity[0]) != 1,
->>>>>>> a7d0e48b
             UserWarning,
             "Typical helicity (M,N) has M=1.",
         )
         warnif(
-<<<<<<< HEAD
-            self.helicity != (1, 0) and self.helicity[1] != self.NFP,
-=======
             self.helicity != (helicity_sign, 0) and abs(self.helicity[1]) != self.NFP,
->>>>>>> a7d0e48b
             UserWarning,
             "Typical helicity (M,N) has N=NFP.",
         )
 
     def change_resolution(
         self,
-<<<<<<< HEAD
-        L_well=None,
-        M_well=None,
-        L_shift=None,
-        M_shift=None,
-        N_shift=None,
-=======
         L_B=None,
         M_B=None,
         L_x=None,
         M_x=None,
         N_x=None,
->>>>>>> a7d0e48b
         NFP=None,
     ):
         """Set the spectral resolution of well and shift terms.
 
         Parameters
         ----------
-<<<<<<< HEAD
-        L_well : int
-            Radial resolution of the magnetic well parameters B_lm.
-        M_well : int
-            Number of spline points in the magnetic well parameters B_lm.
-        L_shift : int
-            Radial resolution of x_lmn.
-        M_shift : int
-            Poloidal resolution of x_lmn.
-        N_shift : int
-=======
         L_B : int
             Radial resolution of the magnetic well parameters B_lm.
         M_B : int
@@ -2068,49 +1982,11 @@
         M_x : int
             Poloidal resolution of x_lmn.
         N_x : int
->>>>>>> a7d0e48b
             Toroidal resolution of x_lmn.
         NFP : int
             Number of field periods.
 
         """
-<<<<<<< HEAD
-        old_L_well = self.L_well
-
-        self._NFP = setdefault(NFP, self.NFP)
-        self._L_well = setdefault(L_well, self.L_well)
-        self._M_well = setdefault(M_well, self.M_well)
-        self._L_shift = setdefault(L_shift, self.L_shift)
-        self._M_shift = setdefault(M_shift, self.M_shift)
-        self._N_shift = setdefault(N_shift, self.N_shift)
-
-        # change well parameters and basis
-        rho = (  # Chebyshev-Gauss-Lobatto nodes
-            1
-            - np.cos(np.arange(old_L_well // 2, old_L_well + 1, 1) * np.pi / old_L_well)
-        ) / 2
-        nodes = np.array([rho, np.zeros_like(rho), np.zeros_like(rho)]).T
-
-        transform_fwd = self.well_basis.evaluate(nodes)
-        transform_rev = scipy.linalg.pinv(transform_fwd)
-        B_old = transform_fwd @ self.B_lm.reshape((old_L_well + 1, -1))
-
-        eta_old = np.linspace(0, jnp.pi / 2, num=B_old.shape[-1])
-        eta_new = np.linspace(0, jnp.pi / 2, num=self.M_well)
-
-        B_new = np.zeros((old_L_well + 1, self.M_well))
-        for i in range(old_L_well + 1):
-            B_new[i, :] = interp1d(eta_new, eta_old, B_old[i, :], method="monotonic-0")
-        B_lm_old = transform_rev @ B_new
-
-        old_modes_well = self.well_basis.modes
-        self.well_basis.change_resolution(self.L_well)
-
-        B_lm_new = np.zeros((self.L_well + 1, self.M_well))
-        for j in range(self.M_well):
-            B_lm_new[:, j] = copy_coeffs(
-                B_lm_old[:, j], old_modes_well, self.well_basis.modes
-=======
         old_L_B = self.L_B
 
         self._NFP = setdefault(NFP, self.NFP)
@@ -2145,24 +2021,15 @@
         for j in range(self.M_B):
             B_lm_new[:, j] = copy_coeffs(
                 B_lm_old[:, j], old_modes_well, self.B_basis.modes
->>>>>>> a7d0e48b
             )
         self._B_lm = B_lm_new.flatten()
 
         # change shift parameters and basis
-<<<<<<< HEAD
-        old_modes_shift = self.shift_basis.modes
-        self.shift_basis.change_resolution(
-            self.L_shift, self.M_shift, self.N_shift, NFP=self.NFP, sym="cos(t)"
-        )
-        self._x_lmn = copy_coeffs(self.x_lmn, old_modes_shift, self.shift_basis.modes)
-=======
         old_modes_shift = self.x_basis.modes
         self.x_basis.change_resolution(
             self.L_x, self.M_x, self.N_x, NFP=self.NFP, sym="cos(t)"
         )
         self._x_lmn = copy_coeffs(self.x_lmn, old_modes_shift, self.x_basis.modes)
->>>>>>> a7d0e48b
 
     def compute(
         self,
@@ -2203,11 +2070,7 @@
             names = [names]
         if grid is None:
             grid = LinearGrid(
-<<<<<<< HEAD
-                theta=2 * self.M_well, N=2 * self.N_shift, NFP=self.NFP, sym=False
-=======
                 theta=2 * self.M_B, N=2 * self.N_x, NFP=self.NFP, sym=False
->>>>>>> a7d0e48b
             )
         elif not isinstance(grid, _Grid):
             raise TypeError(
@@ -2241,41 +2104,6 @@
         return self._NFP
 
     @property
-<<<<<<< HEAD
-    def L_well(self):
-        """int: Radial resolution of the magnetic well parameters well_l."""
-        return self._L_well
-
-    @property
-    def M_well(self):
-        """int: Number of spline points in the magnetic well parameters well_l."""
-        return self._M_well
-
-    @property
-    def L_shift(self):
-        """int: Radial resolution of x_lmn."""
-        return self._L_shift
-
-    @property
-    def M_shift(self):
-        """int: Poloidal resolution of x_lmn."""
-        return self._M_shift
-
-    @property
-    def N_shift(self):
-        """int: Toroidal resolution of x_lmn."""
-        return self._N_shift
-
-    @property
-    def well_basis(self):
-        """ChebyshevPolynomial: Spectral basis for B_lm."""
-        return self._well_basis
-
-    @property
-    def shift_basis(self):
-        """FourierZernikeBasis: Spectral basis for x_lmn."""
-        return self._shift_basis
-=======
     def L_B(self):
         """int: Radial resolution of the magnetic well parameters well_l."""
         return self._L_B
@@ -2309,7 +2137,6 @@
     def x_basis(self):
         """FourierZernikeBasis: Spectral basis for x_lmn."""
         return self._x_basis
->>>>>>> a7d0e48b
 
     @optimizable_parameter
     @property
