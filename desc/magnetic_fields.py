--- conflicted
+++ resolved
@@ -1985,19 +1985,12 @@
             and increasing when going in the clockwise direction, which with the
             convention n x grad(phi) will result in a toroidal field in the negative
             toroidal direction.
-<<<<<<< HEAD
-        sym_Phi :  {"auto","cos","sin",False}
-            whether to enforce a given symmetry for the DoubleFourierSeries part of the
-            current potential. Default is "auto" which enforces if modes are symmetric.
-            If True, non-symmetric modes will be truncated.
-=======
         sym_Phi :  {False,"cos","sin"}
             whether to enforce a given symmetry for the DoubleFourierSeries part of the
             current potential.
         M_Phi, N_Phi: int or None
             Maximum poloidal and toroidal mode numbers for the single valued part of the
             current potential.
->>>>>>> 569d35eb
 
         """
         if not isinstance(surface, FourierRZToroidalSurface):
