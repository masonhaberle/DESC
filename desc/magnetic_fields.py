--- conflicted
+++ resolved
@@ -14,12 +14,8 @@
 )
 from netCDF4 import Dataset
 
-<<<<<<< HEAD
 from desc.backend import jit, jnp
-=======
-from desc.backend import jit, jnp, odeint
 from desc.compute import rpz2xyz_vec, xyz2rpz
->>>>>>> 6adcb4c2
 from desc.derivatives import Derivative
 from desc.grid import Grid
 from desc.interpolate import _approx_df, interp2d, interp3d
