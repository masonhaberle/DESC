--- conflicted
+++ resolved
@@ -1000,11 +1000,7 @@
 
 
 def field_line_integrate(
-<<<<<<< HEAD
-    r0, z0, phis, field, params=None, rtol=1e-8, atol=1e-8, maxstep=1000, grid=None
-=======
     r0, z0, phis, field, params=None, grid=None, rtol=1e-8, atol=1e-8, maxstep=1000
->>>>>>> 08b8f1a3
 ):
     """Trace field lines by integration.
 
