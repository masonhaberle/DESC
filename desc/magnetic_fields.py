--- conflicted
+++ resolved
@@ -1949,14 +1949,11 @@
             magnetic field at specified points
 
         """
-<<<<<<< HEAD
-=======
         source_grid = source_grid or LinearGrid(
             M=30 + 2 * max(self.M, self.M_Phi),
             N=30 + 2 * max(self.N, self.N_Phi),
             NFP=self.NFP,
         )
->>>>>>> aa9e4c54
         return _compute_magnetic_field_from_CurrentPotentialField(
             field=self,
             coords=coords,
@@ -2727,15 +2724,7 @@
 
 
 def _compute_magnetic_field_from_CurrentPotentialField(
-<<<<<<< HEAD
-    field, coords, params=None, basis="rpz", source_grid=None, data=None
-=======
-    field,
-    coords,
-    source_grid,
-    params=None,
-    basis="rpz",
->>>>>>> aa9e4c54
+    field, coords, source_grid, params=None, basis="rpz", data=None
 ):
     """Compute magnetic field at a set of points.
 
@@ -2752,14 +2741,8 @@
         should include the potential
     basis : {"rpz", "xyz"}
         basis for input coordinates and returned magnetic field
-<<<<<<< HEAD
-    source_grid : Grid,
-        source grid upon which to evaluate the surface current density K
     data: dict,
         dictionary of any precomputed quantities needed by this function.
-=======
-
->>>>>>> aa9e4c54
 
     Returns
     -------
@@ -2771,21 +2754,13 @@
     coords = jnp.atleast_2d(coords)
     if basis == "rpz":
         coords = rpz2xyz(coords)
-<<<<<<< HEAD
-    surface_grid = source_grid or LinearGrid(M=80, N=80, NFP=field.NFP)
-=======
->>>>>>> aa9e4c54
 
     # compute surface current, and store grid quantities
     # needed for integration in class
     # TODO: does this have to be xyz, or can it be computed in rpz as well?
-<<<<<<< HEAD
     data = field.compute(
-        ["K", "x"], grid=surface_grid, basis="xyz", params=params, data=data
+        ["K", "x"], grid=source_grid, basis="xyz", params=params, data=data
     )
-=======
-    data = field.compute(["K", "x"], grid=source_grid, basis="xyz", params=params)
->>>>>>> aa9e4c54
 
     _rs = xyz2rpz(data["x"])
     _K = xyz2rpz_vec(data["K"], phi=source_grid.nodes[:, 2])
