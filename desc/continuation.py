--- conflicted
+++ resolved
@@ -85,12 +85,8 @@
         Z_sym = Tristate(None)
         L_sym = Tristate(None)
 
-<<<<<<< HEAD
     equil_fam = EquilibriaFamily(inputs=inputs)
-=======
-    equil_fam = EquilibriaFamily()
->>>>>>> 34bdc9f0
-
+  
     arr_len = M.size
     for ii in range(arr_len):
 
@@ -302,11 +298,8 @@
         timer.stop("Iteration {} solution".format(ii+1))
 
         equil.x = out['x']
-<<<<<<< HEAD
-        equil_fam.append(copy.deepcopy(equil))#insert(ii, copy.deepcopy(equil))
-=======
-        equil_fam.insert(ii, copy.deepcopy(equil))
->>>>>>> 34bdc9f0
+
+        equil_fam.append(copy.deepcopy(equil))
 
         if verbose > 1:
             timer.disp("Iteration {} solution".format(ii+1))
