--- conflicted
+++ resolved
@@ -6,11 +6,7 @@
 
 from desc.backend import jnp, jit, put, while_loop
 from desc.io import IOAble
-<<<<<<< HEAD
-from desc.utils import copy_coeffs
-=======
 from desc.utils import unpack_state, copy_coeffs, opsindex
->>>>>>> 97e76573
 from desc.grid import Grid, LinearGrid, ConcentricGrid, QuadratureGrid
 from desc.transform import Transform
 from desc.profiles import Profile, PowerSeriesProfile
@@ -552,29 +548,8 @@
         idx = [self.rev_xlabel.get(label, None) for label in labels]
         return np.array(idx)
 
-<<<<<<< HEAD
     def compute_toroidal_flux(self, grid=None, deriv=1, data=None):
         """Compute Compute toroidal magnetic flux profile.
-=======
-    def _get_transforms(self, grid=None, derivs=0):
-        """get transforms with a specific grid"""
-        if grid is None:
-            grid = QuadratureGrid(self.L, self.M, self.N, self.NFP)
-        if not isinstance(grid, Grid):
-            if np.isscalar(grid):
-                grid = LinearGrid(L=grid, M=grid, N=grid, NFP=self.NFP)
-            grid = np.atleast_1d(grid)
-            if grid.ndim == 1:
-                grid = np.tile(grid, (3, 1))
-            grid = Grid(grid, sort=False)
-        R_transform = Transform(grid, self.R_basis, derivs=derivs, build=True)
-        Z_transform = Transform(grid, self.Z_basis, derivs=derivs, build=True)
-        L_transform = Transform(grid, self.L_basis, derivs=derivs, build=True)
-        return R_transform, Z_transform, L_transform
-
-    def compute_profiles(self, grid=None):
-        """Compute magnetic flux, pressure, and rotational transform profiles.
->>>>>>> 97e76573
 
         Parameters
         ----------
@@ -1052,44 +1027,16 @@
         # Note: theta* (also known as vartheta) is the poloidal straight field-line
         # angle in PEST-like flux coordinates
 
-<<<<<<< HEAD
-        theta_k = theta_star
-        grid = Grid(jnp.vstack([rho, theta_k, zeta]).T, sort=False)
-
-        transform = Transform(
-            grid,
-            self.L_basis,
-            derivs=np.array([[0, 0, 0], [0, 1, 0]]),
-            method="direct1",
-            build=True,
-        )
-
-=======
         nodes = flux_coords.copy()
         A0 = self.L_basis.evaluate(nodes, (0, 0, 0))
->>>>>>> 97e76573
+
         # theta* = theta + lambda
         lmbda = jnp.dot(A0, L_lmn)
         k = 0
 
-<<<<<<< HEAD
-            theta_k = theta_k - f / df
-
-            grid = Grid(jnp.vstack([rho, theta_k, zeta]).T, sort=False)
-            transform = Transform(
-                grid,
-                self.L_basis,
-                derivs=np.array([[0, 0, 0], [0, 1, 0]]),
-                method="direct1",
-                build=True,
-            )
-
-            theta_star_k = theta_k + transform.transform(self.L_lmn)
-=======
         def cond_fun(nodes_k_lmbda):
             nodes, k, lmbda = nodes_k_lmbda
             theta_star_k = nodes[:, 1] + lmbda
->>>>>>> 97e76573
             err = theta_star - theta_star_k
             return jnp.any(jnp.abs(err) > tol) & (k < maxiter)
 
