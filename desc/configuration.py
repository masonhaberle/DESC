--- conflicted
+++ resolved
@@ -1,24 +1,17 @@
 import numpy as np
 import copy
-<<<<<<< HEAD
-=======
 import warnings
 import math
 import numbers
->>>>>>> 1591263e
+
 from termcolor import colored
 from abc import ABC
 from shapely.geometry import LineString, MultiLineString
 from inspect import signature
 
 from desc.backend import jnp, jit, put, while_loop
-<<<<<<< HEAD
 from desc.io import IOAble
 from desc.utils import copy_coeffs, opsindex
-=======
-from desc.io import IOAble, load
-from desc.utils import unpack_state, copy_coeffs, opsindex
->>>>>>> 1591263e
 from desc.grid import Grid, LinearGrid, ConcentricGrid, QuadratureGrid
 from desc.transform import Transform
 from desc.profiles import Profile, PowerSeriesProfile
@@ -99,30 +92,6 @@
         "_bdry_mode",
     ]
 
-<<<<<<< HEAD
-    def __init__(self, inputs):
-        """Initialize a Configuration.
-
-        Parameters
-        ----------
-        inputs : dict
-            Dictionary of inputs with the following required keys:
-                Psi : float, total toroidal flux (in Webers) within LCFS
-                NFP : int, number of field periods
-                L : int, radial resolution
-                M : int, poloidal resolution
-                N : int, toroidal resolution
-                profiles : ndarray, array of profile coeffs [l, p_l, i_l]
-                boundary : ndarray, array of boundary coeffs [m, n, Rb_lmn, Zb_lmn]
-            And the following optional keys:
-                sym : bool, is the problem stellarator symmetric or not, default is False
-                spectral_indexing : str, type of Zernike indexing scheme to use, default is ``'ansi'``
-                bdry_mode : {``'lcfs'``, ``'poincare'``}, where the BC are enforced
-                axis : ndarray, array of magnetic axis coeffs [n, R0_n, Z0_n]
-                R_lmn : ndarray, spectral coefficients of R
-                Z_lmn : ndarray, spectral coefficients of Z
-                L_lmn : ndarray, spectral coefficients of lambda
-=======
     def __init__(
         self,
         Psi=1.0,
@@ -138,7 +107,6 @@
         spectral_indexing=None,
         **kwargs,
     ):
->>>>>>> 1591263e
 
         assert spectral_indexing in [
             None,
@@ -188,66 +156,6 @@
             self._R_sym = False
             self._Z_sym = False
 
-<<<<<<< HEAD
-        # create bases
-        self._set_basis()
-
-        # format profiles
-        self._pressure = PowerSeriesProfile(
-            modes=profiles[:, 0], params=profiles[:, 1], name="pressure"
-        )
-        self._iota = PowerSeriesProfile(
-            modes=profiles[:, 0], params=profiles[:, 2], name="iota"
-        )
-        self._pressure.change_resolution(self._L)
-        self._iota.change_resolution(self._L)
-
-        # format boundary
-        if self.bdry_mode == "lcfs":
-            self._surface = FourierRZToroidalSurface(
-                boundary[:, 3],
-                boundary[:, 4],
-                boundary[:, 1:3].astype(int),
-                boundary[:, 1:3].astype(int),
-                self.NFP,
-                self.sym,
-            )
-        elif self.bdry_mode == "poincare":
-            self._surface = ZernikeRZToroidalSection(
-                boundary[:, 3],
-                boundary[:, 4],
-                boundary[:, :2].astype(int),
-                boundary[:, :2].astype(int),
-                self.spectral_indexing,
-                self.sym,
-            )
-        else:
-            raise ValueError("boundary should either have l=0 or n=0")
-        self._surface.change_resolution(self._L, self._M, self._N)
-
-        axis = inputs.get("axis", boundary[np.where(boundary[:, 1] == 0)[0], 2:])
-        self._axis = FourierRZCurve(
-            axis[:, 1],
-            axis[:, 2],
-            axis[:, 0].astype(int),
-            NFP=self.NFP,
-            sym=self.sym,
-            name="axis",
-        )
-
-        # default initial guess
-        self._R_lmn = initial_guess(
-            self.R_basis, self.Rb_lmn, self.surface.R_basis, axis[:, 0:-1]
-        )
-        self._Z_lmn = initial_guess(
-            self.Z_basis, self.Zb_lmn, self.surface.Z_basis, axis[:, (0, -1)]
-        )
-        self._L_lmn = np.zeros((self.L_basis.num_modes,))
-
-        # this makes sure the axis has the correct coefficients
-        self.axis.change_resolution(self.N)
-        self._axis = self.axis
-=======
         # resolution
         assert (L is None) or (
             isinstance(L, numbers.Real) and (L == int(L)) and (L >= 0)
@@ -271,7 +179,6 @@
             self._M = surface.M
         else:
             self._M = 1
->>>>>>> 1591263e
 
         if L is not None:
             self._L = int(L)
@@ -790,24 +697,11 @@
         """Maximum toroidal fourier mode number (int)."""
         return self._N
 
-<<<<<<< HEAD
     @N.setter
     def N(self, N):
         if self.N != N:
             self._N = N
             self.change_resolution(N=N)
-=======
-    @property
-    def x(self):
-        """Optimization state vector (ndarray)."""
-        return jnp.concatenate([self.R_lmn, self.Z_lmn, self.L_lmn])
-
-    @x.setter
-    def x(self, x):
-        self.R_lmn, self.Z_lmn, self.L_lmn = unpack_state(
-            x, self.R_basis.num_modes, self.Z_basis.num_modes
-        )
->>>>>>> 1591263e
 
     @property
     def R_lmn(self):
@@ -816,11 +710,7 @@
 
     @R_lmn.setter
     def R_lmn(self, R_lmn):
-<<<<<<< HEAD
-        self._R_lmn = R_lmn
-=======
         self._R_lmn[:] = R_lmn
->>>>>>> 1591263e
 
     @property
     def Z_lmn(self):
@@ -829,11 +719,7 @@
 
     @Z_lmn.setter
     def Z_lmn(self, Z_lmn):
-<<<<<<< HEAD
-        self._Z_lmn = Z_lmn
-=======
         self._Z_lmn[:] = Z_lmn
->>>>>>> 1591263e
 
     @property
     def L_lmn(self):
@@ -842,11 +728,7 @@
 
     @L_lmn.setter
     def L_lmn(self, L_lmn):
-<<<<<<< HEAD
-        self._L_lmn = L_lmn
-=======
         self._L_lmn[:] = L_lmn
->>>>>>> 1591263e
 
     @property
     def Rb_lmn(self):
@@ -1265,37 +1147,21 @@
         else:
             zetas = np.linspace(0, 2 * np.pi / self.NFP, nzeta, endpoint=False)
 
-<<<<<<< HEAD
-        v_nodes = t_grid.nodes
-        v_nodes[:, 1] = t_grid.nodes[:, 1] - self.compute("lambda", t_grid)["lambda"]
-        v_grid = Grid(v_nodes)
-
-        # rho contours
-        r_coords = self.compute("R", r_grid)
-        Rr = r_coords["R"].reshape((r_grid.L, r_grid.M, r_grid.N))[:, :, 0]
-        Zr = r_coords["Z"].reshape((r_grid.L, r_grid.M, r_grid.N))[:, :, 0]
-
-        # theta contours
-        v_coords = self.compute("R", v_grid)
-        Rv = v_coords["R"].reshape((t_grid.L, t_grid.M, t_grid.N))[:, :, 0]
-        Zv = v_coords["Z"].reshape((t_grid.L, t_grid.M, t_grid.N))[:, :, 0]
-=======
         for zeta in zetas:
             r_grid = LinearGrid(L=nsurfs, M=Nt, zeta=zeta, endpoint=True)
             t_grid = LinearGrid(L=Nr, M=ntheta, zeta=zeta, endpoint=False)
 
-            r_coords = self.compute_toroidal_coords(r_grid)
-            t_coords = self.compute_toroidal_coords(t_grid)
+            r_coords = self.compute("R", r_grid)
+            t_coords = self.compute("lambda", t_grid)
 
             v_nodes = t_grid.nodes
             v_nodes[:, 1] = t_grid.nodes[:, 1] - t_coords["lambda"]
             v_grid = Grid(v_nodes)
-            v_coords = self.compute_toroidal_coords(v_grid)
+            v_coords = self.compute("R", v_grid)
 
             # rho contours
             Rr = r_coords["R"].reshape((r_grid.L, r_grid.M, r_grid.N))[:, :, 0]
             Zr = r_coords["Z"].reshape((r_grid.L, r_grid.M, r_grid.N))[:, :, 0]
->>>>>>> 1591263e
 
             # theta contours
             Rv = v_coords["R"].reshape((t_grid.L, t_grid.M, t_grid.N))[:, :, 0]
