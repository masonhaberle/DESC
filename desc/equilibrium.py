--- conflicted
+++ resolved
@@ -574,24 +574,15 @@
 
         Parameters
         ----------
-<<<<<<< HEAD
-        inputs, inputs_prev : dict
-            Dictionary of continuation parameters for next step.
-=======
         inputs : dict
              Dictionary of continuation parameters for next step.
->>>>>>> cba574f4
         equil : Equilibrium
             Equilibrium being perturbed.
 
         Returns
         -------
         deltas : dict
-<<<<<<< HEAD
             Dictionary of changes in parameter values.
-=======
-             Dictionary of changes in parameter values.
->>>>>>> cba574f4
 
         """
         deltas = {}
