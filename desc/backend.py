--- conflicted
+++ resolved
@@ -159,7 +159,6 @@
         leaves, treedef = jtu.tree_flatten(tree)
         return [treedef.unflatten(leaf) for leaf in zip(*leaves)]
 
-<<<<<<< HEAD
     _eigvals_cpu = jax.jit(jnp.linalg.eigvals, device=jax.devices("cpu")[0])
 
     @jax.custom_jvp
@@ -224,7 +223,7 @@
 
         du = jax.pure_callback(jvpfun, u, *primals, *tangents, vectorized=True)
         return u, du
-=======
+
     def root_scalar(
         fun,
         x0,
@@ -315,18 +314,14 @@
             return y / A
 
         return jax.lax.custom_root(res, x0, solve, tangent_solve, has_aux=True)
->>>>>>> 777332f8
 
 
 # we can't really test the numpy backend stuff in automated testing, so we ignore it
 # for coverage purposes
 else:  # pragma: no cover
     jit = lambda func, *args, **kwargs: func
-<<<<<<< HEAD
     import numpy as np
-=======
     import scipy.optimize
->>>>>>> 777332f8
     from scipy.integrate import odeint  # noqa: F401
     from scipy.linalg import (  # noqa: F401
         block_diag,
@@ -530,7 +525,6 @@
         fun.defjvps = lambda *args, **kwargs: None
         return fun
 
-<<<<<<< HEAD
     def eigvals(A):
         """
         Eigenvalue solver.
@@ -539,7 +533,7 @@
         """
         u = np.linalg.eigvals(A)
         return u
-=======
+
     def root_scalar(
         fun,
         x0,
@@ -589,5 +583,4 @@
         out = scipy.optimize.root_scalar(
             fun, args, x0=x0, fprime=jac, xtol=tol, rtol=tol
         )
-        return out.root, out
->>>>>>> 777332f8
+        return out.root, out