--- conflicted
+++ resolved
@@ -739,11 +739,7 @@
         """
         data = super().compute(params, constants=constants)
         data = tree_flatten(data, is_leaf=lambda x: isinstance(x, dict))[0]
-<<<<<<< HEAD
-        out = jnp.array([jnp.var(jnp.linalg.norm(dat["x_s"], axis=1)) for dat in data])
-=======
         out = jnp.array([jnp.var(dat["length"]) for dat in data])
->>>>>>> 3b0ca659
         return out
 
 
