--- conflicted
+++ resolved
@@ -767,11 +767,8 @@
             field_transforms = get_transforms(
                 ["K", "x"], obj=field, grid=self._field_grid
             )
-<<<<<<< HEAD
-=======
         else:
             field_transforms = None
->>>>>>> 74ddc515
 
         self._constants = {
             "field": self._field,
