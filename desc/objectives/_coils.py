--- conflicted
+++ resolved
@@ -32,22 +32,6 @@
     grid : Grid, list, optional
         Collocation grid containing the nodes to evaluate at.
         If a list, must have the same structure as coil.
-<<<<<<< HEAD
-=======
-    name : str, optional
-        Name of the objective function.
-    jac_chunk_size : int , optional
-        Will calculate the Jacobian for this objective ``jac_chunk_size``
-        columns at a time, instead of all at once. The memory usage of the
-        Jacobian calculation is roughly ``memory usage = m0 + m1*jac_chunk_size``:
-        the smaller the chunk size, the less memory the Jacobian calculation
-        will require (with some baseline memory usage). The time to compute the
-        Jacobian is roughly ``t=t0 +t1/jac_chunk_size``, so the larger the
-        ``jac_chunk_size``, the faster the calculation takes, at the cost of
-        requiring more memory. A ``jac_chunk_size`` of 1 corresponds to the least
-        memory intensive, but slowest method of calculating the Jacobian.
-        If None, it will use the largest size i.e ``obj.dim_x``.
->>>>>>> 32e41971
 
     """
 
@@ -237,22 +221,6 @@
     grid : Grid, optional
         Collocation grid containing the nodes to evaluate at.
         Defaults to ``LinearGrid(N=2 * coil.N + 5)``
-<<<<<<< HEAD
-=======
-    name : str, optional
-        Name of the objective function.
-    jac_chunk_size : int , optional
-        Will calculate the Jacobian for this objective ``jac_chunk_size``
-        columns at a time, instead of all at once. The memory usage of the
-        Jacobian calculation is roughly ``memory usage = m0 + m1*jac_chunk_size``:
-        the smaller the chunk size, the less memory the Jacobian calculation
-        will require (with some baseline memory usage). The time to compute the
-        Jacobian is roughly ``t=t0 +t1/jac_chunk_size``, so the larger the
-        ``jac_chunk_size``, the faster the calculation takes, at the cost of
-        requiring more memory. A ``jac_chunk_size`` of 1 corresponds to the least
-        memory intensive, but slowest method of calculating the Jacobian.
-        If None, it will use the largest size i.e ``obj.dim_x``.
->>>>>>> 32e41971
 
     """
 
@@ -357,22 +325,6 @@
     grid : Grid, optional
         Collocation grid containing the nodes to evaluate at.
         Defaults to ``LinearGrid(N=2 * coil.N + 5)``
-<<<<<<< HEAD
-=======
-    name : str, optional
-        Name of the objective function.
-    jac_chunk_size : int , optional
-        Will calculate the Jacobian for this objective ``jac_chunk_size``
-        columns at a time, instead of all at once. The memory usage of the
-        Jacobian calculation is roughly ``memory usage = m0 + m1*jac_chunk_size``:
-        the smaller the chunk size, the less memory the Jacobian calculation
-        will require (with some baseline memory usage). The time to compute the
-        Jacobian is roughly ``t=t0 +t1/jac_chunk_size``, so the larger the
-        ``jac_chunk_size``, the faster the calculation takes, at the cost of
-        requiring more memory. A ``jac_chunk_size`` of 1 corresponds to the least
-        memory intensive, but slowest method of calculating the Jacobian.
-        If None, it will use the largest size i.e ``obj.dim_x``.
->>>>>>> 32e41971
 
     """
 
@@ -470,22 +422,6 @@
     grid : Grid, optional
         Collocation grid containing the nodes to evaluate at.
         Defaults to ``LinearGrid(N=2 * coil.N + 5)``
-<<<<<<< HEAD
-=======
-    name : str, optional
-        Name of the objective function.
-    jac_chunk_size : int , optional
-        Will calculate the Jacobian for this objective ``jac_chunk_size``
-        columns at a time, instead of all at once. The memory usage of the
-        Jacobian calculation is roughly ``memory usage = m0 + m1*jac_chunk_size``:
-        the smaller the chunk size, the less memory the Jacobian calculation
-        will require (with some baseline memory usage). The time to compute the
-        Jacobian is roughly ``t=t0 +t1/jac_chunk_size``, so the larger the
-        ``jac_chunk_size``, the faster the calculation takes, at the cost of
-        requiring more memory. A ``jac_chunk_size`` of 1 corresponds to the least
-        memory intensive, but slowest method of calculating the Jacobian.
-        If None, it will use the largest size i.e ``obj.dim_x``.
->>>>>>> 32e41971
 
     """
 
@@ -583,22 +519,6 @@
     grid : Grid, optional
         Collocation grid containing the nodes to evaluate at.
         Defaults to ``LinearGrid(N=2 * coil.N + 5)``
-<<<<<<< HEAD
-=======
-    name : str, optional
-        Name of the objective function.
-    jac_chunk_size : int , optional
-        Will calculate the Jacobian for this objective ``jac_chunk_size``
-        columns at a time, instead of all at once. The memory usage of the
-        Jacobian calculation is roughly ``memory usage = m0 + m1*jac_chunk_size``:
-        the smaller the chunk size, the less memory the Jacobian calculation
-        will require (with some baseline memory usage). The time to compute the
-        Jacobian is roughly ``t=t0 +t1/jac_chunk_size``, so the larger the
-        ``jac_chunk_size``, the faster the calculation takes, at the cost of
-        requiring more memory. A ``jac_chunk_size`` of 1 corresponds to the least
-        memory intensive, but slowest method of calculating the Jacobian.
-        If None, it will use the largest size i.e ``obj.dim_x``.
->>>>>>> 32e41971
 
     """
 
@@ -705,22 +625,6 @@
         Collocation grid used to discretize each coil. Defaults to the default grid
         for the given coil-type, see ``coils.py`` and ``curve.py`` for more details.
         If a list, must have the same structure as coils.
-<<<<<<< HEAD
-=======
-    name : str, optional
-        Name of the objective function.
-    jac_chunk_size : int , optional
-        Will calculate the Jacobian for this objective ``jac_chunk_size``
-        columns at a time, instead of all at once. The memory usage of the
-        Jacobian calculation is roughly ``memory usage = m0 + m1*jac_chunk_size``:
-        the smaller the chunk size, the less memory the Jacobian calculation
-        will require (with some baseline memory usage). The time to compute the
-        Jacobian is roughly ``t=t0 +t1/jac_chunk_size``, so the larger the
-        ``jac_chunk_size``, the faster the calculation takes, at the cost of
-        requiring more memory. A ``jac_chunk_size`` of 1 corresponds to the least
-        memory intensive, but slowest method of calculating the Jacobian.
-        If None, it will use the largest size i.e ``obj.dim_x``.
->>>>>>> 32e41971
 
     """
 
@@ -873,22 +777,6 @@
         during optimization, and self.things = [eq] only.
         If False, the coil coordinates are computed at every iteration.
         False by default, so that self.things = [coil, eq].
-<<<<<<< HEAD
-=======
-    name : str, optional
-        Name of the objective function.
-    jac_chunk_size : int , optional
-        Will calculate the Jacobian for this objective ``jac_chunk_size``
-        columns at a time, instead of all at once. The memory usage of the
-        Jacobian calculation is roughly ``memory usage = m0 + m1*jac_chunk_size``:
-        the smaller the chunk size, the less memory the Jacobian calculation
-        will require (with some baseline memory usage). The time to compute the
-        Jacobian is roughly ``t=t0 +t1/jac_chunk_size``, so the larger the
-        ``jac_chunk_size``, the faster the calculation takes, at the cost of
-        requiring more memory. A ``jac_chunk_size`` of 1 corresponds to the least
-        memory intensive, but slowest method of calculating the Jacobian.
-        If None, it will use the largest size i.e ``obj.dim_x``.
->>>>>>> 32e41971
 
     """
 
@@ -1106,22 +994,6 @@
     vacuum : bool
         If true, B_plasma (the contribution to the normal field on the boundary from the
         plasma currents) is set to zero.
-<<<<<<< HEAD
-=======
-    name : str
-        Name of the objective function.
-    jac_chunk_size : int , optional
-        Will calculate the Jacobian for this objective ``jac_chunk_size``
-        columns at a time, instead of all at once. The memory usage of the
-        Jacobian calculation is roughly ``memory usage = m0 + m1*jac_chunk_size``:
-        the smaller the chunk size, the less memory the Jacobian calculation
-        will require (with some baseline memory usage). The time to compute the
-        Jacobian is roughly ``t=t0 +t1/jac_chunk_size``, so the larger the
-        ``jac_chunk_size``, the faster the calculation takes, at the cost of
-        requiring more memory. A ``jac_chunk_size`` of 1 corresponds to the least
-        memory intensive, but slowest method of calculating the Jacobian.
-        If None, it will use the largest size i.e ``obj.dim_x``.
->>>>>>> 32e41971
 
     """
 
@@ -1311,23 +1183,6 @@
         Collocation grid containing the nodes to evaluate the normal magnetic field at
         plasma geometry at. Defaults to a LinearGrid(L=eq.L_grid, M=eq.M_grid,
         zeta=jnp.array(0.0), NFP=eq.NFP).
-<<<<<<< HEAD
-=======
-    name : str, optional
-        Name of the objective function.
-    jac_chunk_size : int , optional
-        Will calculate the Jacobian for this objective ``jac_chunk_size``
-        columns at a time, instead of all at once. The memory usage of the
-        Jacobian calculation is roughly ``memory usage = m0 + m1*jac_chunk_size``:
-        the smaller the chunk size, the less memory the Jacobian calculation
-        will require (with some baseline memory usage). The time to compute the
-        Jacobian is roughly ``t=t0 +t1/jac_chunk_size``, so the larger the
-        ``jac_chunk_size``, the faster the calculation takes, at the cost of
-        requiring more memory. A ``jac_chunk_size`` of 1 corresponds to the least
-        memory intensive, but slowest method of calculating the Jacobian.
-        If None, it will use the largest size i.e ``obj.dim_x``.
-
->>>>>>> 32e41971
 
     """
 
