--- conflicted
+++ resolved
@@ -677,6 +677,81 @@
         else:
             return jnp.concatenate([Bn_err, Bsq_err])
 
+    def print_value(self, *args, **kwargs):
+        """Print the value of the objective."""
+        # this objective is really 3 residuals concatenated so its helpful to print
+        # them individually
+        f = self.compute_unscaled(*args, **kwargs)
+        # try to do weighted mean if possible
+        constants = kwargs.get("constants", self.constants)
+        if constants is None:
+            w = jnp.ones_like(f)
+        else:
+            w = constants["quad_weights"]
+
+        abserr = jnp.all(self.target == 0)
+
+        def _print(fmt, fmax, fmin, fmean, norm, units):
+
+            print(
+                "Maximum " + ("absolute " if abserr else "") + fmt.format(fmax) + units
+            )
+            print(
+                "Minimum " + ("absolute " if abserr else "") + fmt.format(fmin) + units
+            )
+            print(
+                "Average " + ("absolute " if abserr else "") + fmt.format(fmean) + units
+            )
+
+            if self._normalize and units != "(dimensionless)":
+                print(
+                    "Maximum "
+                    + ("absolute " if abserr else "")
+                    + fmt.format(fmax / norm)
+                    + "(normalized)"
+                )
+                print(
+                    "Minimum "
+                    + ("absolute " if abserr else "")
+                    + fmt.format(fmin / norm)
+                    + "(normalized)"
+                )
+                print(
+                    "Average "
+                    + ("absolute " if abserr else "")
+                    + fmt.format(fmean / norm)
+                    + "(normalized)"
+                )
+
+        formats = [
+            "Boundary normal field error: {:10.3e} ",
+            "Boundary magnetic pressure error: {:10.3e} ",
+            "Boundary field jump error: {:10.3e} ",
+        ]
+        units = ["(T)", "(T^2)", "(T)"]
+        if self._sheet_current:
+            nn = f.size // 3
+            norms = [
+                self.normalization[0],
+                self.normalization[nn],
+                self.normalization[-1],
+            ]
+        else:
+            nn = f.size // 2
+            formats = formats[:-1]
+            units = units[:-1]
+            norms = [self.normalization[0], self.normalization[nn]]
+        for i, (fmt, norm, unit) in enumerate(zip(formats, norms, units)):
+            fi = f[i * nn : (i + 1) * nn]
+            # target == 0 probably indicates f is some sort of error metric,
+            # mean abs makes more sense than mean
+            fi = jnp.abs(fi) if abserr else fi
+            wi = w[i * nn : (i + 1) * nn]
+            fmax = jnp.max(fi)
+            fmin = jnp.min(fi)
+            fmean = jnp.mean(fi * wi) / jnp.mean(wi)
+            _print(fmt, fmax, fmin, fmean, norm, unit)
+
 
 class QuadraticFlux(_Objective):
     """Target B*n = 0 on LCFS.
@@ -785,7 +860,6 @@
     def build(self, eq=None, use_jit=True, verbose=1):
         """Build constant arrays.
 
-<<<<<<< HEAD
         Parameters
         ----------
         eq : Equilibrium, optional
@@ -794,9 +868,6 @@
             Whether to just-in-time compile the objective and derivatives.
         verbose : int, optional
             Level of output.
-=======
-        def _print(fmt, fmax, fmin, fmean, norm, units):
->>>>>>> b929bc7c
 
         """
         if self._eq_fixed:
@@ -839,7 +910,6 @@
             k = min(src_grid.num_theta, src_grid.num_zeta)
             self._q = k // 2 + int(np.sqrt(k))
 
-<<<<<<< HEAD
         try:
             interpolator = FFTInterpolator(eval_grid, src_grid, self._s, self._q)
         except AssertionError as e:
@@ -848,27 +918,6 @@
                 " much slower. Reason: " + str(e)
             )
             interpolator = DFTInterpolator(eval_grid, src_grid, self._s, self._q)
-=======
-            if self._normalize and units != "(dimensionless)":
-                print(
-                    "Maximum "
-                    + ("absolute " if abserr else "")
-                    + fmt.format(fmax / norm)
-                    + "(normalized)"
-                )
-                print(
-                    "Minimum "
-                    + ("absolute " if abserr else "")
-                    + fmt.format(fmin / norm)
-                    + "(normalized)"
-                )
-                print(
-                    "Average "
-                    + ("absolute " if abserr else "")
-                    + fmt.format(fmean / norm)
-                    + "(normalized)"
-                )
->>>>>>> b929bc7c
 
         self._constants = {"interpolator": interpolator}
         self._data_keys = [
@@ -878,7 +927,6 @@
             "n_rho",
             "K_vc",
         ]
-<<<<<<< HEAD
         self._args = get_params(
             self._data_keys,
             obj="desc.equilibrium.equilibrium.Equilibrium",
@@ -1038,31 +1086,6 @@
 
         f = jnp.sum((Bext + Bplasma) * eval_data["n_rho"], axis=-1)
         return f
-=======
-        units = ["(T)", "(T^2)", "(T)"]
-        if self._sheet_current:
-            nn = f.size // 3
-            norms = [
-                self.normalization[0],
-                self.normalization[nn],
-                self.normalization[-1],
-            ]
-        else:
-            nn = f.size // 2
-            formats = formats[:-1]
-            units = units[:-1]
-            norms = [self.normalization[0], self.normalization[nn]]
-        for i, (fmt, norm, unit) in enumerate(zip(formats, norms, units)):
-            fi = f[i * nn : (i + 1) * nn]
-            # target == 0 probably indicates f is some sort of error metric,
-            # mean abs makes more sense than mean
-            fi = jnp.abs(fi) if abserr else fi
-            wi = w[i * nn : (i + 1) * nn]
-            fmax = jnp.max(fi)
-            fmin = jnp.min(fi)
-            fmean = jnp.mean(fi * wi) / jnp.mean(wi)
-            _print(fmt, fmax, fmin, fmean, norm, unit)
->>>>>>> b929bc7c
 
 
 class BoundaryErrorNESTOR(_Objective):
