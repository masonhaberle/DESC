--- conflicted
+++ resolved
@@ -1,17 +1,14 @@
 """Classes defining objectives for equilibrium and optimization."""
 
 from ._bootstrap import BootstrapRedlConsistency
-<<<<<<< HEAD
 from ._coils import (
     CoilCurvature,
     CoilLength,
     CoilTorsion,
     QuadraticFlux,
     SurfaceCurrentRegularization,
+    ToroidalFlux,
 )
-=======
-from ._coils import CoilCurvature, CoilLength, CoilTorsion, QuadraticFlux, ToroidalFlux
->>>>>>> d9acdfa1
 from ._equilibrium import (
     CurrentDensity,
     Energy,
