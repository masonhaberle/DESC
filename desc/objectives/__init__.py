--- conflicted
+++ resolved
@@ -10,13 +10,7 @@
 from ._generic import (
     GenericObjective,
     ToroidalCurrent,
-<<<<<<< HEAD
     MagneticWell,
-    RadialCurrentDensity,
-    PoloidalCurrentDensity,
-    ToroidalCurrentDensity,
-=======
->>>>>>> 8d2a2637
 )
 from ._equilibrium import (
     Energy,
@@ -35,37 +29,4 @@
     get_fixed_boundary_constraints,
     get_equilibrium_objective,
 )
-<<<<<<< HEAD
-from ._wrappers import WrappedEquilibriumObjective
-
-
-__all__ = [
-    "ObjectiveFunction",
-    "FixBoundaryR",
-    "FixBoundaryZ",
-    "PoincareLambda",
-    "LambdaGauge",
-    "FixPressure",
-    "FixIota",
-    "FixPsi",
-    "TargetIota",
-    "GenericObjective",
-    "Volume",
-    "AspectRatio",
-    "Energy",
-    "ToroidalCurrent",
-    "MagneticWell",
-    "RadialForceBalance",
-    "HelicalForceBalance",
-    "ForceBalance",
-    "RadialCurrentDensity",
-    "PoloidalCurrentDensity",
-    "ToroidalCurrentDensity",
-    "QuasisymmetryBoozer",
-    "QuasisymmetryTwoTerm",
-    "QuasisymmetryTripleProduct",
-    "get_fixed_boundary_constraints",
-]
-=======
-from ._wrappers import WrappedEquilibriumObjective
->>>>>>> 8d2a2637
+from ._wrappers import WrappedEquilibriumObjective