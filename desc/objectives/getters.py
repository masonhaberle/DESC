--- conflicted
+++ resolved
@@ -26,15 +26,11 @@
     FixPressure,
     FixPsi,
 )
-<<<<<<< HEAD
 from .nae_utils import (
     calc_zeroth_order_lambda,
     make_RZ_cons_1st_order,
     make_RZ_cons_2nd_order,
 )
-=======
-from .nae_utils import calc_zeroth_order_lambda, make_RZ_cons_1st_order
->>>>>>> 78cc1b86
 from .objective_funs import ObjectiveFunction
 
 
@@ -199,7 +195,6 @@
     iota=False,
     kinetic=False,
     normalize=True,
-    fix_lambda=False,
     N=None,
     fix_lambda=False,
 ):
@@ -222,13 +217,7 @@
         Whether to also fix kinetic profiles.
     normalize : bool
         Whether to apply constraints in normalized units.
-<<<<<<< HEAD
-    fix_lambda: bool
-        Whether to fix lambda behavior as well or not
-    N : int,
-=======
     N : int
->>>>>>> 78cc1b86
         max toroidal resolution to constrain.
         If None, defaults to equilibrium's toroidal resolution
     fix_lambda : bool
@@ -277,30 +266,19 @@
             constraints += (
                 FixCurrent(eq=desc_eq, normalize=normalize, normalize_target=normalize),
             )
-<<<<<<< HEAD
-    if fix_lambda:
-=======
     if fix_lambda or fix_lambda >= 0:
->>>>>>> 78cc1b86
         L_axis_constraints, _, _ = calc_zeroth_order_lambda(
             qsc=qsc_eq, desc_eq=desc_eq, N=N
         )
         constraints += L_axis_constraints
     if order >= 1:  # first order constraints
         constraints += make_RZ_cons_1st_order(
-<<<<<<< HEAD
-            qsc=qsc_eq, desc_eq=desc_eq, fix_lambda=fix_lambda, N=N
+            qsc=qsc_eq, desc_eq=desc_eq, N=N, fix_lambda=fix_lambda and fix_lambda > 0
         )
     if order == 2:  # 2nd order constraints
         constraints += make_RZ_cons_2nd_order(qsc=qsc_eq, desc_eq=desc_eq, N=N)
     if order > 2:
         raise NotImplementedError("NAE constraints only implemented up to O(rho^2) ")
-=======
-            qsc=qsc_eq, desc_eq=desc_eq, N=N, fix_lambda=fix_lambda and fix_lambda > 0
-        )
-    if order >= 2:  # 2nd order constraints
-        raise NotImplementedError("NAE constraints only implemented up to O(rho) ")
->>>>>>> 78cc1b86
 
     return constraints
 
