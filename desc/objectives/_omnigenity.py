--- conflicted
+++ resolved
@@ -30,22 +30,6 @@
         Poloidal resolution of Boozer transformation. Default = 2 * eq.M.
     N_booz : int, optional
         Toroidal resolution of Boozer transformation. Default = 2 * eq.N.
-<<<<<<< HEAD
-=======
-    name : str, optional
-        Name of the objective function.
-    jac_chunk_size : int , optional
-        Will calculate the Jacobian for this objective ``jac_chunk_size``
-        columns at a time, instead of all at once. The memory usage of the
-        Jacobian calculation is roughly ``memory usage = m0 + m1*jac_chunk_size``:
-        the smaller the chunk size, the less memory the Jacobian calculation
-        will require (with some baseline memory usage). The time to compute the
-        Jacobian is roughly ``t=t0 +t1/jac_chunk_size``, so the larger the
-        ``jac_chunk_size``, the faster the calculation takes, at the cost of
-        requiring more memory. A ``jac_chunk_size`` of 1 corresponds to the least
-        memory intensive, but slowest method of calculating the Jacobian.
-        If None, it will use the largest size i.e ``obj.dim_x``.
->>>>>>> 32e41971
 
     """
 
@@ -235,22 +219,6 @@
         Defaults to ``LinearGrid(M=eq.M_grid, N=eq.N_grid)``.
     helicity : tuple, optional
         Type of quasi-symmetry (M, N).
-<<<<<<< HEAD
-=======
-    name : str, optional
-        Name of the objective function.
-    jac_chunk_size : int , optional
-        Will calculate the Jacobian for this objective ``jac_chunk_size``
-        columns at a time, instead of all at once. The memory usage of the
-        Jacobian calculation is roughly ``memory usage = m0 + m1*jac_chunk_size``:
-        the smaller the chunk size, the less memory the Jacobian calculation
-        will require (with some baseline memory usage). The time to compute the
-        Jacobian is roughly ``t=t0 +t1/jac_chunk_size``, so the larger the
-        ``jac_chunk_size``, the faster the calculation takes, at the cost of
-        requiring more memory. A ``jac_chunk_size`` of 1 corresponds to the least
-        memory intensive, but slowest method of calculating the Jacobian.
-        If None, it will use the largest size i.e ``obj.dim_x``.
->>>>>>> 32e41971
 
     """
 
@@ -413,22 +381,6 @@
     grid : Grid, optional
         Collocation grid containing the nodes to evaluate at.
         Defaults to ``LinearGrid(M=eq.M_grid, N=eq.N_grid)``.
-<<<<<<< HEAD
-=======
-    name : str, optional
-        Name of the objective function.
-    jac_chunk_size : int , optional
-        Will calculate the Jacobian for this objective ``jac_chunk_size``
-        columns at a time, instead of all at once. The memory usage of the
-        Jacobian calculation is roughly ``memory usage = m0 + m1*jac_chunk_size``:
-        the smaller the chunk size, the less memory the Jacobian calculation
-        will require (with some baseline memory usage). The time to compute the
-        Jacobian is roughly ``t=t0 +t1/jac_chunk_size``, so the larger the
-        ``jac_chunk_size``, the faster the calculation takes, at the cost of
-        requiring more memory. A ``jac_chunk_size`` of 1 corresponds to the least
-        memory intensive, but slowest method of calculating the Jacobian.
-        If None, it will use the largest size i.e ``obj.dim_x``.
->>>>>>> 32e41971
 
     """
 
@@ -584,22 +536,6 @@
         computation time during optimization and self.things = [eq] only.
         If False, the field is allowed to change during the optimization and its
         associated data are re-computed at every iteration (Default).
-<<<<<<< HEAD
-=======
-    name : str, optional
-        Name of the objective function.
-    jac_chunk_size : int , optional
-        Will calculate the Jacobian for this objective ``jac_chunk_size``
-        columns at a time, instead of all at once. The memory usage of the
-        Jacobian calculation is roughly ``memory usage = m0 + m1*jac_chunk_size``:
-        the smaller the chunk size, the less memory the Jacobian calculation
-        will require (with some baseline memory usage). The time to compute the
-        Jacobian is roughly ``t=t0 +t1/jac_chunk_size``, so the larger the
-        ``jac_chunk_size``, the faster the calculation takes, at the cost of
-        requiring more memory. A ``jac_chunk_size`` of 1 corresponds to the least
-        memory intensive, but slowest method of calculating the Jacobian.
-        If None, it will use the largest size i.e ``obj.dim_x``.
->>>>>>> 32e41971
 
     """
 
@@ -911,22 +847,6 @@
     grid : Grid, optional
         Collocation grid containing the nodes to evaluate at.
         Defaults to ``LinearGrid(M=eq.M_grid, N=eq.N_grid)``.
-<<<<<<< HEAD
-=======
-    name : str, optional
-        Name of the objective function.
-    jac_chunk_size : int , optional
-        Will calculate the Jacobian for this objective ``jac_chunk_size``
-        columns at a time, instead of all at once. The memory usage of the
-        Jacobian calculation is roughly ``memory usage = m0 + m1*jac_chunk_size``:
-        the smaller the chunk size, the less memory the Jacobian calculation
-        will require (with some baseline memory usage). The time to compute the
-        Jacobian is roughly ``t=t0 +t1/jac_chunk_size``, so the larger the
-        ``jac_chunk_size``, the faster the calculation takes, at the cost of
-        requiring more memory. A ``jac_chunk_size`` of 1 corresponds to the least
-        memory intensive, but slowest method of calculating the Jacobian.
-        If None, it will use the largest size i.e ``obj.dim_x``.
->>>>>>> 32e41971
 
     """
 
