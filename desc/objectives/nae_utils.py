--- conflicted
+++ resolved
@@ -179,13 +179,8 @@
         k_dot_Z - k_dot_phi * dZ0_dphi / R0
     )
 
-<<<<<<< HEAD
-    L_1_1 = qsc.iota * (X1c * (k_dot_R) + Y1c * (tau_dot_R)) / R0
-    L_1_neg1 = qsc.iota * (X1s * (k_dot_R) + Y1s * (tau_dot_R)) / R0
-=======
     L_1_1 = qsc.iota * (X1c * (k_dot_phi) + Y1c * (tau_dot_phi)) / R0
     L_1_neg1 = qsc.iota * (X1s * (k_dot_phi) + Y1s * (tau_dot_phi)) / R0
->>>>>>> 4cab6159
 
     nfp = qsc.nfp
     if desc_eq.sym:
