--- conflicted
+++ resolved
@@ -265,6 +265,9 @@
     target : float, ndarray, optional
         Target value(s) of the objective.
         len(target) must be equal to Objective.dim_f
+    bounds : tuple, optional
+        Lower and upper bounds on the objective. Overrides target.
+        len(bounds[0]) and len(bounds[1]) must be equal to Objective.dim_f
     weight : float, ndarray, optional
         Weighting to apply to the Objective, relative to other Objectives.
         len(weight) must be equal to Objective.dim_f
@@ -373,8 +376,7 @@
             transforms=self._transforms,
             profiles=self._profiles,
         )
-<<<<<<< HEAD
-        return self._shift_scale(data["V"])
+        return data["V"]
 
 
 class PlasmaVesselDistance(_Objective):
@@ -394,6 +396,9 @@
     target : float, ndarray, optional
         Target value(s) of the objective.
         len(target) must be equal to Objective.dim_f
+    bounds : tuple, optional
+        Lower and upper bounds on the objective. Overrides target.
+        len(bounds[0]) and len(bounds[1]) must be equal to Objective.dim_f
     weight : float, ndarray, optional
         Weighting to apply to the Objective, relative to other Objectives.
         len(weight) must be equal to Objective.dim_f
@@ -421,6 +426,7 @@
         surface,
         eq=None,
         target=0,
+        bounds=None,
         weight=1,
         normalize=True,
         normalize_target=True,
@@ -434,6 +440,7 @@
         super().__init__(
             eq=eq,
             target=target,
+            bounds=bounds,
             weight=weight,
             normalize=normalize,
             normalize_target=normalize_target,
@@ -517,8 +524,7 @@
         d = jnp.linalg.norm(
             plasma_coords[:, None, :] - self._surface_coords[None, :, :], axis=-1
         )
-
-        return self._shift_scale(d.min(axis=-1))
+        return d.min(axis=-1)
 
 
 class MeanCurvature(_Objective):
@@ -537,6 +543,9 @@
     target : float, ndarray, optional
         Target value(s) of the objective.
         len(target) must be equal to Objective.dim_f
+    bounds : tuple, optional
+        Lower and upper bounds on the objective. Overrides target.
+        len(bounds[0]) and len(bounds[1]) must be equal to Objective.dim_f
     weight : float, ndarray, optional
         Weighting to apply to the Objective, relative to other Objectives.
         len(weight) must be equal to Objective.dim_f
@@ -562,6 +571,7 @@
         self,
         eq=None,
         target=0,
+        bounds=None,
         weight=1,
         normalize=True,
         normalize_target=True,
@@ -573,6 +583,7 @@
         super().__init__(
             eq=eq,
             target=target,
+            bounds=bounds,
             weight=weight,
             normalize=normalize,
             normalize_target=normalize_target,
@@ -640,7 +651,7 @@
             transforms=self._transforms,
             profiles=self._profiles,
         )
-        return self._shift_scale(data["curvature_H"])
+        return data["curvature_H"]
 
 
 class PrincipalCurvature(_Objective):
@@ -662,6 +673,9 @@
     target : float, ndarray, optional
         Target value(s) of the objective.
         len(target) must be equal to Objective.dim_f
+    bounds : tuple, optional
+        Lower and upper bounds on the objective. Overrides target.
+        len(bounds[0]) and len(bounds[1]) must be equal to Objective.dim_f
     weight : float, ndarray, optional
         Weighting to apply to the Objective, relative to other Objectives.
         len(weight) must be equal to Objective.dim_f
@@ -687,6 +701,7 @@
         self,
         eq=None,
         target=0,
+        bounds=None,
         weight=1,
         normalize=True,
         normalize_target=True,
@@ -698,6 +713,7 @@
         super().__init__(
             eq=eq,
             target=target,
+            bounds=bounds,
             weight=weight,
             normalize=normalize,
             normalize_target=normalize_target,
@@ -765,8 +781,4 @@
             transforms=self._transforms,
             profiles=self._profiles,
         )
-        k = jnp.maximum(jnp.abs(data["curvature_k1"]), jnp.abs(data["curvature_k2"]))
-        return self._shift_scale(k)
-=======
-        return data["V"]
->>>>>>> b7a8f7d5
+        return jnp.maximum(jnp.abs(data["curvature_k1"]), jnp.abs(data["curvature_k2"]))