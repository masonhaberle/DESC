"""Objectives for targeting geometrical quantities."""

import numpy as np

from desc.backend import jnp, vmap
from desc.compute import get_profiles, get_transforms, rpz2xyz, xyz2rpz
from desc.compute.utils import _compute as compute_fun
from desc.compute.utils import safenorm
from desc.grid import LinearGrid, QuadratureGrid
from desc.utils import Timer, errorif, parse_argname_change, warnif

from .normalization import compute_scaling_factors
from .objective_funs import _Objective
from .utils import check_if_points_are_inside_perimeter, softmin


class AspectRatio(_Objective):
    """Aspect ratio = major radius / minor radius.

    Parameters
    ----------
    eq : Equilibrium or FourierRZToroidalSurface
        Equilibrium or FourierRZToroidalSurface that
        will be optimized to satisfy the Objective.
    target : {float, ndarray}, optional
        Target value(s) of the objective. Only used if bounds is None.
        Must be broadcastable to Objective.dim_f. Defaults to ``target=2``.
    bounds : tuple of {float, ndarray}, optional
        Lower and upper bounds on the objective. Overrides target.
        Both bounds must be broadcastable to to Objective.dim_f.
        Defaults to ``target=2``.
    weight : {float, ndarray}, optional
        Weighting to apply to the Objective, relative to other Objectives.
        Must be broadcastable to to Objective.dim_f
    normalize : bool, optional
        Whether to compute the error in physical units or non-dimensionalize.
        Has no effect for this objective.
    normalize_target : bool, optional
        Whether target and bounds should be normalized before comparing to computed
        values. If `normalize` is `True` and the target is in physical units,
        this should also be set to True. Note: Has no effect for this objective.
    loss_function : {None, 'mean', 'min', 'max'}, optional
        Loss function to apply to the objective values once computed. This loss function
        is called on the raw compute value, before any shifting, scaling, or
        normalization. Note: Has no effect for this objective.
    deriv_mode : {"auto", "fwd", "rev"}
        Specify how to compute jacobian matrix, either forward mode or reverse mode AD.
        "auto" selects forward or reverse mode based on the size of the input and output
        of the objective. Has no effect on self.grad or self.hess which always use
        reverse mode and forward over reverse mode respectively.
    grid : Grid, optional
        Collocation grid containing the nodes to evaluate at. Defaults to
        ``QuadratureGrid(eq.L_grid, eq.M_grid, eq.N_grid)`` for ``Equilibrium``
        or ``LinearGrid(M=2*eq.M, N=2*eq.N)`` for ``FourierRZToroidalSurface``.
    name : str, optional
        Name of the objective function.

    """

    _scalar = True
    _units = "(dimensionless)"
    _print_value_fmt = "Aspect ratio: {:10.3e} "

    def __init__(
        self,
        eq,
        target=None,
        bounds=None,
        weight=1,
        normalize=True,
        normalize_target=True,
        loss_function=None,
        deriv_mode="auto",
        grid=None,
        name="aspect ratio",
    ):
        if target is None and bounds is None:
            target = 2
        self._grid = grid
        super().__init__(
            things=eq,
            target=target,
            bounds=bounds,
            weight=weight,
            normalize=normalize,
            normalize_target=normalize_target,
            loss_function=loss_function,
            deriv_mode=deriv_mode,
            name=name,
        )

    def build(self, use_jit=True, verbose=1):
        """Build constant arrays.

        Parameters
        ----------
        use_jit : bool, optional
            Whether to just-in-time compile the objective and derivatives.
        verbose : int, optional
            Level of output.

        """
        eq = self.things[0]
        if self._grid is None:
            if hasattr(eq, "L_grid"):
                grid = QuadratureGrid(
                    L=eq.L_grid,
                    M=eq.M_grid,
                    N=eq.N_grid,
                    NFP=eq.NFP,
                )
            else:
                # if not an Equilibrium, is a Surface,
                # has no radial resolution so just need
                # the surface points
                grid = LinearGrid(
                    rho=1.0,
                    M=eq.M * 2,
                    N=eq.N * 2,
                    NFP=eq.NFP,
                )
        else:
            grid = self._grid

        self._dim_f = 1
        self._data_keys = ["R0/a"]

        timer = Timer()
        if verbose > 0:
            print("Precomputing transforms")
        timer.start("Precomputing transforms")

        profiles = get_profiles(self._data_keys, obj=eq, grid=grid)
        transforms = get_transforms(self._data_keys, obj=eq, grid=grid)
        self._constants = {
            "transforms": transforms,
            "profiles": profiles,
        }

        timer.stop("Precomputing transforms")
        if verbose > 1:
            timer.disp("Precomputing transforms")

        super().build(use_jit=use_jit, verbose=verbose)

    def compute(self, params, constants=None):
        """Compute aspect ratio.

        Parameters
        ----------
        params : dict
            Dictionary of equilibrium or surface degrees of freedom, eg
            Equilibrium.params_dict
        constants : dict
            Dictionary of constant data, eg transforms, profiles etc. Defaults to
            self.constants

        Returns
        -------
        AR : float
            Aspect ratio, dimensionless.

        """
        if constants is None:
            constants = self.constants
        data = compute_fun(
            self.things[0],
            self._data_keys,
            params=params,
            transforms=constants["transforms"],
            profiles=constants["profiles"],
        )
        return data["R0/a"]


class Elongation(_Objective):
    """Elongation = semi-major radius / semi-minor radius.

    Elongation is a function of the toroidal angle.
    Default ``loss_function="max"`` returns the maximum of all toroidal angles.

    Parameters
    ----------
    eq : Equilibrium or FourierRZToroidalSurface
        Equilibrium or FourierRZToroidalSurface that
        will be optimized to satisfy the Objective.
    target : {float, ndarray}, optional
        Target value(s) of the objective. Only used if bounds is None.
        Must be broadcastable to Objective.dim_f. Defaults to ``target=1``.
    bounds : tuple of {float, ndarray}, optional
        Lower and upper bounds on the objective. Overrides target.
        Both bounds must be broadcastable to to Objective.dim_f.
        Defaults to ``target=1``.
    weight : {float, ndarray}, optional
        Weighting to apply to the Objective, relative to other Objectives.
        Must be broadcastable to to Objective.dim_f
    normalize : bool, optional
        Whether to compute the error in physical units or non-dimensionalize.
        Has no effect for this objective.
    normalize_target : bool, optional
        Whether target and bounds should be normalized before comparing to computed
        values. If `normalize` is `True` and the target is in physical units,
        this should also be set to True. Note: Has no effect for this objective.
    loss_function : {None, 'mean', 'min', 'max'}, optional
        Loss function to apply to the objective values once computed. This loss function
        is called on the raw compute value, before any shifting, scaling, or
        normalization. Note: Has no effect for this objective.
    deriv_mode : {"auto", "fwd", "rev"}
        Specify how to compute jacobian matrix, either forward mode or reverse mode AD.
        "auto" selects forward or reverse mode based on the size of the input and output
        of the objective. Has no effect on self.grad or self.hess which always use
        reverse mode and forward over reverse mode respectively.
    grid : Grid, optional
        Collocation grid containing the nodes to evaluate at. Defaults to
        ``QuadratureGrid(eq.L_grid, eq.M_grid, eq.N_grid)`` for ``Equilibrium``
        or ``LinearGrid(M=2*eq.M, N=2*eq.N)`` for ``FourierRZToroidalSurface``.
    name : str, optional
        Name of the objective function.

    """

    _scalar = True
    _units = "(dimensionless)"
    _print_value_fmt = "Elongation: {:10.3e} "

    def __init__(
        self,
        eq,
        target=None,
        bounds=None,
        weight=1,
        normalize=True,
        normalize_target=True,
        loss_function="max",
        deriv_mode="auto",
        grid=None,
        name="elongation",
    ):
        if target is None and bounds is None:
            target = 1
        self._grid = grid
        super().__init__(
            things=eq,
            target=target,
            bounds=bounds,
            weight=weight,
            normalize=normalize,
            normalize_target=normalize_target,
            loss_function=loss_function,
            deriv_mode=deriv_mode,
            name=name,
        )

    def build(self, use_jit=True, verbose=1):
        """Build constant arrays.

        Parameters
        ----------
        use_jit : bool, optional
            Whether to just-in-time compile the objective and derivatives.
        verbose : int, optional
            Level of output.

        """
        eq = self.things[0]
        if self._grid is None:
            if hasattr(eq, "L_grid"):
                grid = QuadratureGrid(
                    L=eq.L_grid,
                    M=eq.M_grid,
                    N=eq.N_grid,
                    NFP=eq.NFP,
                )
            else:
                # if not an Equilibrium, is a Surface,
                # has no radial resolution so just need
                # the surface points
                grid = LinearGrid(
                    rho=1.0,
                    M=eq.M * 2,
                    N=eq.N * 2,
                    NFP=eq.NFP,
                )
        else:
            grid = self._grid

        self._dim_f = grid.num_zeta
        self._data_keys = ["a_major/a_minor"]

        timer = Timer()
        if verbose > 0:
            print("Precomputing transforms")
        timer.start("Precomputing transforms")

        profiles = get_profiles(self._data_keys, obj=eq, grid=grid)
        transforms = get_transforms(self._data_keys, obj=eq, grid=grid)
        self._constants = {
            "transforms": transforms,
            "profiles": profiles,
        }

        timer.stop("Precomputing transforms")
        if verbose > 1:
            timer.disp("Precomputing transforms")

        super().build(use_jit=use_jit, verbose=verbose)

    def compute(self, params, constants=None):
        """Compute elongation.

        Parameters
        ----------
        params : dict
            Dictionary of equilibrium or surface degrees of freedom,
            eg Equilibrium.params_dict
        constants : dict
            Dictionary of constant data, eg transforms, profiles etc. Defaults to
            self.constants

        Returns
        -------
        elongation : float
            Elongation, dimensionless.

        """
        if constants is None:
            constants = self.constants
        data = compute_fun(
            self.things[0],
            self._data_keys,
            params=params,
            transforms=constants["transforms"],
            profiles=constants["profiles"],
        )
        return self._constants["transforms"]["grid"].compress(
            data["a_major/a_minor"], surface_label="zeta"
        )


class Volume(_Objective):
    """Plasma volume.

    Parameters
    ----------
    eq : Equilibrium or FourierRZToroidalSurface
        Equilibrium or FourierRZToroidalSurface that
        will be optimized to satisfy the Objective.
    target : {float, ndarray}, optional
        Target value(s) of the objective. Only used if bounds is None.
        Must be broadcastable to Objective.dim_f. Defaults to ``target=1``.
    bounds : tuple of {float, ndarray}, optional
        Lower and upper bounds on the objective. Overrides target.
        Both bounds must be broadcastable to to Objective.dim_f.
        Defaults to ``target=1``.
    weight : {float, ndarray}, optional
        Weighting to apply to the Objective, relative to other Objectives.
        Must be broadcastable to to Objective.dim_f
    normalize : bool, optional
        Whether to compute the error in physical units or non-dimensionalize.
    normalize_target : bool, optional
        Whether target and bounds should be normalized before comparing to computed
        values. If `normalize` is `True` and the target is in physical units,
        this should also be set to True.
        be set to True.
    loss_function : {None, 'mean', 'min', 'max'}, optional
        Loss function to apply to the objective values once computed. This loss function
        is called on the raw compute value, before any shifting, scaling, or
        normalization. Note: Has no effect for this objective.
    deriv_mode : {"auto", "fwd", "rev"}
        Specify how to compute jacobian matrix, either forward mode or reverse mode AD.
        "auto" selects forward or reverse mode based on the size of the input and output
        of the objective. Has no effect on self.grad or self.hess which always use
        reverse mode and forward over reverse mode respectively.
    grid : Grid, optional
        Collocation grid containing the nodes to evaluate at. Defaults to
        ``QuadratureGrid(eq.L_grid, eq.M_grid, eq.N_grid)`` for ``Equilibrium``
        or ``LinearGrid(M=2*eq.M, N=2*eq.N)`` for ``FourierRZToroidalSurface``.
    name : str, optional
        Name of the objective function.

    """

    _scalar = True
    _units = "(m^3)"
    _print_value_fmt = "Plasma volume: {:10.3e} "

    def __init__(
        self,
        eq,
        target=None,
        bounds=None,
        weight=1,
        normalize=True,
        normalize_target=True,
        loss_function=None,
        deriv_mode="auto",
        grid=None,
        name="volume",
    ):
        if target is None and bounds is None:
            target = 1
        self._grid = grid
        super().__init__(
            things=eq,
            target=target,
            bounds=bounds,
            weight=weight,
            normalize=normalize,
            normalize_target=normalize_target,
            loss_function=loss_function,
            deriv_mode=deriv_mode,
            name=name,
        )

    def build(self, use_jit=True, verbose=1):
        """Build constant arrays.

        Parameters
        ----------
        use_jit : bool, optional
            Whether to just-in-time compile the objective and derivatives.
        verbose : int, optional
            Level of output.

        """
        eq = self.things[0]
        if self._grid is None:
            if hasattr(eq, "L_grid"):
                grid = QuadratureGrid(
                    L=eq.L_grid,
                    M=eq.M_grid,
                    N=eq.N_grid,
                    NFP=eq.NFP,
                )
            else:
                # if not an Equilibrium, is a Surface,
                # has no radial resolution so just need
                # the surface points
                grid = LinearGrid(
                    rho=1.0,
                    M=eq.M * 2,
                    N=eq.N * 2,
                    NFP=eq.NFP,
                )
        else:
            grid = self._grid

        self._dim_f = 1
        self._data_keys = ["V"]

        timer = Timer()
        if verbose > 0:
            print("Precomputing transforms")
        timer.start("Precomputing transforms")

        profiles = get_profiles(self._data_keys, obj=eq, grid=grid)
        transforms = get_transforms(self._data_keys, obj=eq, grid=grid)
        self._constants = {
            "transforms": transforms,
            "profiles": profiles,
        }

        timer.stop("Precomputing transforms")
        if verbose > 1:
            timer.disp("Precomputing transforms")

        if self._normalize:
            scales = compute_scaling_factors(eq)
            self._normalization = scales["V"]

        super().build(use_jit=use_jit, verbose=verbose)

    def compute(self, params, constants=None):
        """Compute plasma volume.

        Parameters
        ----------
        params : dict
            Dictionary of equilibrium or surface degrees of freedom,
            eg Equilibrium.params_dict
        constants : dict
            Dictionary of constant data, eg transforms, profiles etc. Defaults to
            self.constants

        Returns
        -------
        V : float
            Plasma volume (m^3).

        """
        if constants is None:
            constants = self.constants
        data = compute_fun(
            self.things[0],
            self._data_keys,
            params=params,
            transforms=constants["transforms"],
            profiles=constants["profiles"],
        )
        return data["V"]


class PlasmaVesselDistance(_Objective):
    """Target the distance between the plasma and a surrounding surface.

    Computes the minimum distance from each point on the surface grid to a point on the
    plasma grid. For dense grids, this will approximate the global min, but in general
    will only be an upper bound on the minimum separation between the plasma and the
    surrounding surface.

    NOTE: By default, assumes the surface is not fixed and its coordinates are computed
    at every iteration, for example if the winding surface you compare to is part of the
    optimization and thus changing.
    If the bounding surface is fixed, set surface_fixed=True to precompute the surface
    coordinates and improve the efficiency of the calculation.

    NOTE: for best results, use this objective in combination with either MeanCurvature
    or PrincipalCurvature, to penalize the tendency for the optimizer to only move the
    points on surface corresponding to the grid that the plasma-vessel distance
    is evaluated at, which can cause cusps or regions of very large curvature.

    NOTE: When use_softmin=True, ensures that softmin_alpha*values passed in is
    at least >1, otherwise the softmin will return inaccurate approximations
    of the minimum. Will automatically multiply array values by 2 / min_val if the min
    of softmin_alpha*array is <1. This is to avoid inaccuracies when values <1
    are present in the softmin, which can cause inaccurate mins or even incorrect
    signs of the softmin versus the actual min.

    Parameters
    ----------
    eq : Equilibrium
        Equilibrium that will be optimized to satisfy the Objective.
    surface : Surface
        Bounding surface to penalize distance to.
    target : {float, ndarray}, optional
        Target value(s) of the objective. Only used if bounds is None.
        Must be broadcastable to Objective.dim_f. Defaults to ``bounds=(1,np.inf)``.
    bounds : tuple of {float, ndarray}, optional
        Lower and upper bounds on the objective. Overrides target.
        Both bounds must be broadcastable to to Objective.dim_f.
        Defaults to ``bounds=(1,np.inf)``.
    weight : {float, ndarray}, optional
        Weighting to apply to the Objective, relative to other Objectives.
        Must be broadcastable to to Objective.dim_f
    normalize : bool, optional
        Whether to compute the error in physical units or non-dimensionalize.
    normalize_target : bool
        Whether target should be normalized before comparing to computed values.
        if `normalize` is `True` and the target is in physical units, this should also
        be set to True.
    loss_function : {None, 'mean', 'min', 'max'}, optional
        Loss function to apply to the objective values once computed. This loss function
        is called on the raw compute value, before any shifting, scaling, or
        normalization.
    deriv_mode : {"auto", "fwd", "rev"}
        Specify how to compute jacobian matrix, either forward mode or reverse mode AD.
        "auto" selects forward or reverse mode based on the size of the input and output
        of the objective. Has no effect on self.grad or self.hess which always use
        reverse mode and forward over reverse mode respectively.
    surface_grid : Grid, optional
        Collocation grid containing the nodes to evaluate surface geometry at.
        Defaults to ``LinearGrid(M=eq.M_grid, N=eq.N_grid)``.
    plasma_grid : Grid, optional
        Collocation grid containing the nodes to evaluate plasma geometry at.
        Defaults to ``LinearGrid(M=eq.M_grid, N=eq.N_grid)``.
    use_softmin: bool, optional
        Use softmin or hard min.
    use_signed_distance: bool, optional
        Whether to use absolute value of distance or a signed distance, with d
        being positive if the plasma is inside of the bounding surface, and
        negative if outside of the bounding surface.
        NOTE: ``plasma_grid`` and ``surface_grid`` must have the same
        toroidal angle values for signed distance to be used.
    eq_fixed, surface_fixed: bool, optional
        Whether the eq/surface is fixed or not. If True, the eq/surface is fixed
        and its coordinates are precomputed, which saves on computation time during
        optimization, and self.things = [surface]/[eq] only.
        If False, the eq/surface coordinates are computed at every iteration.
        False by default, so that self.things = [eq, surface]
        Both cannot be True.
    softmin_alpha: float, optional
        Parameter used for softmin. The larger softmin_alpha, the closer the softmin
        approximates the hardmin. softmin -> hardmin as softmin_alpha -> infinity.
        if softmin_alpha*array < 1, the underlying softmin will automatically multiply
        the array by 2/min_val to ensure that softmin_alpha*array>1. Making
        softmin_alpha larger than this minimum value will make the softmin a
        more accurate approximation of the true min.
    name : str, optional
        Name of the objective function.
    """

    _coordinates = "rtz"
    _units = "(m)"
    _print_value_fmt = "Plasma-vessel distance: {:10.3e} "

    def __init__(
        self,
        eq,
        surface,
        target=None,
        bounds=None,
        weight=1,
        normalize=True,
        normalize_target=True,
        loss_function=None,
        deriv_mode="auto",
        surface_grid=None,
        plasma_grid=None,
        use_softmin=False,
        eq_fixed=False,
        surface_fixed=False,
        softmin_alpha=1.0,
        name="plasma-vessel distance",
        use_signed_distance=False,
        **kwargs,
    ):
        if target is None and bounds is None:
            bounds = (1, np.inf)
        self._surface = surface
        self._surface_grid = surface_grid
        self._plasma_grid = plasma_grid
        self._use_softmin = use_softmin
        self._use_signed_distance = use_signed_distance
        self._surface_fixed = surface_fixed
        self._eq_fixed = eq_fixed
        self._eq = eq
        errorif(
            eq_fixed and surface_fixed, ValueError, "Cannot fix both eq and surface"
        )

        self._softmin_alpha = parse_argname_change(
            softmin_alpha, kwargs, "alpha", "softmin_alpha"
        )
        errorif(
            len(kwargs) != 0,
            AssertionError,
            f"PlasmaVesselDistance got unexpected keyword argument: {kwargs.keys()}",
        )
        things = []
        if not eq_fixed:
            things.append(eq)
        if not surface_fixed:
            things.append(surface)
        super().__init__(
            things=things,
            target=target,
            bounds=bounds,
            weight=weight,
            normalize=normalize,
            normalize_target=normalize_target,
            loss_function=loss_function,
            deriv_mode=deriv_mode,
            name=name,
        )

    def build(self, use_jit=True, verbose=1):
        """Build constant arrays.

        Parameters
        ----------
        use_jit : bool, optional
            Whether to just-in-time compile the objective and derivatives.
        verbose : int, optional
            Level of output.

        """
        if self._eq_fixed:
            eq = self._eq
            surface = self.things[0]
        elif self._surface_fixed:
            eq = self.things[0]
            surface = self._surface
        else:
            eq = self.things[0]
            surface = self.things[1]
        if self._surface_grid is None:
            surface_grid = LinearGrid(M=eq.M_grid, N=eq.N_grid, NFP=eq.NFP)
        else:
            surface_grid = self._surface_grid
        if self._plasma_grid is None:
            plasma_grid = LinearGrid(M=eq.M_grid, N=eq.N_grid, NFP=eq.NFP)
        else:
            plasma_grid = self._plasma_grid
        warnif(
            not np.allclose(surface_grid.nodes[:, 0], 1),
            UserWarning,
            "Surface grid includes off-surface pts, should be rho=1.",
        )
        warnif(
            not np.allclose(plasma_grid.nodes[:, 0], 1),
            UserWarning,
            "Plasma grid includes interior points, should be rho=1.",
        )

        # TODO: How to use with generalized toroidal angle?
        errorif(
            self._use_signed_distance
            and not np.allclose(
                plasma_grid.nodes[plasma_grid.unique_zeta_idx, 2],
                surface_grid.nodes[surface_grid.unique_zeta_idx, 2],
            ),
            ValueError,
            "Plasma grid and surface grid must contain points only at the "
            "same zeta values in order to use signed distance",
        )

        self._dim_f = surface_grid.num_nodes
        self._equil_data_keys = ["R", "phi", "Z"]
        self._surface_data_keys = ["x", "n_rho"] if self._use_signed_distance else ["x"]

        timer = Timer()
        if verbose > 0:
            print("Precomputing transforms")
        timer.start("Precomputing transforms")

        equil_profiles = get_profiles(
            self._equil_data_keys,
            obj=eq,
            grid=plasma_grid,
            has_axis=plasma_grid.axis.size,
        )
        equil_transforms = get_transforms(
            self._equil_data_keys,
            obj=eq,
            grid=plasma_grid,
            has_axis=plasma_grid.axis.size,
        )
        surface_transforms = get_transforms(
            self._surface_data_keys,
            obj=surface,
            grid=surface_grid,
            has_axis=surface_grid.axis.size,
        )

        # compute returns points on the grid of the surface
        # (dim_f = surface_grid.num_nodes)
        # so set quad_weights to the surface grid
        # to avoid it being incorrectly set in the super build
        w = surface_grid.weights
        w *= jnp.sqrt(surface_grid.num_nodes)

        self._constants = {
            "equil_transforms": equil_transforms,
            "equil_profiles": equil_profiles,
            "surface_transforms": surface_transforms,
            "quad_weights": w,
        }

        if self._surface_fixed:
            # precompute the surface coordinates
            # as the surface is fixed during the optimization
            data_surf = compute_fun(
                self._surface,
                self._surface_data_keys,
                params=self._surface.params_dict,
                transforms=surface_transforms,
                profiles={},
<<<<<<< HEAD
                basis="xyz",
            )
            self._constants["data_surf"] = data_surf
        elif self._eq_fixed:
            data_eq = compute_fun(
                self._eq,
                self._equil_data_keys,
                params=self._eq.params_dict,
                transforms=equil_transforms,
                profiles=equil_profiles,
            )
            self._constants["data_equil"] = data_eq
=======
            )["x"]
            surface_coords = rpz2xyz(surface_coords)
            self._constants["surface_coords"] = surface_coords

>>>>>>> 87592bc3
        timer.stop("Precomputing transforms")
        if verbose > 1:
            timer.disp("Precomputing transforms")

        if self._normalize:
            scales = compute_scaling_factors(eq)
            self._normalization = scales["a"]

        super().build(use_jit=use_jit, verbose=verbose)

    def compute(self, params_1, params_2=None, constants=None):
        """Compute plasma-surface distance.

        Parameters
        ----------
        params_1 : dict
            Dictionary of equilibrium degrees of freedom, eg Equilibrium.params_dict,
            if eq_fixed is False, else the surface degrees of freedom
        params_2 : dict
            Dictionary of surface degrees of freedom, eg Surface.params_dict
            Only needed if self._surface_fixed = False
        constants : dict
            Dictionary of constant data, eg transforms, profiles etc. Defaults to
            self.constants

        Returns
        -------
        d : ndarray, shape(surface_grid.num_nodes,)
            For each point in the surface grid, approximate distance to plasma.

        """
        if constants is None:
            constants = self.constants
        if self._eq_fixed:
            surface_params = params_1
        elif self._surface_fixed:
            equil_params = params_1
        else:
            equil_params = params_1
            surface_params = params_2
        if not self._eq_fixed:
            data = compute_fun(
                "desc.equilibrium.equilibrium.Equilibrium",
                self._equil_data_keys,
                params=equil_params,
                transforms=constants["equil_transforms"],
                profiles=constants["equil_profiles"],
            )
        else:
            data = constants["data_equil"]
        plasma_coords_rpz = jnp.array([data["R"], data["phi"], data["Z"]]).T
        plasma_coords = rpz2xyz(plasma_coords_rpz)
        if self._surface_fixed:
            data_surf = constants["data_surf"]
        else:
            data_surf = compute_fun(
                self._surface,
                self._surface_data_keys,
                params=surface_params,
                transforms=constants["surface_transforms"],
                profiles={},
<<<<<<< HEAD
                basis="xyz",
            )

        surface_coords = data_surf["x"]
        diff_vec = plasma_coords[:, None, :] - surface_coords[None, :, :]
        d = safenorm(diff_vec, axis=-1)

        point_signs = jnp.ones(surface_coords.shape[0])
        if self._use_signed_distance:
            surface_coords_rpz = xyz2rpz(surface_coords)

            plasma_coords_rpz = plasma_coords_rpz.reshape(
                constants["equil_transforms"]["grid"].num_zeta,
                constants["equil_transforms"]["grid"].num_theta,
                3,
            )
            surface_coords_rpz = surface_coords_rpz.reshape(
                constants["surface_transforms"]["grid"].num_zeta,
                constants["surface_transforms"]["grid"].num_theta,
                3,
            )

            # loop over zeta planes
            def fun(plasma_pts_at_zeta_plane, surface_pts_at_zeta_plane):
                plasma_pts_at_zeta_plane = jnp.vstack(
                    (plasma_pts_at_zeta_plane, plasma_pts_at_zeta_plane[0, :])
                )

                surface_pts_at_zeta_plane
                pt_sign = check_if_points_are_inside_perimeter(
                    plasma_pts_at_zeta_plane[:, 0],
                    plasma_pts_at_zeta_plane[:, 2],
                    surface_pts_at_zeta_plane[:, 0],
                    surface_pts_at_zeta_plane[:, 2],
                )

                return pt_sign

            point_signs = vmap(fun, in_axes=0)(
                plasma_coords_rpz, surface_coords_rpz
            ).flatten()
            # at end here, point_signs is either +/- 1  with
            # positive meaning the surface pt
            # is outside the plasma and -1 if the surface pt is
            # inside the plasma
=======
            )["x"]
            surface_coords = rpz2xyz(surface_coords)
        d = safenorm(plasma_coords[:, None, :] - surface_coords[None, :, :], axis=-1)
>>>>>>> 87592bc3

        if self._use_softmin:  # do softmin
            return (
                jnp.apply_along_axis(softmin, 0, d, self._softmin_alpha) * point_signs
            )
        else:  # do hardmin
            return d.min(axis=0) * point_signs


class MeanCurvature(_Objective):
    """Target a particular value for the mean curvature.

    The mean curvature H of a surface is an extrinsic measure of curvature that locally
    describes the curvature of an embedded surface in Euclidean space.

    Positive mean curvature generally corresponds to "concave" regions of the plasma
    boundary which may be difficult to create with coils or magnets.

    Parameters
    ----------
    eq : Equilibrium or FourierRZToroidalSurface
        Equilibrium or FourierRZToroidalSurface that
        will be optimized to satisfy the Objective.
    target : {float, ndarray}, optional
        Target value(s) of the objective. Only used if bounds is None.
        Must be broadcastable to Objective.dim_f. Defaults to ``bounds=(-np.inf, 0)``.
    bounds : tuple of {float, ndarray}, optional
        Lower and upper bounds on the objective. Overrides target.
        Both bounds must be broadcastable to to Objective.dim_f.
        Defaults to ``bounds=(-np.inf, 0)``.
    weight : {float, ndarray}, optional
        Weighting to apply to the Objective, relative to other Objectives.
        Must be broadcastable to to Objective.dim_f
    normalize : bool, optional
        Whether to compute the error in physical units or non-dimensionalize.
    normalize_target : bool
        Whether target should be normalized before comparing to computed values.
        if `normalize` is `True` and the target is in physical units, this should also
        be set to True.
    loss_function : {None, 'mean', 'min', 'max'}, optional
        Loss function to apply to the objective values once computed. This loss function
        is called on the raw compute value, before any shifting, scaling, or
        normalization.
    deriv_mode : {"auto", "fwd", "rev"}
        Specify how to compute jacobian matrix, either forward mode or reverse mode AD.
        "auto" selects forward or reverse mode based on the size of the input and output
        of the objective. Has no effect on self.grad or self.hess which always use
        reverse mode and forward over reverse mode respectively.
    grid : Grid, optional
        Collocation grid containing the nodes to evaluate at. Defaults to
        ``LinearGrid(M=eq.M_grid, N=eq.N_grid)`` for ``Equilibrium``
        or ``LinearGrid(M=2*eq.M, N=2*eq.N)`` for ``FourierRZToroidalSurface``.
    name : str, optional
        Name of the objective function.

    """

    _coordinates = "rtz"
    _units = "(m^-1)"
    _print_value_fmt = "Mean curvature: {:10.3e} "

    def __init__(
        self,
        eq,
        target=None,
        bounds=None,
        weight=1,
        normalize=True,
        normalize_target=True,
        loss_function=None,
        deriv_mode="auto",
        grid=None,
        name="mean curvature",
    ):
        if target is None and bounds is None:
            bounds = (-np.inf, 0)
        self._grid = grid
        super().__init__(
            things=eq,
            target=target,
            bounds=bounds,
            weight=weight,
            normalize=normalize,
            normalize_target=normalize_target,
            loss_function=loss_function,
            deriv_mode=deriv_mode,
            name=name,
        )

    def build(self, use_jit=True, verbose=1):
        """Build constant arrays.

        Parameters
        ----------
        use_jit : bool, optional
            Whether to just-in-time compile the objective and derivatives.
        verbose : int, optional
            Level of output.

        """
        eq = self.things[0]
        if self._grid is None:
            grid = LinearGrid(  # getattr statements in case a surface is passed in
                M=getattr(eq, "M_grid", eq.M * 2),
                N=getattr(eq, "N_grid", eq.N * 2),
                NFP=eq.NFP,
                sym=eq.sym,
            )
        else:
            grid = self._grid

        self._dim_f = grid.num_nodes
        self._data_keys = ["curvature_H_rho"]

        timer = Timer()
        if verbose > 0:
            print("Precomputing transforms")
        timer.start("Precomputing transforms")

        profiles = get_profiles(self._data_keys, obj=eq, grid=grid)
        transforms = get_transforms(self._data_keys, obj=eq, grid=grid)
        self._constants = {
            "transforms": transforms,
            "profiles": profiles,
        }

        timer.stop("Precomputing transforms")
        if verbose > 1:
            timer.disp("Precomputing transforms")

        if self._normalize:
            scales = compute_scaling_factors(eq)
            self._normalization = 1 / scales["a"]

        super().build(use_jit=use_jit, verbose=verbose)

    def compute(self, params, constants=None):
        """Compute mean curvature.

        Parameters
        ----------
        params : dict
            Dictionary of equilibrium or surface degrees of freedom,
            eg Equilibrium.params_dict
        constants : dict
            Dictionary of constant data, eg transforms, profiles etc. Defaults to
            self.constants

        Returns
        -------
        H : ndarray
            Mean curvature at each point (m^-1).

        """
        if constants is None:
            constants = self.constants
        data = compute_fun(
            self.things[0],
            self._data_keys,
            params=params,
            transforms=constants["transforms"],
            profiles=constants["profiles"],
        )
        return data["curvature_H_rho"]


class PrincipalCurvature(_Objective):
    """Target a particular value for the (unsigned) principal curvature.

    The two principal curvatures at a given point of a surface are the maximum and
    minimum values of the curvature as expressed by the eigenvalues of the shape
    operator at that point. They measure how the surface bends by different amounts in
    different directions at that point.

    This objective targets the maximum absolute value of the two principal curvatures.
    Principal curvature with large absolute value indicates a tight radius of curvature
    which may be difficult to obtain with coils or magnets.

    Parameters
    ----------
    eq : Equilibrium or FourierRZToroidalSurface
        Equilibrium or FourierRZToroidalSurface that
        will be optimized to satisfy the Objective.
    target : {float, ndarray}, optional
        Target value(s) of the objective. Only used if bounds is None.
        Must be broadcastable to Objective.dim_f. Defaults to ``target=1``.
    bounds : tuple of {float, ndarray}, optional
        Lower and upper bounds on the objective. Overrides target.
        Both bounds must be broadcastable to to Objective.dim_f.
        Defaults to ``target=1``.
    weight : {float, ndarray}, optional
        Weighting to apply to the Objective, relative to other Objectives.
        Must be broadcastable to to Objective.dim_f
    normalize : bool, optional
        Whether to compute the error in physical units or non-dimensionalize.
    normalize_target : bool
        Whether target should be normalized before comparing to computed values.
        if `normalize` is `True` and the target is in physical units, this should also
        be set to True.
    loss_function : {None, 'mean', 'min', 'max'}, optional
        Loss function to apply to the objective values once computed. This loss function
        is called on the raw compute value, before any shifting, scaling, or
        normalization.
    deriv_mode : {"auto", "fwd", "rev"}
        Specify how to compute jacobian matrix, either forward mode or reverse mode AD.
        "auto" selects forward or reverse mode based on the size of the input and output
        of the objective. Has no effect on self.grad or self.hess which always use
        reverse mode and forward over reverse mode respectively.
    grid : Grid, optional
        Collocation grid containing the nodes to evaluate at. Defaults to
        ``LinearGrid(M=eq.M_grid, N=eq.N_grid)`` for ``Equilibrium``
        or ``LinearGrid(M=2*eq.M, N=2*eq.N)`` for ``FourierRZToroidalSurface``.
    name : str, optional
        Name of the objective function.

    """

    _coordinates = "rtz"
    _units = "(m^-1)"
    _print_value_fmt = "Principal curvature: {:10.3e} "

    def __init__(
        self,
        eq,
        target=None,
        bounds=None,
        weight=1,
        normalize=True,
        normalize_target=True,
        loss_function=None,
        deriv_mode="auto",
        grid=None,
        name="principal-curvature",
    ):
        if target is None and bounds is None:
            target = 1
        self._grid = grid
        super().__init__(
            things=eq,
            target=target,
            bounds=bounds,
            weight=weight,
            normalize=normalize,
            normalize_target=normalize_target,
            loss_function=loss_function,
            deriv_mode=deriv_mode,
            name=name,
        )

    def build(self, use_jit=True, verbose=1):
        """Build constant arrays.

        Parameters
        ----------
        use_jit : bool, optional
            Whether to just-in-time compile the objective and derivatives.
        verbose : int, optional
            Level of output.

        """
        eq = self.things[0]
        if self._grid is None:
            grid = LinearGrid(  # getattr statements in case a surface is passed in
                M=getattr(eq, "M_grid", eq.M * 2),
                N=getattr(eq, "N_grid", eq.N * 2),
                NFP=eq.NFP,
                sym=eq.sym,
            )
        else:
            grid = self._grid

        self._dim_f = grid.num_nodes
        self._data_keys = ["curvature_k1_rho", "curvature_k2_rho"]

        timer = Timer()
        if verbose > 0:
            print("Precomputing transforms")
        timer.start("Precomputing transforms")

        profiles = get_profiles(self._data_keys, obj=eq, grid=grid)
        transforms = get_transforms(self._data_keys, obj=eq, grid=grid)
        self._constants = {
            "transforms": transforms,
            "profiles": profiles,
        }

        timer.stop("Precomputing transforms")
        if verbose > 1:
            timer.disp("Precomputing transforms")

        if self._normalize:
            scales = compute_scaling_factors(eq)
            self._normalization = 1 / scales["a"]

        super().build(use_jit=use_jit, verbose=verbose)

    def compute(self, params, constants=None):
        """Compute max absolute principal curvature.

        Parameters
        ----------
        params : dict
            Dictionary of equilibrium or surface degrees of freedom,
            eg Equilibrium.params_dict
        constants : dict
            Dictionary of constant data, eg transforms, profiles etc. Defaults to
            self.constants

        Returns
        -------
        k : ndarray
            Max absolute principal curvature at each point (m^-1).

        """
        if constants is None:
            constants = self.constants
        data = compute_fun(
            self.things[0],
            self._data_keys,
            params=params,
            transforms=constants["transforms"],
            profiles=constants["profiles"],
        )
        return jnp.maximum(
            jnp.abs(data["curvature_k1_rho"]), jnp.abs(data["curvature_k2_rho"])
        )


class BScaleLength(_Objective):
    """Target a particular value for the magnetic field scale length.

    The magnetic field scale length, defined as √2 ||B|| / ||∇ 𝐁||, is a length scale
    over which the magnetic field varies. It can be a useful proxy for coil complexity,
    as short length scales require complex coils that are close to the plasma surface.

    Parameters
    ----------
    eq : Equilibrium
        Equilibrium that will be optimized to satisfy the Objective.
    target : {float, ndarray}, optional
        Target value(s) of the objective. Only used if bounds is None.
        Must be broadcastable to Objective.dim_f. Defaults to ``bounds=(1,np.inf)``.
    bounds : tuple of {float, ndarray}, optional
        Lower and upper bounds on the objective. Overrides target.
        Both bounds must be broadcastable to to Objective.dim_f.
        Defaults to ``bounds=(1,np.inf)``.
    weight : {float, ndarray}, optional
        Weighting to apply to the Objective, relative to other Objectives.
        Must be broadcastable to to Objective.dim_f
    normalize : bool, optional
        Whether to compute the error in physical units or non-dimensionalize.
    normalize_target : bool
        Whether target should be normalized before comparing to computed values.
        if `normalize` is `True` and the target is in physical units, this should also
        be set to True.
    loss_function : {None, 'mean', 'min', 'max'}, optional
        Loss function to apply to the objective values once computed. This loss function
        is called on the raw compute value, before any shifting, scaling, or
        normalization.
    deriv_mode : {"auto", "fwd", "rev"}
        Specify how to compute jacobian matrix, either forward mode or reverse mode AD.
        "auto" selects forward or reverse mode based on the size of the input and output
        of the objective. Has no effect on self.grad or self.hess which always use
        reverse mode and forward over reverse mode respectively.
    grid : Grid, optional
        Collocation grid containing the nodes to evaluate at. Defaults to
        ``LinearGrid(M=eq.M_grid, N=eq.N_grid)``.
    name : str, optional
        Name of the objective function.

    """

    _coordinates = "rtz"
    _units = "(m)"
    _print_value_fmt = "Magnetic field scale length: {:10.3e} "

    def __init__(
        self,
        eq,
        target=None,
        bounds=None,
        weight=1,
        normalize=True,
        normalize_target=True,
        loss_function=None,
        deriv_mode="auto",
        grid=None,
        name="B-scale-length",
    ):
        if target is None and bounds is None:
            bounds = (1, np.inf)
        self._grid = grid
        super().__init__(
            things=eq,
            target=target,
            bounds=bounds,
            weight=weight,
            normalize=normalize,
            normalize_target=normalize_target,
            loss_function=loss_function,
            deriv_mode=deriv_mode,
            name=name,
        )

    def build(self, use_jit=True, verbose=1):
        """Build constant arrays.

        Parameters
        ----------
        use_jit : bool, optional
            Whether to just-in-time compile the objective and derivatives.
        verbose : int, optional
            Level of output.

        """
        eq = self.things[0]
        if self._grid is None:
            grid = LinearGrid(M=eq.M_grid, N=eq.N_grid, NFP=eq.NFP)
        else:
            grid = self._grid

        self._dim_f = grid.num_nodes
        self._data_keys = ["L_grad(B)"]

        timer = Timer()
        if verbose > 0:
            print("Precomputing transforms")
        timer.start("Precomputing transforms")

        profiles = get_profiles(self._data_keys, obj=eq, grid=grid)
        transforms = get_transforms(self._data_keys, obj=eq, grid=grid)
        self._constants = {
            "transforms": transforms,
            "profiles": profiles,
        }

        timer.stop("Precomputing transforms")
        if verbose > 1:
            timer.disp("Precomputing transforms")

        if self._normalize:
            scales = compute_scaling_factors(eq)
            self._normalization = scales["R0"]

        super().build(use_jit=use_jit, verbose=verbose)

    def compute(self, params, constants=None):
        """Compute magnetic field scale length.

        Parameters
        ----------
        params : dict
            Dictionary of equilibrium degrees of freedom, eg Equilibrium.params_dict
        constants : dict
            Dictionary of constant data, eg transforms, profiles etc. Defaults to
            self.constants

        Returns
        -------
        L : ndarray
            Magnetic field scale length at each point (m).

        """
        if constants is None:
            constants = self.constants
        data = compute_fun(
            "desc.equilibrium.equilibrium.Equilibrium",
            self._data_keys,
            params=params,
            transforms=constants["transforms"],
            profiles=constants["profiles"],
        )
        return data["L_grad(B)"]


class GoodCoordinates(_Objective):
    """Target "good" coordinates, meaning non self-intersecting curves.

    Uses a method by Z. Tecchiolli et al, minimizing

    1/ρ² ||√g||² + σ ||𝐞ᵨ||²

    where √g is the jacobian of the coordinate system and 𝐞ᵨ is the covariant radial
    basis vector.

    Parameters
    ----------
    eq : Equilibrium
        Equilibrium that will be optimized to satisfy the Objective.
    sigma : float
        Relative weight between the Jacobian and radial terms.
    target : {float, ndarray}, optional
        Target value(s) of the objective. Only used if bounds is None.
        Must be broadcastable to Objective.dim_f. Defaults to ``target=0``.
    bounds : tuple of {float, ndarray}, optional
        Lower and upper bounds on the objective. Overrides target.
        Both bounds must be broadcastable to to Objective.dim_f.
        Defaults to ``target=0``.
    weight : {float, ndarray}, optional
        Weighting to apply to the Objective, relative to other Objectives.
        Must be broadcastable to to Objective.dim_f
    normalize : bool, optional
        Whether to compute the error in physical units or non-dimensionalize.
    normalize_target : bool, optional
        Whether target and bounds should be normalized before comparing to computed
        values. If `normalize` is `True` and the target is in physical units,
        this should also be set to True.
    loss_function : {None, 'mean', 'min', 'max'}, optional
        Loss function to apply to the objective values once computed. This loss function
        is called on the raw compute value, before any shifting, scaling, or
        normalization.
    deriv_mode : {"auto", "fwd", "rev"}
        Specify how to compute jacobian matrix, either forward mode or reverse mode AD.
        "auto" selects forward or reverse mode based on the size of the input and output
        of the objective. Has no effect on self.grad or self.hess which always use
        reverse mode and forward over reverse mode respectively.
    grid : Grid, optional
        Collocation grid containing the nodes to evaluate at.
    name : str, optional
        Name of the objective function.

    """

    _scalar = False
    _units = "(dimensionless)"
    _print_value_fmt = "Coordinate goodness : {:10.3e} "

    def __init__(
        self,
        eq,
        sigma=1,
        target=None,
        bounds=None,
        weight=1,
        normalize=True,
        normalize_target=True,
        loss_function=None,
        deriv_mode="auto",
        grid=None,
        name="coordinate goodness",
    ):
        if target is None and bounds is None:
            target = 0
        self._grid = grid
        self._sigma = sigma
        super().__init__(
            things=eq,
            target=target,
            bounds=bounds,
            weight=weight,
            normalize=normalize,
            normalize_target=normalize_target,
            loss_function=loss_function,
            deriv_mode=deriv_mode,
            name=name,
        )

    def build(self, use_jit=True, verbose=1):
        """Build constant arrays.

        Parameters
        ----------
        use_jit : bool, optional
            Whether to just-in-time compile the objective and derivatives.
        verbose : int, optional
            Level of output.

        """
        eq = self.things[0]
        if self._grid is None:
            grid = QuadratureGrid(L=eq.L_grid, M=eq.M_grid, N=eq.N_grid, NFP=eq.NFP)
        else:
            grid = self._grid

        self._dim_f = 2 * grid.num_nodes
        self._data_keys = ["sqrt(g)", "g_rr", "rho"]

        timer = Timer()
        if verbose > 0:
            print("Precomputing transforms")
        timer.start("Precomputing transforms")

        profiles = get_profiles(self._data_keys, obj=eq, grid=grid)
        transforms = get_transforms(self._data_keys, obj=eq, grid=grid)
        self._constants = {
            "transforms": transforms,
            "profiles": profiles,
            "quad_weights": np.sqrt(np.concatenate([grid.weights, grid.weights])),
            "sigma": self._sigma,
        }

        timer.stop("Precomputing transforms")
        if verbose > 1:
            timer.disp("Precomputing transforms")

        if self._normalize:
            scales = compute_scaling_factors(eq)
            self._normalization = scales["V"]

        super().build(use_jit=use_jit, verbose=verbose)

    def compute(self, params, constants=None):
        """Compute coordinate goodness error.

        Parameters
        ----------
        params : dict
            Dictionary of equilibrium degrees of freedom, eg Equilibrium.params_dict
        constants : dict
            Dictionary of constant data, eg transforms, profiles etc. Defaults to
            self.constants

        Returns
        -------
        err : ndarray
            coordinate goodness error, (m^6)

        """
        if constants is None:
            constants = self.constants
        data = compute_fun(
            "desc.equilibrium.equilibrium.Equilibrium",
            self._data_keys,
            params=params,
            transforms=constants["transforms"],
            profiles=constants["profiles"],
        )

        g = jnp.where(data["rho"] == 0, 0, data["sqrt(g)"] ** 2 / data["rho"] ** 2)
        f = data["g_rr"]

        return jnp.concatenate([g, constants["sigma"] * f])<|MERGE_RESOLUTION|>--- conflicted
+++ resolved
@@ -706,7 +706,7 @@
 
         self._dim_f = surface_grid.num_nodes
         self._equil_data_keys = ["R", "phi", "Z"]
-        self._surface_data_keys = ["x", "n_rho"] if self._use_signed_distance else ["x"]
+        self._surface_data_keys = ["x"]
 
         timer = Timer()
         if verbose > 0:
@@ -749,16 +749,15 @@
         if self._surface_fixed:
             # precompute the surface coordinates
             # as the surface is fixed during the optimization
-            data_surf = compute_fun(
+            surface_coords = compute_fun(
                 self._surface,
                 self._surface_data_keys,
                 params=self._surface.params_dict,
                 transforms=surface_transforms,
                 profiles={},
-<<<<<<< HEAD
-                basis="xyz",
-            )
-            self._constants["data_surf"] = data_surf
+            )["x"]
+            surface_coords = rpz2xyz(surface_coords)
+            self._constants["surface_coords"] = surface_coords
         elif self._eq_fixed:
             data_eq = compute_fun(
                 self._eq,
@@ -768,12 +767,6 @@
                 profiles=equil_profiles,
             )
             self._constants["data_equil"] = data_eq
-=======
-            )["x"]
-            surface_coords = rpz2xyz(surface_coords)
-            self._constants["surface_coords"] = surface_coords
-
->>>>>>> 87592bc3
         timer.stop("Precomputing transforms")
         if verbose > 1:
             timer.disp("Precomputing transforms")
@@ -827,19 +820,17 @@
         plasma_coords_rpz = jnp.array([data["R"], data["phi"], data["Z"]]).T
         plasma_coords = rpz2xyz(plasma_coords_rpz)
         if self._surface_fixed:
-            data_surf = constants["data_surf"]
+            surface_coords = constants["surface_coords"]
         else:
-            data_surf = compute_fun(
+            surface_coords = compute_fun(
                 self._surface,
                 self._surface_data_keys,
                 params=surface_params,
                 transforms=constants["surface_transforms"],
                 profiles={},
-<<<<<<< HEAD
-                basis="xyz",
-            )
-
-        surface_coords = data_surf["x"]
+            )["x"]
+            surface_coords = rpz2xyz(surface_coords)
+
         diff_vec = plasma_coords[:, None, :] - surface_coords[None, :, :]
         d = safenorm(diff_vec, axis=-1)
 
@@ -881,11 +872,6 @@
             # positive meaning the surface pt
             # is outside the plasma and -1 if the surface pt is
             # inside the plasma
-=======
-            )["x"]
-            surface_coords = rpz2xyz(surface_coords)
-        d = safenorm(plasma_coords[:, None, :] - surface_coords[None, :, :], axis=-1)
->>>>>>> 87592bc3
 
         if self._use_softmin:  # do softmin
             return (
