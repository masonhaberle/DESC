--- conflicted
+++ resolved
@@ -21,35 +21,6 @@
     eq : Equilibrium or FourierRZToroidalSurface
         Equilibrium or FourierRZToroidalSurface that
         will be optimized to satisfy the Objective.
-<<<<<<< HEAD
-    target : {float, ndarray}, optional
-        Target value(s) of the objective. Only used if bounds is None.
-        Must be broadcastable to Objective.dim_f. Defaults to ``target=2``.
-    bounds : tuple of {float, ndarray}, optional
-        Lower and upper bounds on the objective. Overrides target.
-        Both bounds must be broadcastable to Objective.dim_f.
-        Defaults to ``target=2``.
-    weight : {float, ndarray}, optional
-        Weighting to apply to the Objective, relative to other Objectives.
-        Must be broadcastable to Objective.dim_f
-    normalize : bool, optional
-        Whether to compute the error in physical units or non-dimensionalize.
-        Has no effect for this objective.
-    normalize_target : bool, optional
-        Whether target and bounds should be normalized before comparing to computed
-        values. If `normalize` is `True` and the target is in physical units,
-        this should also be set to True. Note: Has no effect for this objective.
-    loss_function : {None, 'mean', 'min', 'max'}, optional
-        Loss function to apply to the objective values once computed. This loss function
-        is called on the raw compute value, before any shifting, scaling, or
-        normalization. Note: Has no effect for this objective.
-    deriv_mode : {"auto", "fwd", "rev"}
-        Specify how to compute Jacobian matrix, either forward mode or reverse mode AD.
-        "auto" selects forward or reverse mode based on the size of the input and output
-        of the objective. Has no effect on self.grad or self.hess which always use
-        reverse mode and forward over reverse mode respectively.
-=======
->>>>>>> d5f44733
     grid : Grid, optional
         Collocation grid containing the nodes to evaluate at. Defaults to
         ``QuadratureGrid(eq.L_grid, eq.M_grid, eq.N_grid)`` for ``Equilibrium``
@@ -194,35 +165,6 @@
     eq : Equilibrium or FourierRZToroidalSurface
         Equilibrium or FourierRZToroidalSurface that
         will be optimized to satisfy the Objective.
-<<<<<<< HEAD
-    target : {float, ndarray}, optional
-        Target value(s) of the objective. Only used if bounds is None.
-        Must be broadcastable to Objective.dim_f. Defaults to ``target=1``.
-    bounds : tuple of {float, ndarray}, optional
-        Lower and upper bounds on the objective. Overrides target.
-        Both bounds must be broadcastable to Objective.dim_f.
-        Defaults to ``target=1``.
-    weight : {float, ndarray}, optional
-        Weighting to apply to the Objective, relative to other Objectives.
-        Must be broadcastable to Objective.dim_f
-    normalize : bool, optional
-        Whether to compute the error in physical units or non-dimensionalize.
-        Has no effect for this objective.
-    normalize_target : bool, optional
-        Whether target and bounds should be normalized before comparing to computed
-        values. If `normalize` is `True` and the target is in physical units,
-        this should also be set to True. Note: Has no effect for this objective.
-    loss_function : {None, 'mean', 'min', 'max'}, optional
-        Loss function to apply to the objective values once computed. This loss function
-        is called on the raw compute value, before any shifting, scaling, or
-        normalization. Note: Has no effect for this objective.
-    deriv_mode : {"auto", "fwd", "rev"}
-        Specify how to compute Jacobian matrix, either forward mode or reverse mode AD.
-        "auto" selects forward or reverse mode based on the size of the input and output
-        of the objective. Has no effect on self.grad or self.hess which always use
-        reverse mode and forward over reverse mode respectively.
-=======
->>>>>>> d5f44733
     grid : Grid, optional
         Collocation grid containing the nodes to evaluate at. Defaults to
         ``QuadratureGrid(eq.L_grid, eq.M_grid, eq.N_grid)`` for ``Equilibrium``
@@ -365,35 +307,6 @@
     eq : Equilibrium or FourierRZToroidalSurface
         Equilibrium or FourierRZToroidalSurface that
         will be optimized to satisfy the Objective.
-<<<<<<< HEAD
-    target : {float, ndarray}, optional
-        Target value(s) of the objective. Only used if bounds is None.
-        Must be broadcastable to Objective.dim_f. Defaults to ``target=1``.
-    bounds : tuple of {float, ndarray}, optional
-        Lower and upper bounds on the objective. Overrides target.
-        Both bounds must be broadcastable to Objective.dim_f.
-        Defaults to ``target=1``.
-    weight : {float, ndarray}, optional
-        Weighting to apply to the Objective, relative to other Objectives.
-        Must be broadcastable to Objective.dim_f
-    normalize : bool, optional
-        Whether to compute the error in physical units or non-dimensionalize.
-    normalize_target : bool, optional
-        Whether target and bounds should be normalized before comparing to computed
-        values. If `normalize` is `True` and the target is in physical units,
-        this should also be set to True.
-        be set to True.
-    loss_function : {None, 'mean', 'min', 'max'}, optional
-        Loss function to apply to the objective values once computed. This loss function
-        is called on the raw compute value, before any shifting, scaling, or
-        normalization. Note: Has no effect for this objective.
-    deriv_mode : {"auto", "fwd", "rev"}
-        Specify how to compute Jacobian matrix, either forward mode or reverse mode AD.
-        "auto" selects forward or reverse mode based on the size of the input and output
-        of the objective. Has no effect on self.grad or self.hess which always use
-        reverse mode and forward over reverse mode respectively.
-=======
->>>>>>> d5f44733
     grid : Grid, optional
         Collocation grid containing the nodes to evaluate at. Defaults to
         ``QuadratureGrid(eq.L_grid, eq.M_grid, eq.N_grid)`` for ``Equilibrium``
@@ -561,34 +474,6 @@
         Equilibrium that will be optimized to satisfy the Objective.
     surface : Surface
         Bounding surface to penalize distance to.
-<<<<<<< HEAD
-    target : {float, ndarray}, optional
-        Target value(s) of the objective. Only used if bounds is None.
-        Must be broadcastable to Objective.dim_f. Defaults to ``bounds=(1,np.inf)``.
-    bounds : tuple of {float, ndarray}, optional
-        Lower and upper bounds on the objective. Overrides target.
-        Both bounds must be broadcastable to Objective.dim_f.
-        Defaults to ``bounds=(1,np.inf)``.
-    weight : {float, ndarray}, optional
-        Weighting to apply to the Objective, relative to other Objectives.
-        Must be broadcastable to Objective.dim_f
-    normalize : bool, optional
-        Whether to compute the error in physical units or non-dimensionalize.
-    normalize_target : bool
-        Whether target should be normalized before comparing to computed values.
-        if `normalize` is `True` and the target is in physical units, this should also
-        be set to True.
-    loss_function : {None, 'mean', 'min', 'max'}, optional
-        Loss function to apply to the objective values once computed. This loss function
-        is called on the raw compute value, before any shifting, scaling, or
-        normalization.
-    deriv_mode : {"auto", "fwd", "rev"}
-        Specify how to compute Jacobian matrix, either forward mode or reverse mode AD.
-        "auto" selects forward or reverse mode based on the size of the input and output
-        of the objective. Has no effect on self.grad or self.hess which always use
-        reverse mode and forward over reverse mode respectively.
-=======
->>>>>>> d5f44733
     surface_grid : Grid, optional
         Collocation grid containing the nodes to evaluate surface geometry at.
         Defaults to ``LinearGrid(M=eq.M_grid, N=eq.N_grid)``.
@@ -932,34 +817,6 @@
     eq : Equilibrium or FourierRZToroidalSurface
         Equilibrium or FourierRZToroidalSurface that
         will be optimized to satisfy the Objective.
-<<<<<<< HEAD
-    target : {float, ndarray}, optional
-        Target value(s) of the objective. Only used if bounds is None.
-        Must be broadcastable to Objective.dim_f. Defaults to ``bounds=(-np.inf, 0)``.
-    bounds : tuple of {float, ndarray}, optional
-        Lower and upper bounds on the objective. Overrides target.
-        Both bounds must be broadcastable to Objective.dim_f.
-        Defaults to ``bounds=(-np.inf, 0)``.
-    weight : {float, ndarray}, optional
-        Weighting to apply to the Objective, relative to other Objectives.
-        Must be broadcastable to Objective.dim_f
-    normalize : bool, optional
-        Whether to compute the error in physical units or non-dimensionalize.
-    normalize_target : bool
-        Whether target should be normalized before comparing to computed values.
-        if `normalize` is `True` and the target is in physical units, this should also
-        be set to True.
-    loss_function : {None, 'mean', 'min', 'max'}, optional
-        Loss function to apply to the objective values once computed. This loss function
-        is called on the raw compute value, before any shifting, scaling, or
-        normalization.
-    deriv_mode : {"auto", "fwd", "rev"}
-        Specify how to compute Jacobian matrix, either forward mode or reverse mode AD.
-        "auto" selects forward or reverse mode based on the size of the input and output
-        of the objective. Has no effect on self.grad or self.hess which always use
-        reverse mode and forward over reverse mode respectively.
-=======
->>>>>>> d5f44733
     grid : Grid, optional
         Collocation grid containing the nodes to evaluate at. Defaults to
         ``LinearGrid(M=eq.M_grid, N=eq.N_grid)`` for ``Equilibrium``
@@ -1100,34 +957,6 @@
     eq : Equilibrium or FourierRZToroidalSurface
         Equilibrium or FourierRZToroidalSurface that
         will be optimized to satisfy the Objective.
-<<<<<<< HEAD
-    target : {float, ndarray}, optional
-        Target value(s) of the objective. Only used if bounds is None.
-        Must be broadcastable to Objective.dim_f. Defaults to ``target=1``.
-    bounds : tuple of {float, ndarray}, optional
-        Lower and upper bounds on the objective. Overrides target.
-        Both bounds must be broadcastable to Objective.dim_f.
-        Defaults to ``target=1``.
-    weight : {float, ndarray}, optional
-        Weighting to apply to the Objective, relative to other Objectives.
-        Must be broadcastable to Objective.dim_f
-    normalize : bool, optional
-        Whether to compute the error in physical units or non-dimensionalize.
-    normalize_target : bool
-        Whether target should be normalized before comparing to computed values.
-        if `normalize` is `True` and the target is in physical units, this should also
-        be set to True.
-    loss_function : {None, 'mean', 'min', 'max'}, optional
-        Loss function to apply to the objective values once computed. This loss function
-        is called on the raw compute value, before any shifting, scaling, or
-        normalization.
-    deriv_mode : {"auto", "fwd", "rev"}
-        Specify how to compute Jacobian matrix, either forward mode or reverse mode AD.
-        "auto" selects forward or reverse mode based on the size of the input and output
-        of the objective. Has no effect on self.grad or self.hess which always use
-        reverse mode and forward over reverse mode respectively.
-=======
->>>>>>> d5f44733
     grid : Grid, optional
         Collocation grid containing the nodes to evaluate at. Defaults to
         ``LinearGrid(M=eq.M_grid, N=eq.N_grid)`` for ``Equilibrium``
@@ -1264,34 +1093,6 @@
     ----------
     eq : Equilibrium
         Equilibrium that will be optimized to satisfy the Objective.
-<<<<<<< HEAD
-    target : {float, ndarray}, optional
-        Target value(s) of the objective. Only used if bounds is None.
-        Must be broadcastable to Objective.dim_f. Defaults to ``bounds=(1,np.inf)``.
-    bounds : tuple of {float, ndarray}, optional
-        Lower and upper bounds on the objective. Overrides target.
-        Both bounds must be broadcastable to Objective.dim_f.
-        Defaults to ``bounds=(1,np.inf)``.
-    weight : {float, ndarray}, optional
-        Weighting to apply to the Objective, relative to other Objectives.
-        Must be broadcastable to Objective.dim_f
-    normalize : bool, optional
-        Whether to compute the error in physical units or non-dimensionalize.
-    normalize_target : bool
-        Whether target should be normalized before comparing to computed values.
-        if `normalize` is `True` and the target is in physical units, this should also
-        be set to True.
-    loss_function : {None, 'mean', 'min', 'max'}, optional
-        Loss function to apply to the objective values once computed. This loss function
-        is called on the raw compute value, before any shifting, scaling, or
-        normalization.
-    deriv_mode : {"auto", "fwd", "rev"}
-        Specify how to compute Jacobian matrix, either forward mode or reverse mode AD.
-        "auto" selects forward or reverse mode based on the size of the input and output
-        of the objective. Has no effect on self.grad or self.hess which always use
-        reverse mode and forward over reverse mode respectively.
-=======
->>>>>>> d5f44733
     grid : Grid, optional
         Collocation grid containing the nodes to evaluate at. Defaults to
         ``LinearGrid(M=eq.M_grid, N=eq.N_grid)``.
@@ -1424,34 +1225,6 @@
         Equilibrium that will be optimized to satisfy the Objective.
     sigma : float
         Relative weight between the Jacobian and radial terms.
-<<<<<<< HEAD
-    target : {float, ndarray}, optional
-        Target value(s) of the objective. Only used if bounds is None.
-        Must be broadcastable to Objective.dim_f. Defaults to ``target=0``.
-    bounds : tuple of {float, ndarray}, optional
-        Lower and upper bounds on the objective. Overrides target.
-        Both bounds must be broadcastable to Objective.dim_f.
-        Defaults to ``target=0``.
-    weight : {float, ndarray}, optional
-        Weighting to apply to the Objective, relative to other Objectives.
-        Must be broadcastable to Objective.dim_f
-    normalize : bool, optional
-        Whether to compute the error in physical units or non-dimensionalize.
-    normalize_target : bool, optional
-        Whether target and bounds should be normalized before comparing to computed
-        values. If `normalize` is `True` and the target is in physical units,
-        this should also be set to True.
-    loss_function : {None, 'mean', 'min', 'max'}, optional
-        Loss function to apply to the objective values once computed. This loss function
-        is called on the raw compute value, before any shifting, scaling, or
-        normalization.
-    deriv_mode : {"auto", "fwd", "rev"}
-        Specify how to compute Jacobian matrix, either forward mode or reverse mode AD.
-        "auto" selects forward or reverse mode based on the size of the input and output
-        of the objective. Has no effect on self.grad or self.hess which always use
-        reverse mode and forward over reverse mode respectively.
-=======
->>>>>>> d5f44733
     grid : Grid, optional
         Collocation grid containing the nodes to evaluate at.
 
