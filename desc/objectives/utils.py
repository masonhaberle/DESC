"""Functions for getting common objectives and constraints."""

import numpy as np
from jax import lax
from jax.scipy.special import logsumexp

from desc.backend import jnp, put
from desc.compute import arg_order
from desc.utils import Index, flatten_list, svd_inv_null

from ._equilibrium import (
    CurrentDensity,
    Energy,
    ForceBalance,
    HelicalForceBalance,
    RadialForceBalance,
)
from .linear_objectives import (
    AxisRSelfConsistency,
    AxisZSelfConsistency,
    BoundaryRSelfConsistency,
    BoundaryZSelfConsistency,
    FixAtomicNumber,
    FixAxisR,
    FixAxisZ,
    FixBoundaryR,
    FixBoundaryZ,
    FixCurrent,
    FixElectronDensity,
    FixElectronTemperature,
    FixIonTemperature,
    FixIota,
    FixLambdaGauge,
    FixPressure,
    FixPsi,
)
from .nae_utils import make_RZ_cons_1st_order
from .objective_funs import ObjectiveFunction


def get_fixed_boundary_constraints(
    eq=None, profiles=True, iota=True, kinetic=False, normalize=True
):
    """Get the constraints necessary for a typical fixed-boundary equilibrium problem.

    Parameters
    ----------
    eq : Equilibrium
        Equilibrium to constraint.
    profiles : bool
        Whether to also return constraints to fix input profiles.
    iota : bool
        Whether to add FixIota or FixCurrent as a constraint.
    kinetic : bool
        Whether to also fix kinetic profiles.
    normalize : bool
        Whether to apply constraints in normalized units.

    Returns
    -------
    constraints, tuple of _Objectives
        A list of the linear constraints used in fixed-boundary problems.

    """
    constraints = (
        FixBoundaryR(eq=eq, normalize=normalize, normalize_target=normalize),
        FixBoundaryZ(eq=eq, normalize=normalize, normalize_target=normalize),
        FixPsi(eq=eq, normalize=normalize, normalize_target=normalize),
    )
    if profiles:
        if kinetic:
            constraints += (
                FixElectronDensity(
                    eq=eq, normalize=normalize, normalize_target=normalize
                ),
                FixElectronTemperature(
                    eq=eq, normalize=normalize, normalize_target=normalize
                ),
                FixIonTemperature(
                    eq=eq, normalize=normalize, normalize_target=normalize
                ),
                FixAtomicNumber(eq=eq, normalize=normalize, normalize_target=normalize),
            )
        else:
            constraints += (
                FixPressure(eq=eq, normalize=normalize, normalize_target=normalize),
            )

        if iota:
            constraints += (
                FixIota(eq=eq, normalize=normalize, normalize_target=normalize),
            )
        else:
            constraints += (
                FixCurrent(eq=eq, normalize=normalize, normalize_target=normalize),
            )
    return constraints


def maybe_add_self_consistency(eq, constraints):
    """Add self consistency constraints if needed."""

    def _is_any_instance(things, cls):
        return any([isinstance(t, cls) for t in things])

    if not _is_any_instance(constraints, BoundaryRSelfConsistency):
        constraints += (BoundaryRSelfConsistency(eq=eq),)
    if not _is_any_instance(constraints, BoundaryZSelfConsistency):
        constraints += (BoundaryZSelfConsistency(eq=eq),)
    if not _is_any_instance(constraints, FixLambdaGauge):
<<<<<<< HEAD
        constraints += (FixLambdaGauge(),)
    if not _is_any_instance(constraints, AxisRSelfConsistency):
        constraints += (AxisRSelfConsistency(),)
    if not _is_any_instance(constraints, AxisZSelfConsistency):
        constraints += (AxisZSelfConsistency(),)
    return constraints


def get_fixed_axis_constraints(profiles=True, iota=True, kinetic=False, normalize=True):
=======
        constraints += (FixLambdaGauge(eq=eq),)
    return constraints


def get_fixed_axis_constraints(
    eq=None, profiles=True, iota=True, kinetic=False, normalize=True
):
>>>>>>> 15eed705
    """Get the constraints necessary for a fixed-axis equilibrium problem.

    Parameters
    ----------
    profiles : bool
        Whether to also return constraints to fix input profiles.
    iota : bool
        Whether to add FixIota or FixCurrent as a constraint.
    kinetic : bool
<<<<<<< HEAD
        Whether to add constraints to fix kinetic profiles or pressure
=======
        Whether to also fix kinetic profiles.
>>>>>>> 15eed705
    normalize : bool
        Whether to apply constraints in normalized units.

    Returns
    -------
    constraints, tuple of _Objectives
        A list of the linear constraints used in fixed-axis problems.

    """
    constraints = (
<<<<<<< HEAD
        FixAxisR(normalize=normalize, normalize_target=normalize),
        FixAxisZ(normalize=normalize, normalize_target=normalize),
        FixPsi(normalize=normalize, normalize_target=normalize),
=======
        FixAxisR(eq=eq),
        FixAxisZ(eq=eq),
        FixLambdaGauge(eq=eq),
        FixPsi(eq=eq),
>>>>>>> 15eed705
    )
    if profiles:
        if kinetic:
            constraints += (
<<<<<<< HEAD
                FixElectronDensity(normalize=normalize, normalize_target=normalize),
                FixElectronTemperature(normalize=normalize, normalize_target=normalize),
                FixIonTemperature(normalize=normalize, normalize_target=normalize),
                FixAtomicNumber(normalize=normalize, normalize_target=normalize),
            )
        else:
            constraints += (
                FixPressure(normalize=normalize, normalize_target=normalize),
            )

        if iota:
            constraints += (FixIota(normalize=normalize, normalize_target=normalize),)
        else:
            constraints += (
                FixCurrent(normalize=normalize, normalize_target=normalize),
=======
                FixElectronDensity(
                    eq=eq, normalize=normalize, normalize_target=normalize
                ),
                FixElectronTemperature(
                    eq=eq, normalize=normalize, normalize_target=normalize
                ),
                FixIonTemperature(
                    eq=eq, normalize=normalize, normalize_target=normalize
                ),
                FixAtomicNumber(eq=eq, normalize=normalize, normalize_target=normalize),
            )
        else:
            constraints += (
                FixPressure(eq=eq, normalize=normalize, normalize_target=normalize),
            )

        if iota:
            constraints += (
                FixIota(eq=eq, normalize=normalize, normalize_target=normalize),
            )
        else:
            constraints += (
                FixCurrent(eq=eq, normalize=normalize, normalize_target=normalize),
>>>>>>> 15eed705
            )
    return constraints


def get_NAE_constraints(
<<<<<<< HEAD
    desc_eq, qsc_eq, profiles=True, iota=False, kinetic=False, normalize=True, order=1
):
    """Get the constraints necessary for fixing NAE behavior in an equilibrium problem.
=======
    desc_eq, qsc_eq, order=1, profiles=True, iota=False, kinetic=False, normalize=True
):
    """Get the constraints necessary for fixing NAE behavior in an equilibrium problem. # noqa D205
>>>>>>> 15eed705

    Parameters
    ----------
    desc_eq : Equilibrium
        Equilibrium to constrain behavior of
        (assumed to be a fit from the NAE equil using .from_near_axis()).
    qsc_eq : Qsc
        Qsc object defining the near-axis equilibrium to constrain behavior to.
    order : int
        order (in rho) of near-axis behavior to constrain
    profiles : bool
        Whether to also return constraints to fix input profiles.
    iota : bool
        Whether to add FixIota or FixCurrent as a constraint.
    kinetic : bool
<<<<<<< HEAD
        Whether to add constraints to fix kinetic profiles or pressure
    normalize : bool
        Whether to apply constraints in normalized units.
    order : int
        order (in rho) of near-axis behavior to constrain
=======
        Whether to also fix kinetic profiles.
    normalize : bool
        Whether to apply constraints in normalized units.
>>>>>>> 15eed705

    Returns
    -------
    constraints, tuple of _Objectives
        A list of the linear constraints used in fixed-axis problems.
    """
    constraints = (
<<<<<<< HEAD
        FixAxisR(normalize=normalize, normalize_target=normalize),
        FixAxisZ(normalize=normalize, normalize_target=normalize),
        FixPsi(normalize=normalize, normalize_target=normalize),
=======
        FixAxisR(eq=desc_eq, normalize=normalize, normalize_target=normalize),
        FixAxisZ(eq=desc_eq, normalize=normalize, normalize_target=normalize),
        FixPsi(eq=desc_eq, normalize=normalize, normalize_target=normalize),
>>>>>>> 15eed705
    )
    if profiles:
        if kinetic:
            constraints += (
<<<<<<< HEAD
                FixElectronDensity(normalize=normalize, normalize_target=normalize),
                FixElectronTemperature(normalize=normalize, normalize_target=normalize),
                FixIonTemperature(normalize=normalize, normalize_target=normalize),
                FixAtomicNumber(normalize=normalize, normalize_target=normalize),
            )
        else:
            constraints += (
                FixPressure(normalize=normalize, normalize_target=normalize),
            )

        if iota:
            constraints += (FixIota(normalize=normalize, normalize_target=normalize),)
        else:
            constraints += (
                FixCurrent(normalize=normalize, normalize_target=normalize),
=======
                FixElectronDensity(
                    eq=desc_eq, normalize=normalize, normalize_target=normalize
                ),
                FixElectronTemperature(
                    eq=desc_eq, normalize=normalize, normalize_target=normalize
                ),
                FixIonTemperature(
                    eq=desc_eq, normalize=normalize, normalize_target=normalize
                ),
                FixAtomicNumber(
                    eq=desc_eq, normalize=normalize, normalize_target=normalize
                ),
            )
        else:
            constraints += (
                FixPressure(
                    eq=desc_eq, normalize=normalize, normalize_target=normalize
                ),
            )

        if iota:
            constraints += (
                FixIota(eq=desc_eq, normalize=normalize, normalize_target=normalize),
            )
        else:
            constraints += (
                FixCurrent(eq=desc_eq, normalize=normalize, normalize_target=normalize),
>>>>>>> 15eed705
            )
    if order >= 1:  # first order constraints
        constraints += make_RZ_cons_1st_order(qsc=qsc_eq, desc_eq=desc_eq)
    if order >= 2:  # 2nd order constraints
        raise NotImplementedError("NAE constraints only implemented up to O(rho) ")

    return constraints


def get_equilibrium_objective(eq=None, mode="force", normalize=True):
    """Get the objective function for a typical force balance equilibrium problem.

    Parameters
    ----------
    mode : one of {"force", "forces", "energy", "vacuum"}
        which objective to return. "force" computes force residuals on unified grid.
        "forces" uses two different grids for radial and helical forces. "energy" is
        for minimizing MHD energy. "vacuum" directly minimizes current density.
    normalize : bool
        Whether to normalize units of objective.

    Returns
    -------
    objective, ObjectiveFunction
        An objective function with default force balance objectives.
    """
    if mode == "energy":
        objectives = Energy(eq=eq, normalize=normalize, normalize_target=normalize)
    elif mode == "force":
        objectives = ForceBalance(
            eq=eq, normalize=normalize, normalize_target=normalize
        )
    elif mode == "forces":
        objectives = (
            RadialForceBalance(eq=eq, normalize=normalize, normalize_target=normalize),
            HelicalForceBalance(eq=eq, normalize=normalize, normalize_target=normalize),
        )
    elif mode == "vacuum":
        objectives = CurrentDensity(
            eq=eq, normalize=normalize, normalize_target=normalize
        )
    else:
        raise ValueError("got an unknown equilibrium objective type '{}'".format(mode))
    return ObjectiveFunction(objectives)


def factorize_linear_constraints(constraints, objective_args):  # noqa: C901
    """Compute and factorize A to get pseudoinverse and nullspace.

    Given constraints of the form Ax=b, factorize A to find a particular solution xp
    and the null space Z st. Axp=b and AZ=0, so that the full space of solutions to
    Ax=b can be written as x=xp + Zy where y is now unconstrained.


    Parameters
    ----------
    constraints : tuple of Objectives
        linear objectives/constraints to factorize for projection method.
    objective_args : list of str
        names of all arguments used by the desired objective.

    Returns
    -------
    xp : ndarray
        particular solution to Ax=b
    A : ndarray ndarray
        Combined constraint matrix, such that A @ x[unfixed_idx] == b
    b : list of ndarray
        Combined rhs vector
    Z : ndarray
        Null space operator for full combined A such that A @ Z == 0
    unfixed_idx : ndarray
        indices of x that correspond to non-fixed values
    project, recover : function
        functions to project full vector x into reduced vector y,
        and recovering x from y.

    """
    # set state vector
    args = np.concatenate([obj.args for obj in constraints])
    args = np.concatenate((args, objective_args))
    # this is all args used by both constraints and objective
    args = [arg for arg in arg_order if arg in args]
    dimensions = constraints[0].dimensions
    dim_x = 0
    x_idx = {}
    for arg in args:
        x_idx[arg] = np.arange(dim_x, dim_x + dimensions[arg])
        dim_x += dimensions[arg]

    A = []
    b = []
    xp = jnp.zeros(dim_x)  # particular solution to Ax=b

    # linear constraint matrices for each objective
    for obj_ind, obj in enumerate(constraints):
        if obj.bounds is not None:
            raise ValueError("Linear constraints must use target instead of bounds.")
        A_ = {
            arg: obj.derivatives["jac_scaled"][arg](
                *[jnp.zeros(obj.dimensions[arg]) for arg in obj.args]
            )
            for arg in args
        }
        # using obj.compute instead of obj.target to allow for correct scale/weight
        b_ = -obj.compute_scaled_error(
            *[jnp.zeros(obj.dimensions[arg]) for arg in obj.args]
        )
        A.append(A_)
        b.append(b_)

    A_full = jnp.vstack([jnp.hstack([Ai[arg] for arg in args]) for Ai in A])
    b_full = jnp.concatenate(b)
    # fixed just means there is a single element in A, so A_ij*x_j = b_i
    fixed_rows = np.where(np.count_nonzero(A_full, axis=1) == 1)[0]
    # indices of x that are fixed = cols of A where rows have 1 nonzero val.
    _, fixed_idx = np.where(A_full[fixed_rows])
    unfixed_rows = np.setdiff1d(np.arange(A_full.shape[0]), fixed_rows)
    unfixed_idx = np.setdiff1d(np.arange(xp.size), fixed_idx)
    if len(fixed_rows):
        # something like 0.5 x1 = 2 is the same as x1 = 4
        b_full = put(
            b_full, fixed_rows, b_full[fixed_rows] / np.sum(A_full[fixed_rows], axis=1)
        )
        A_full = put(
            A_full,
            Index[fixed_rows, :],
            A_full[fixed_rows] / np.sum(A_full[fixed_rows], axis=1)[:, None],
        )
        xp = put(xp, fixed_idx, b_full[fixed_rows])
        # some values might be fixed, but they still show up in other constraints
        # this is where the fixed cols have >1 nonzero val
        # for fixed variables, we delete that row and col of A, but that means
        # we need to subtract the fixed value from b so that the equation is balanced.
        # eg 2 x1 + 3 x2 + 1 x3= 4 ;    4 x1 = 2
        # combining gives 3 x2 + 1 x3 = 3, with x1 now removed
        b_full = put(
            b_full,
            unfixed_rows,
            b_full[unfixed_rows]
            - A_full[unfixed_rows][:, fixed_idx] @ b_full[fixed_rows],
        )
    A_full = A_full[unfixed_rows][:, unfixed_idx]
    b_full = b_full[unfixed_rows]
    if A_full.size:
        Ainv_full, Z = svd_inv_null(A_full)
    else:
        Ainv_full = A_full.T
        Z = np.eye(A_full.shape[1])
    xp = put(xp, unfixed_idx, Ainv_full @ b_full)

    def project(x):
        """Project a full state vector into the reduced optimization vector."""
        x_reduced = Z.T @ ((x - xp)[unfixed_idx])
        return jnp.atleast_1d(jnp.squeeze(x_reduced))

    def recover(x_reduced):
        """Recover the full state vector from the reduced optimization vector."""
        dx = put(jnp.zeros(dim_x), unfixed_idx, Z @ x_reduced)
        return jnp.atleast_1d(jnp.squeeze(xp + dx))

    # check that all constraints are actually satisfiable
    xp_dict = {arg: xp[x_idx[arg]] for arg in x_idx.keys()}
    for con in constraints:
        res = con.compute_scaled_error(**xp_dict)
        x = np.concatenate([xp_dict[arg] for arg in con.args])
        # stuff like density is O(1e19) so need some adjustable tolerance here.
        atol = max(1e-8, np.finfo(x.dtype).eps * np.linalg.norm(x) / x.size)
        np.testing.assert_allclose(
            res,
            0,
            atol=atol,
            err_msg="Incompatible constraints detected, cannot satisfy "
            + f"constraint {con}",
        )

    return xp, A_full, b_full, Z, unfixed_idx, project, recover


def align_jacobian(Fx, objective_f, objective_g):
    """Pad Jacobian with zeros in the right places so that the arguments line up.

    Parameters
    ----------
    Fx : ndarray
        Jacobian wrt args the objective_f takes
    objective_f : ObjectiveFunction
        Objective corresponding to Fx
    objective_g : ObjectiveFunction
        Other objective we want to align Jacobian against

    Returns
    -------
    A : ndarray
        Jacobian matrix, reordered and padded so that it broadcasts
        correctly against the other Jacobian
    """
    x_idx = objective_f.x_idx
    args = objective_f.args

    dim_f = Fx.shape[:1]
    A = {arg: Fx.T[x_idx[arg]] for arg in args}
    allargs = np.concatenate([objective_f.args, objective_g.args])
    allargs = [arg for arg in arg_order if arg in allargs]
    for arg in allargs:
        if arg not in A.keys():
            A[arg] = jnp.zeros((objective_f.dimensions[arg],) + dim_f)
    A = jnp.concatenate([A[arg] for arg in allargs])
    return A.T


def jax_softmax(arr, alpha):
    """JAX softmax implementation.

    Inspired by https://www.johndcook.com/blog/2010/01/13/soft-maximum/
    and https://www.johndcook.com/blog/2010/01/20/how-to-compute-the-soft-maximum/

    Will automatically multiply array values by 2 / min_val if the min_val of
    the array is <1. This is to avoid inaccuracies that arise when values <1
    are present in the softmax, which can cause inaccurate maxes or even incorrect
    signs of the softmax versus the actual max.

    Parameters
    ----------
    arr: ndarray, the array which we would like to apply the softmax function to.
    alpha: float, the parameter smoothly transitioning the function to a hardmax.
        as alpha increases, the value returned will come closer and closer to
        max(arr).

    Returns
    -------
    softmax: float, the soft-maximum of the array.
    """
    arr_times_alpha = alpha * arr
    min_val = jnp.min(jnp.abs(arr_times_alpha)) + 1e-4  # buffer value in case min is 0
    return lax.cond(
        jnp.any(min_val < 1),
        lambda arr_times_alpha: logsumexp(
            arr_times_alpha / min_val * 2
        )  # adjust to make vals>1
        / alpha
        * min_val
        / 2,
        lambda arr_times_alpha: logsumexp(arr_times_alpha) / alpha,
        arr_times_alpha,
    )


def jax_softmin(arr, alpha):
    """JAX softmin implementation, by taking negative of softmax(-arr).

    Parameters
    ----------
    arr: ndarray, the array which we would like to apply the softmin function to.
    alpha: float, the parameter smoothly transitioning the function to a hardmin.
        as alpha increases, the value returned will come closer and closer to
        min(arr).

    Returns
    -------
    softmin: float, the soft-minimum of the array.
    """
    return -jax_softmax(-arr, alpha)


def combine_args(*objectives):
    """Given ObjectiveFunctions, modify all to take the same state vector.

    The new state vector will be a combination of all arguments taken by any objective.

    Parameters
    ----------
    objectives : ObjectiveFunction
        ObjectiveFunctions to modify.

    Returns
    -------
    objectives : ObjectiveFunction
        Original ObjectiveFunctions modified to take the same state vector.
    """
    args = flatten_list([obj.args for obj in objectives])
    args = [arg for arg in arg_order if arg in args]

    for obj in objectives:
        obj.set_args(*args)

    return objectives<|MERGE_RESOLUTION|>--- conflicted
+++ resolved
@@ -108,25 +108,17 @@
     if not _is_any_instance(constraints, BoundaryZSelfConsistency):
         constraints += (BoundaryZSelfConsistency(eq=eq),)
     if not _is_any_instance(constraints, FixLambdaGauge):
-<<<<<<< HEAD
-        constraints += (FixLambdaGauge(),)
+        constraints += (FixLambdaGauge(eq=eq),)
     if not _is_any_instance(constraints, AxisRSelfConsistency):
-        constraints += (AxisRSelfConsistency(),)
+        constraints += (AxisRSelfConsistency(eq=eq),)
     if not _is_any_instance(constraints, AxisZSelfConsistency):
-        constraints += (AxisZSelfConsistency(),)
-    return constraints
-
-
-def get_fixed_axis_constraints(profiles=True, iota=True, kinetic=False, normalize=True):
-=======
-        constraints += (FixLambdaGauge(eq=eq),)
+        constraints += (AxisZSelfConsistency(eq=eq),)
     return constraints
 
 
 def get_fixed_axis_constraints(
     eq=None, profiles=True, iota=True, kinetic=False, normalize=True
 ):
->>>>>>> 15eed705
     """Get the constraints necessary for a fixed-axis equilibrium problem.
 
     Parameters
@@ -136,11 +128,7 @@
     iota : bool
         Whether to add FixIota or FixCurrent as a constraint.
     kinetic : bool
-<<<<<<< HEAD
         Whether to add constraints to fix kinetic profiles or pressure
-=======
-        Whether to also fix kinetic profiles.
->>>>>>> 15eed705
     normalize : bool
         Whether to apply constraints in normalized units.
 
@@ -151,37 +139,13 @@
 
     """
     constraints = (
-<<<<<<< HEAD
-        FixAxisR(normalize=normalize, normalize_target=normalize),
-        FixAxisZ(normalize=normalize, normalize_target=normalize),
-        FixPsi(normalize=normalize, normalize_target=normalize),
-=======
-        FixAxisR(eq=eq),
-        FixAxisZ(eq=eq),
-        FixLambdaGauge(eq=eq),
-        FixPsi(eq=eq),
->>>>>>> 15eed705
+        FixAxisR(eq=eq, normalize=normalize, normalize_target=normalize),
+        FixAxisZ(eq=eq, normalize=normalize, normalize_target=normalize),
+        FixPsi(eq=eq, normalize=normalize, normalize_target=normalize),
     )
     if profiles:
         if kinetic:
             constraints += (
-<<<<<<< HEAD
-                FixElectronDensity(normalize=normalize, normalize_target=normalize),
-                FixElectronTemperature(normalize=normalize, normalize_target=normalize),
-                FixIonTemperature(normalize=normalize, normalize_target=normalize),
-                FixAtomicNumber(normalize=normalize, normalize_target=normalize),
-            )
-        else:
-            constraints += (
-                FixPressure(normalize=normalize, normalize_target=normalize),
-            )
-
-        if iota:
-            constraints += (FixIota(normalize=normalize, normalize_target=normalize),)
-        else:
-            constraints += (
-                FixCurrent(normalize=normalize, normalize_target=normalize),
-=======
                 FixElectronDensity(
                     eq=eq, normalize=normalize, normalize_target=normalize
                 ),
@@ -205,21 +169,14 @@
         else:
             constraints += (
                 FixCurrent(eq=eq, normalize=normalize, normalize_target=normalize),
->>>>>>> 15eed705
             )
     return constraints
 
 
 def get_NAE_constraints(
-<<<<<<< HEAD
-    desc_eq, qsc_eq, profiles=True, iota=False, kinetic=False, normalize=True, order=1
-):
-    """Get the constraints necessary for fixing NAE behavior in an equilibrium problem.
-=======
     desc_eq, qsc_eq, order=1, profiles=True, iota=False, kinetic=False, normalize=True
 ):
     """Get the constraints necessary for fixing NAE behavior in an equilibrium problem. # noqa D205
->>>>>>> 15eed705
 
     Parameters
     ----------
@@ -235,17 +192,9 @@
     iota : bool
         Whether to add FixIota or FixCurrent as a constraint.
     kinetic : bool
-<<<<<<< HEAD
-        Whether to add constraints to fix kinetic profiles or pressure
-    normalize : bool
-        Whether to apply constraints in normalized units.
-    order : int
-        order (in rho) of near-axis behavior to constrain
-=======
         Whether to also fix kinetic profiles.
     normalize : bool
         Whether to apply constraints in normalized units.
->>>>>>> 15eed705
 
     Returns
     -------
@@ -253,36 +202,13 @@
         A list of the linear constraints used in fixed-axis problems.
     """
     constraints = (
-<<<<<<< HEAD
-        FixAxisR(normalize=normalize, normalize_target=normalize),
-        FixAxisZ(normalize=normalize, normalize_target=normalize),
-        FixPsi(normalize=normalize, normalize_target=normalize),
-=======
         FixAxisR(eq=desc_eq, normalize=normalize, normalize_target=normalize),
         FixAxisZ(eq=desc_eq, normalize=normalize, normalize_target=normalize),
         FixPsi(eq=desc_eq, normalize=normalize, normalize_target=normalize),
->>>>>>> 15eed705
     )
     if profiles:
         if kinetic:
             constraints += (
-<<<<<<< HEAD
-                FixElectronDensity(normalize=normalize, normalize_target=normalize),
-                FixElectronTemperature(normalize=normalize, normalize_target=normalize),
-                FixIonTemperature(normalize=normalize, normalize_target=normalize),
-                FixAtomicNumber(normalize=normalize, normalize_target=normalize),
-            )
-        else:
-            constraints += (
-                FixPressure(normalize=normalize, normalize_target=normalize),
-            )
-
-        if iota:
-            constraints += (FixIota(normalize=normalize, normalize_target=normalize),)
-        else:
-            constraints += (
-                FixCurrent(normalize=normalize, normalize_target=normalize),
-=======
                 FixElectronDensity(
                     eq=desc_eq, normalize=normalize, normalize_target=normalize
                 ),
@@ -310,7 +236,6 @@
         else:
             constraints += (
                 FixCurrent(eq=desc_eq, normalize=normalize, normalize_target=normalize),
->>>>>>> 15eed705
             )
     if order >= 1:  # first order constraints
         constraints += make_RZ_cons_1st_order(qsc=qsc_eq, desc_eq=desc_eq)
