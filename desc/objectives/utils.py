--- conflicted
+++ resolved
@@ -206,13 +206,8 @@
             + f"{con}.",
         )
 
-<<<<<<< HEAD
-        # else check with tighter tols and throw a warning, these tolerances
-        # could be tripped due to just numerical roundoff or poor scaling between
-=======
         # else check with tighter tols and throw an error, these tolerances
         # could be tripped due to just numerical round-off or poor scaling between
->>>>>>> d8d37845
         # constraints, so don't want to error out but we do want to warn the user.
         atol = 3e-14
         rtol = 3e-14
