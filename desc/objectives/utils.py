--- conflicted
+++ resolved
@@ -228,16 +228,11 @@
         arg = con.args[0]
         if arg not in objective_args:
             continue
-<<<<<<< HEAD
         res = con.compute_scaled(**xp_dict)
-        if not np.allclose(res, 0):
-=======
-        res = con.compute(**xp_dict)
         x = xp_dict[arg]
         # stuff like density is O(1e19) so need some adjustable tolerance here.
         atol = max(1e-8, np.finfo(x).eps * np.linalg.norm(x) / x.size)
         if not np.allclose(res, 0, atol=atol):
->>>>>>> bcacfb00
             raise ValueError(
                 f"Incompatible constraints detected, cannot satisfy constraint {con}"
             )
