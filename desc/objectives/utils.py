"""Functions for getting common objectives and constraints."""

import numpy as np

from desc.backend import block_diag, jnp, put
from desc.compute import arg_order
from desc.utils import svd_inv_null

from ._equilibrium import (
    CurrentDensity,
    Energy,
    ForceBalance,
    HelicalForceBalance,
    RadialForceBalance,
)
from .linear_objectives import (
<<<<<<< HEAD
    FixAxisR,
    FixAxisZ,
=======
    FixAtomicNumber,
>>>>>>> bcacfb00
    FixBoundaryR,
    FixBoundaryZ,
    FixCurrent,
    FixElectronDensity,
    FixElectronTemperature,
    FixIonTemperature,
    FixIota,
    FixLambdaGauge,
    FixLambdaZero,
    FixPressure,
    FixPsi,
)
from .nae_utils import make_RZ_cons_1st_order, make_RZ_cons_2nd_order
from .objective_funs import ObjectiveFunction


def get_fixed_boundary_constraints(
    profiles=True, iota=True, kinetic=False, normalize=True
):
    """Get the constraints necessary for a typical fixed-boundary equilibrium problem.

    Parameters
    ----------
    profiles : bool
        Whether to also return constraints to fix input profiles.
    iota : bool
        Whether to add FixIota or FixCurrent as a constraint.
    kinetic : bool
        Whether to add constraints to fix kinetic profiles or pressure
    normalize : bool
        Whether to apply constraints in normalized units.

    Returns
    -------
    constraints, tuple of _Objectives
        A list of the linear constraints used in fixed-boundary problems.

    """
    constraints = (
        FixBoundaryR(
            fixed_boundary=True, normalize=normalize, normalize_target=normalize
        ),
        FixBoundaryZ(
            fixed_boundary=True, normalize=normalize, normalize_target=normalize
        ),
        FixLambdaGauge(normalize=normalize, normalize_target=normalize),
        FixPsi(normalize=normalize, normalize_target=normalize),
    )
    if profiles:
        if kinetic:
            constraints += (
                FixElectronDensity(normalize=normalize, normalize_target=normalize),
                FixElectronTemperature(normalize=normalize, normalize_target=normalize),
                FixIonTemperature(normalize=normalize, normalize_target=normalize),
                FixAtomicNumber(normalize=normalize, normalize_target=normalize),
            )
        else:
            constraints += (
                FixPressure(normalize=normalize, normalize_target=normalize),
            )

        if iota:
            constraints += (FixIota(normalize=normalize, normalize_target=normalize),)
        else:
            constraints += (
                FixCurrent(normalize=normalize, normalize_target=normalize),
            )
    return constraints


def get_fixed_axis_constraints(profiles=True, iota=True):
    """Get the constraints necessary for a fixed-axis equilibrium problem.

    Parameters
    ----------
    profiles : bool
        Whether to also return constraints to fix input profiles.
    iota : bool
        Whether to add FixIota or FixCurrent as a constraint.

    Returns
    -------
    constraints, tuple of _Objectives
        A list of the linear constraints used in fixed-axis problems.

    """
    constraints = (
        FixAxisR(fixed_boundary=True),
        FixAxisZ(fixed_boundary=True),
        FixLambdaGauge(),
        FixPsi(),
    )
    if profiles:
        constraints += (FixPressure(),)

        if iota:
            constraints += (FixIota(),)
        else:
            constraints += (FixCurrent(),)
    return constraints


def get_NAE_constraints(desc_eq, qsc_eq, profiles=True, iota=False, order=1):
    """Get the constraints necessary for fixing NAE behavior in an equilibrium problem. # noqa D205

    Parameters
    ----------
    desc_eq : Equilibrium
        Equilibrium to constrain behavior of
        (assumed to be a fit from the NAE equil using .from_near_axis()).
    qsc_eq : Qsc
        Qsc object defining the near-axis equilibrium to constrain behavior to.
    profiles : bool
        Whether to also return constraints to fix input profiles.
    iota : bool
        Whether to add FixIota or FixCurrent as a constraint.
    order : int
        order (in rho) of near-axis behavior to constrain

    Returns
    -------
    constraints, tuple of _Objectives
        A list of the linear constraints used in fixed-axis problems.
    """

    constraints = (
        FixAxisR(),
        FixAxisZ(),
        FixLambdaZero(),
        # lambda=0 as the mapping from NAE->DESC assumes theta is boozer angle
        FixPsi(),
    )
    if profiles:
        constraints += (FixPressure(),)

        if iota:
            constraints += (FixIota(),)
        else:
            constraints += (FixCurrent(),)
    if order >= 1:  # first order constraints
        constraints += make_RZ_cons_1st_order(qsc=qsc_eq, desc_eq=desc_eq)
    if order == 2:  # 2nd order constraints
        constraints += make_RZ_cons_2nd_order(qsc=qsc_eq, desc_eq=desc_eq)

    return constraints


def get_equilibrium_objective(mode="force", normalize=True):
    """Get the objective function for a typical force balance equilibrium problem.

    Parameters
    ----------
    mode : one of {"force", "forces", "energy", "vacuum"}
        which objective to return. "force" computes force residuals on unified grid.
        "forces" uses two different grids for radial and helical forces. "energy" is
        for minimizing MHD energy. "vacuum" directly minimizes current density.
    normalize : bool
        Whether to normalize units of objective.

    Returns
    -------
    objective, ObjectiveFunction
        An objective function with default force balance objectives.
    """
    if mode == "energy":
        objectives = Energy(normalize=normalize, normalize_target=normalize)
    elif mode == "force":
        objectives = ForceBalance(normalize=normalize, normalize_target=normalize)
    elif mode == "forces":
        objectives = (
            RadialForceBalance(normalize=normalize, normalize_target=normalize),
            HelicalForceBalance(normalize=normalize, normalize_target=normalize),
        )
    elif mode == "vacuum":
        objectives = CurrentDensity(normalize=normalize, normalize_target=normalize)
    else:
        raise ValueError("got an unknown equilibrium objective type '{}'".format(mode))
    return ObjectiveFunction(objectives)


def factorize_linear_constraints(  # noqa: C901  # too complex
    constraints, objective_args
):
    """Compute and factorize A to get pseudoinverse and nullspace.

    Given constraints of the form Ax=b, factorize A to find a particular solution xp
    and the null space Z st. Axp=b and AZ=0, so that the full space of solutions to
    Ax=b can be written as x=xp + Zy where y is now unconstrained.


    Parameters
    ----------
    constraints : tuple of Objectives
        linear objectives/constraints to factorize for projection method.
    objective_args : list of str
        names of all arguments used by the desired objective.

    Returns
    -------
    xp : ndarray
        particular solution to Ax=b
    A : dict of ndarray
        Individual constraint matrices, keyed by argument
    Ainv : dict of ndarray
        Individual pseudoinverses of constraint matrices
    b : dict of ndarray
        Individual rhs vectors
    Z : ndarray
        Null space operator for full combined A
    unfixed_idx : ndarray
        indices of x that correspond to non-fixed values
    project, recover : function
        functions to project full vector x into reduced vector y,
        and recovering x from y.

    """
    # set state vector
    args = np.concatenate([obj.args for obj in constraints])
    args = np.concatenate((args, objective_args))
    # this is all args used by both constraints and objective
    args = [arg for arg in arg_order if arg in args]
    dimensions = constraints[0].dimensions
    dim_x = 0
    x_idx = {}
    for arg in objective_args:
        x_idx[arg] = np.arange(dim_x, dim_x + dimensions[arg])
        dim_x += dimensions[arg]

    A = {}
    _A_unweighted = {}  # keep unweighted A here and use this to find Ainv
    b = {}
    Ainv = {}
    arg_obj_lists = {}
    xp = jnp.zeros(dim_x)  # particular solution to Ax=b
    constraint_args = []  # all args used in constraints
    unfixed_args = []  # subset of constraint args for unfixed objectives

    # linear constraint matrices for each objective
    for obj_ind, obj in enumerate(constraints):
        if len(obj.args) > 1:
            raise ValueError("Linear constraints must have only 1 argument.")
        arg = obj.args[0]
        if arg not in objective_args:
            continue
        if arg not in constraint_args:  # hope this does not mess
            constraint_args.append(arg)
        if obj.fixed and obj.dim_f == obj.dimensions[obj.target_arg]:
            # if all coefficients are fixed the constraint matrices are not needed
            xp = put(xp, x_idx[obj.target_arg], obj.target)
        else:
            A_ = obj.derivatives["jac"][arg](jnp.zeros(obj.dimensions[arg]))
            b_ = -obj.compute(jnp.zeros(obj.dimensions[arg]))
            if arg not in A.keys():
                A[arg] = A_

                _A_unweighted[arg] = (
                    obj.normalization * (A_.T / obj.weight).T
                )  # undo normalization here for each indiv A
                b[arg] = b_
                unfixed_args.append(arg)
                arg_obj_lists[arg] = [obj]
            elif b_.size > 0:  # we want to stack these vertically if the same arg
                # but only if the constraint actually constrains anything
                # if not, i.e. if attempted to fix a mode that is not in the basis,
                # b_ is an empty array and does not need to be added
                rk_before = jnp.linalg.matrix_rank(A[arg])
                A[arg] = jnp.vstack((A[arg], A_))
                rk_after = jnp.linalg.matrix_rank(A[arg])
                if (
                    rk_after < rk_before + A_.shape[0]
                ):  # if less, there are some lin dependent rows of A_ and A[arg]
                    # for example, could be trying to constrain same mode with 2
                    # different values
                    raise RuntimeError(
                        f"Incompatible constraints given for {arg}!"
                        + f" constraint {obj} is incompatible with"
                        + f" {*arg_obj_lists[arg],}"
                    )
                _A_unweighted[arg] = jnp.vstack(
                    (A[arg], A_ / obj.weight * obj.normalization)
                )
                arg_obj_lists[arg] += [obj]

                # FIXME: this test will throw error if the same constraint
                # is used  twice i.e. R_111 = 1 and 2*R_111=2
                # do we want to detect and say that is ok? I vote no

                b[arg] = jnp.hstack((b[arg], b_))
    # find inverse of the now-combined constraint matrices for each arg
    for key in A.keys():
        if A[key].shape[0]:
            Ainv[key], Z_ = svd_inv_null(_A_unweighted[key])
        else:
            Ainv[key] = _A_unweighted[
                key
            ].T  # make inverse matrices using already unweighted A

    # catch any arguments that are not constrained
    for arg in x_idx.keys():
        if arg not in constraint_args:
            unfixed_args.append(arg)
            A[arg] = jnp.zeros((1, constraints[0].dimensions[arg]))
            b[arg] = jnp.zeros((1,))

    # full A matrix for all unfixed constraints
    if len(A):
        unfixed_idx = jnp.concatenate(
            [x_idx[arg] for arg in arg_order if arg in A.keys()]
        )
        A_full = block_diag(*[A[arg] for arg in arg_order if arg in A.keys()])
        b_full = jnp.concatenate([b[arg] for arg in arg_order if arg in b.keys()])
        Ainv_full, Z = svd_inv_null(A_full)
        xp = put(xp, unfixed_idx, Ainv_full @ b_full)

    def project(x):
        """Project a full state vector into the reduced optimization vector."""
        x_reduced = jnp.dot(Z.T, (x - xp)[unfixed_idx])
        return jnp.atleast_1d(jnp.squeeze(x_reduced))

    def recover(x_reduced):
        """Recover the full state vector from the reduced optimization vector."""
        dx = put(jnp.zeros(dim_x), unfixed_idx, Z @ x_reduced)
        return jnp.atleast_1d(jnp.squeeze(xp + dx))

    # check that all constraints are actually satisfiable
    xp_dict = {arg: xp[x_idx[arg]] for arg in x_idx.keys()}
    for con in constraints:
        arg = con.args[0]
        if arg not in objective_args:
            continue
        res = con.compute(**xp_dict)
        x = xp_dict[arg]
        # stuff like density is O(1e19) so need some adjustable tolerance here.
        atol = max(1e-8, np.finfo(x).eps * np.linalg.norm(x) / x.size)
        if not np.allclose(res, 0, atol=atol):
            raise ValueError(
                f"Incompatible constraints detected, cannot satisfy constraint {con}"
            )

    return xp, A, Ainv, b, Z, unfixed_idx, project, recover


def align_jacobian(Fx, objective_f, objective_g):
    """Pad Jacobian with zeros in the right places so that the arguments line up.

    Parameters
    ----------
    Fx : ndarray
        Jacobian wrt args the objective_f takes
    objective_f : ObjectiveFunction
        Objective corresponding to Fx
    objective_g : ObjectiveFunction
        Other objective we want to align Jacobian against

    Returns
    -------
    A : ndarray
        Jacobian matrix, reordered and padded so that it broadcasts
        correctly against the other Jacobian
    """
    x_idx = objective_f.x_idx
    args = objective_f.args

    dim_f = Fx.shape[:1]
    A = {arg: Fx.T[x_idx[arg]] for arg in args}
    allargs = np.concatenate([objective_f.args, objective_g.args])
    allargs = [arg for arg in arg_order if arg in allargs]
    for arg in allargs:
        if arg not in A.keys():
            A[arg] = jnp.zeros((objective_f.dimensions[arg],) + dim_f)
    A = jnp.concatenate([A[arg] for arg in allargs])
    return A.T<|MERGE_RESOLUTION|>--- conflicted
+++ resolved
@@ -14,12 +14,9 @@
     RadialForceBalance,
 )
 from .linear_objectives import (
-<<<<<<< HEAD
+    FixAtomicNumber,
     FixAxisR,
     FixAxisZ,
-=======
-    FixAtomicNumber,
->>>>>>> bcacfb00
     FixBoundaryR,
     FixBoundaryZ,
     FixCurrent,
