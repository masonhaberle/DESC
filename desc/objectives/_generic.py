"""Generic objectives that don't belong anywhere else."""

from desc.backend import jnp
from desc.compute import compute as compute_fun
from desc.compute import data_index
from desc.compute.utils import compress, get_params, get_profiles, get_transforms
from desc.grid import LinearGrid, QuadratureGrid
from desc.profiles import Profile
from desc.utils import Timer

from .normalization import compute_scaling_factors
from .objective_funs import _Objective


class GenericObjective(_Objective):
    """A generic objective that can compute any quantity from the `data_index`.

    Parameters
    ----------
    f : str
        Name of the quantity to compute.
    eq : Equilibrium, optional
        Equilibrium that will be optimized to satisfy the Objective.
    target : float, ndarray, optional
        Target value(s) of the objective. Only used if bounds is None.
        len(target) must be equal to Objective.dim_f
    bounds : tuple, optional
        Lower and upper bounds on the objective. Overrides target.
        len(bounds[0]) and len(bounds[1]) must be equal to Objective.dim_f
    weight : float, ndarray, optional
        Weighting to apply to the Objective, relative to other Objectives.
        len(weight) must be equal to Objective.dim_f
    normalize : bool
        Whether to compute the error in physical units or non-dimensionalize.
        Note: has no effect for this objective.
    normalize_target : bool
        Whether target and bounds should be normalized before comparing to computed
        values. If `normalize` is `True` and the target is in physical units,
        this should also be set to True.
    grid : Grid, ndarray, optional
        Collocation grid containing the nodes to evaluate at.
    name : str
        Name of the objective function.

    """

    _scalar = False
    _linear = False
    _units = "(Unknown)"
    _print_value_fmt = "Residual: {:10.3e} "

    def __init__(
        self,
        f,
        eq=None,
        target=0,
        bounds=None,
        weight=1,
        normalize=True,
        normalize_target=True,
        grid=None,
        name="generic",
    ):

        self.f = f
        self._grid = grid
        super().__init__(
            eq=eq,
            target=target,
            bounds=bounds,
            weight=weight,
            normalize=normalize,
            normalize_target=normalize_target,
            name=name,
        )
        self._units = "(" + data_index[self.f]["units"] + ")"

    def build(self, eq, use_jit=True, verbose=1):
        """Build constant arrays.

        Parameters
        ----------
        eq : Equilibrium, optional
            Equilibrium that will be optimized to satisfy the Objective.
        use_jit : bool, optional
            Whether to just-in-time compile the objective and derivatives.
        verbose : int, optional
            Level of output.

        """
        if self._grid is None:
            grid = QuadratureGrid(eq.L_grid, eq.M_grid, eq.N_grid, eq.NFP)
        else:
            grid = self._grid

        if data_index[self.f]["dim"] == 0:
            self._dim_f = 1
            self._scalar = True
        else:
            self._dim_f = grid.num_nodes * data_index[self.f]["dim"]
            self._scalar = False
        self._args = get_params(self.f)
        self._profiles = get_profiles(self.f, eq=eq, grid=grid)
        self._transforms = get_transforms(self.f, eq=eq, grid=grid)
        super().build(eq=eq, use_jit=use_jit, verbose=verbose)

    def compute(self, *args, **kwargs):
        """Compute the quantity.

        Parameters
        ----------
        args : ndarray
            Parameters given by self.args.

        Returns
        -------
        f : ndarray
            Computed quantity.

        """
        params = self._parse_args(*args, **kwargs)
        data = compute_fun(
            self.f,
            params=params,
            transforms=self._transforms,
            profiles=self._profiles,
        )
        f = data[self.f]
<<<<<<< HEAD
=======
        if not self.scalar:
            f = (f.T * self._transforms["grid"].weights).flatten()
>>>>>>> f67a7d94
        return f

    def compute_scaled(self, *args, **kwargs):
        """Compute and apply the target/bounds, weighting, and normalization."""
        if not self.scalar:
            return super().compute_scaled(*args, **kwargs) * jnp.sqrt(self.grid.weights)
        return super().compute_scaled(*args, **kwargs)


class ToroidalCurrent(_Objective):
    """Target toroidal current profile.

    Parameters
    ----------
    eq : Equilibrium, optional
        Equilibrium that will be optimized to satisfy the Objective.
    target : float, ndarray, optional
        Target value(s) of the objective. Only used if bounds is None.
        len(target) must be equal to Objective.dim_f
    bounds : tuple, optional
        Lower and upper bounds on the objective. Overrides target.
        len(bounds[0]) and len(bounds[1]) must be equal to Objective.dim_f
    weight : float, ndarray, optional
        Weighting to apply to the Objective, relative to other Objectives.
        len(weight) must be equal to Objective.dim_f
    normalize : bool
        Whether to compute the error in physical units or non-dimensionalize.
    normalize_target : bool
        Whether target and bounds should be normalized before comparing to computed
        values. If `normalize` is `True` and the target is in physical units,
        this should also be set to True.
    grid : Grid, ndarray, optional
        Collocation grid containing the nodes to evaluate at.
    name : str
        Name of the objective function.

    """

    _scalar = False
    _linear = False
    _units = "(A)"
    _print_value_fmt = "Toroidal current: {:10.3e} "

    def __init__(
        self,
        eq=None,
        target=0,
        bounds=None,
        weight=1,
        normalize=True,
        normalize_target=True,
        grid=None,
        name="toroidal current",
    ):

        self._grid = grid
        super().__init__(
            eq=eq,
            target=target,
            bounds=bounds,
            weight=weight,
            normalize=normalize,
            normalize_target=normalize_target,
            name=name,
        )

    def build(self, eq, use_jit=True, verbose=1):
        """Build constant arrays.

        Parameters
        ----------
        eq : Equilibrium, optional
            Equilibrium that will be optimized to satisfy the Objective.
        use_jit : bool, optional
            Whether to just-in-time compile the objective and derivatives.
        verbose : int, optional
            Level of output.

        """
        if self._grid is None:
            grid = LinearGrid(
                L=eq.L_grid,
                M=eq.M_grid,
                N=eq.N_grid,
                NFP=eq.NFP,
                sym=eq.sym,
                axis=False,
            )
        else:
            grid = self._grid

        if isinstance(self._target, Profile):
            self._target = self._target(grid.nodes[grid.unique_rho_idx])

        self._dim_f = grid.num_rho
        self._data_keys = ["current"]
        self._args = get_params(self._data_keys)

        timer = Timer()
        if verbose > 0:
            print("Precomputing transforms")
        timer.start("Precomputing transforms")

        self._profiles = get_profiles(self._data_keys, eq=eq, grid=grid)
        self._transforms = get_transforms(self._data_keys, eq=eq, grid=grid)

        timer.stop("Precomputing transforms")
        if verbose > 1:
            timer.disp("Precomputing transforms")

        if self._normalize:
            scales = compute_scaling_factors(eq)
            self._normalization = scales["I"]

        super().build(eq=eq, use_jit=use_jit, verbose=verbose)

    def compute(self, *args, **kwargs):
        """Compute toroidal current.

        Parameters
        ----------
        R_lmn : ndarray
            Spectral coefficients of R(rho,theta,zeta) -- flux surface R coordinate (m).
        Z_lmn : ndarray
            Spectral coefficients of Z(rho,theta,zeta) -- flux surface Z coordinate (m).
        L_lmn : ndarray
            Spectral coefficients of lambda(rho,theta,zeta) -- poloidal stream function.
        i_l : ndarray
            Spectral coefficients of iota(rho) -- rotational transform profile.
        c_l : ndarray
            Spectral coefficients of I(rho) -- toroidal current profile.
        Psi : float
            Total toroidal magnetic flux within the last closed flux surface (Wb).

        Returns
        -------
        current : ndarray
            Toroidal current (A) through specified surfaces.

        """
        params = self._parse_args(*args, **kwargs)
        data = compute_fun(
            self._data_keys,
            params=params,
            transforms=self._transforms,
            profiles=self._profiles,
        )
        return compress(self._transforms["grid"], data["current"], surface_label="rho")

    def compute_scaled(self, *args, **kwargs):
        """Compute and apply the target/bounds, weighting, and normalization."""
        w = compress(
            self._transforms["grid"],
            self._transforms["grid"].spacing[:, 0],
            surface_label="rho",
        )
        return super().compute_scaled(*args, **kwargs) * jnp.sqrt(w)

    def print_value(self, *args, **kwargs):
        """Print the value of the objective."""
        f = self.compute(*args, **kwargs)
        print("Maximum " + self._print_value_fmt.format(jnp.max(f)) + self._units)
        print("Minimum " + self._print_value_fmt.format(jnp.min(f)) + self._units)
        print("Average " + self._print_value_fmt.format(jnp.mean(f)) + self._units)

        if self._normalize:
            print(
                "Maximum "
                + self._print_value_fmt.format(jnp.max(f / self.normalization))
                + "(normalized)"
            )
            print(
                "Minimum "
                + self._print_value_fmt.format(jnp.min(f / self.normalization))
                + "(normalized)"
            )
            print(
                "Average "
                + self._print_value_fmt.format(jnp.mean(f / self.normalization))
                + "(normalized)"
            )


class RotationalTransform(_Objective):
    """Targets a rotational transform profile.

    Parameters
    ----------
    eq : Equilibrium, optional
        Equilibrium that will be optimized to satisfy the Objective.
    target : float, ndarray, optional
        Target value(s) of the objective. Only used if bounds is None.
        len(target) must be equal to Objective.dim_f
    bounds : tuple, optional
        Lower and upper bounds on the objective. Overrides target.
        len(bounds[0]) and len(bounds[1]) must be equal to Objective.dim_f
    weight : float, ndarray, optional
        Weighting to apply to the Objective, relative to other Objectives.
        len(weight) must be equal to Objective.dim_f
    normalize : bool
        Whether to compute the error in physical units or non-dimensionalize.
        Note: has no effect for this objective.
    normalize_target : bool
        Whether target and bounds should be normalized before comparing to computed
        values. If `normalize` is `True` and the target is in physical units,
        this should also be set to True.
        Note: has no effect for this objective.
    grid : Grid, optional
        Collocation grid containing the nodes to evaluate at.
    name : str
        Name of the objective function.

    """

    _scalar = False
    _linear = False
    _units = "(dimensionless)"
    _print_value_fmt = "Rotational transform: {:10.3e} "

    def __init__(
        self,
        eq=None,
        target=0,
        bounds=None,
        weight=1,
        normalize=True,
        normalize_target=True,
        grid=None,
        name="rotational transform",
    ):

        self._grid = grid
        super().__init__(
            eq=eq,
            target=target,
            bounds=bounds,
            weight=weight,
            normalize=normalize,
            normalize_target=normalize_target,
            name=name,
        )

    def build(self, eq, use_jit=True, verbose=1):
        """Build constant arrays.

        Parameters
        ----------
        eq : Equilibrium, optional
            Equilibrium that will be optimized to satisfy the Objective.
        use_jit : bool, optional
            Whether to just-in-time compile the objective and derivatives.
        verbose : int, optional
            Level of output.

        """
        if self._grid is None:
            grid = LinearGrid(
                L=eq.L_grid,
                M=eq.M_grid,
                N=eq.N_grid,
                NFP=eq.NFP,
                sym=eq.sym,
                axis=False,
            )
        else:
            grid = self._grid

        if isinstance(self._target, Profile):
            self._target = self._target(grid.nodes[grid.unique_rho_idx])

        self._dim_f = grid.num_rho
        self._data_keys = ["iota"]
        self._args = get_params(self._data_keys)

        timer = Timer()
        if verbose > 0:
            print("Precomputing transforms")
        timer.start("Precomputing transforms")

        self._profiles = get_profiles(self._data_keys, eq=eq, grid=grid)
        self._transforms = get_transforms(self._data_keys, eq=eq, grid=grid)

        timer.stop("Precomputing transforms")
        if verbose > 1:
            timer.disp("Precomputing transforms")

        super().build(eq=eq, use_jit=use_jit, verbose=verbose)

    def compute(self, *args, **kwargs):
        """Compute rotational transform profile errors.

        Parameters
        ----------
        R_lmn : ndarray
            Spectral coefficients of R(rho,theta,zeta) -- flux surface R coordinate (m).
        Z_lmn : ndarray
            Spectral coefficients of Z(rho,theta,zeta) -- flux surface Z coordinate (m).
        L_lmn : ndarray
            Spectral coefficients of lambda(rho,theta,zeta) -- poloidal stream function.
        i_l : ndarray
            Spectral coefficients of iota(rho) -- rotational transform profile.
        c_l : ndarray
            Spectral coefficients of I(rho) -- toroidal current profile.
        Psi : float
            Total toroidal magnetic flux within the last closed flux surface (Wb).

        Returns
        -------
        iota : ndarray
            rotational transform on specified flux surfaces.

        """
        params = self._parse_args(*args, **kwargs)
        data = compute_fun(
            self._data_keys,
            params=params,
            transforms=self._transforms,
            profiles=self._profiles,
        )
        return compress(self._transforms["grid"], data["iota"], surface_label="rho")

    def compute_scaled(self, *args, **kwargs):
        """Compute and apply the target/bounds, weighting, and normalization."""
        w = compress(
            self._transforms["grid"],
            self._transforms["grid"].spacing[:, 0],
            surface_label="rho",
        )
        return super().compute_scaled(*args, **kwargs) * jnp.sqrt(w)

    def print_value(self, *args, **kwargs):
        """Print the value of the objective."""
        f = self.compute(*args, **kwargs)
        print("Maximum " + self._print_value_fmt.format(jnp.max(f)) + self._units)
        print("Minimum " + self._print_value_fmt.format(jnp.min(f)) + self._units)
        print("Average " + self._print_value_fmt.format(jnp.mean(f)) + self._units)<|MERGE_RESOLUTION|>--- conflicted
+++ resolved
@@ -125,18 +125,14 @@
             transforms=self._transforms,
             profiles=self._profiles,
         )
-        f = data[self.f]
-<<<<<<< HEAD
-=======
-        if not self.scalar:
-            f = (f.T * self._transforms["grid"].weights).flatten()
->>>>>>> f67a7d94
-        return f
+        return data[self.f]
 
     def compute_scaled(self, *args, **kwargs):
         """Compute and apply the target/bounds, weighting, and normalization."""
         if not self.scalar:
-            return super().compute_scaled(*args, **kwargs) * jnp.sqrt(self.grid.weights)
+            return super().compute_scaled(*args, **kwargs) * jnp.sqrt(
+                self._transforms["grid"].weights
+            )
         return super().compute_scaled(*args, **kwargs)
 
 
