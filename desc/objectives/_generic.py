--- conflicted
+++ resolved
@@ -148,7 +148,6 @@
 
         self._dim_f = jax.eval_shape(self._fun_wrapped, dummy_data).size
         self._scalar = self._dim_f == 1
-<<<<<<< HEAD
         self._args = get_params(
             self._data_keys,
             obj="desc.equilibrium.equilibrium.Equilibrium",
@@ -156,16 +155,11 @@
         )
         self._profiles = get_profiles(self._data_keys, obj=eq, grid=grid)
         self._transforms = get_transforms(self._data_keys, obj=eq, grid=grid)
-=======
-        self._args = get_params(self._data_keys, has_axis=grid.axis.size)
-        self._profiles = get_profiles(self._data_keys, eq=eq, grid=grid)
-        self._transforms = get_transforms(self._data_keys, eq=eq, grid=grid)
         self._constants = {
             "transforms": self._transforms,
             "profiles": self._profiles,
         }
 
->>>>>>> 2e22d5f6
         super().build(eq=eq, use_jit=use_jit, verbose=verbose)
 
     def compute(self, *args, **kwargs):
@@ -283,19 +277,13 @@
         else:
             grid = self._grid
 
-<<<<<<< HEAD
         p = "desc.equilibrium.equilibrium.Equilibrium"
         if data_index[p][self.f]["dim"] == 0:
-=======
-        self._data_keys = [self.f]
-        if data_index[self.f]["dim"] == 0:
->>>>>>> 2e22d5f6
             self._dim_f = 1
             self._scalar = True
         else:
             self._dim_f = grid.num_nodes * data_index[p][self.f]["dim"]
             self._scalar = False
-<<<<<<< HEAD
         self._args = get_params(
             self.f,
             obj="desc.equilibrium.equilibrium.Equilibrium",
@@ -303,16 +291,11 @@
         )
         self._profiles = get_profiles(self.f, obj=eq, grid=grid)
         self._transforms = get_transforms(self.f, obj=eq, grid=grid)
-=======
-        self._args = get_params(self.f, has_axis=grid.axis.size)
-        self._profiles = get_profiles(self.f, eq=eq, grid=grid)
-        self._transforms = get_transforms(self.f, eq=eq, grid=grid)
         self._constants = {
             "transforms": self._transforms,
             "profiles": self._profiles,
         }
 
->>>>>>> 2e22d5f6
         super().build(eq=eq, use_jit=use_jit, verbose=verbose)
 
     def compute(self, *args, **kwargs):
@@ -333,12 +316,8 @@
         if constants is None:
             constants = self.constants
         data = compute_fun(
-<<<<<<< HEAD
             "desc.equilibrium.equilibrium.Equilibrium",
             self.f,
-=======
-            self._data_keys,
->>>>>>> 2e22d5f6
             params=params,
             transforms=constants["transforms"],
             profiles=constants["profiles"],
@@ -449,17 +428,12 @@
             print("Precomputing transforms")
         timer.start("Precomputing transforms")
 
-<<<<<<< HEAD
         self._profiles = get_profiles(self._data_keys, obj=eq, grid=grid)
         self._transforms = get_transforms(self._data_keys, obj=eq, grid=grid)
-=======
-        self._profiles = get_profiles(self._data_keys, eq=eq, grid=grid)
-        self._transforms = get_transforms(self._data_keys, eq=eq, grid=grid)
         self._constants = {
             "transforms": self._transforms,
             "profiles": self._profiles,
         }
->>>>>>> 2e22d5f6
 
         timer.stop("Precomputing transforms")
         if verbose > 1:
@@ -648,17 +622,12 @@
             print("Precomputing transforms")
         timer.start("Precomputing transforms")
 
-<<<<<<< HEAD
         self._profiles = get_profiles(self._data_keys, obj=eq, grid=grid)
         self._transforms = get_transforms(self._data_keys, obj=eq, grid=grid)
-=======
-        self._profiles = get_profiles(self._data_keys, eq=eq, grid=grid)
-        self._transforms = get_transforms(self._data_keys, eq=eq, grid=grid)
         self._constants = {
             "transforms": self._transforms,
             "profiles": self._profiles,
         }
->>>>>>> 2e22d5f6
 
         timer.stop("Precomputing transforms")
         if verbose > 1:
