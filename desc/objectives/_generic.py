"""Generic objectives that don't belong anywhere else."""

import functools
import inspect
import multiprocessing as mp
import os
import re
from abc import ABC

import numpy as np

from desc.backend import jnp, tree_flatten, tree_leaves, tree_unflatten
from desc.compute import data_index
from desc.compute.utils import _compute as compute_fun
from desc.compute.utils import _parse_parameterization, get_profiles, get_transforms
from desc.grid import QuadratureGrid
from desc.optimizable import OptimizableCollection
from desc.utils import errorif, parse_argname_change

from .linear_objectives import _FixedObjective
from .objective_funs import _Objective


class _ExternalObjective(_Objective, ABC):
    """Wrap an external code.

    Similar to ``ObjectiveFromUser``, except derivatives of the objective function are
    computed with finite differences instead of AD.

    The user supplied function must take an Equilibrium as its only positional argument,
    but can take additional keyword arguments.

    # TODO: add Parameters documentation

    Parameters
    ----------
    eq : Equilibrium
        Equilibrium that will be optimized to satisfy the Objective.
    fun : callable
        Custom objective function.
    dim_f : int
        Dimension of the output of fun.
    target : {float, ndarray}, optional
        Target value(s) of the objective. Only used if bounds is None.
        Must be broadcastable to Objective.dim_f. Defaults to ``target=0``.
    bounds : tuple of {float, ndarray}, optional
        Lower and upper bounds on the objective. Overrides target.
        Both bounds must be broadcastable to to Objective.dim_f.
        Defaults to ``target=0``.
    weight : {float, ndarray}, optional
        Weighting to apply to the Objective, relative to other Objectives.
        Must be broadcastable to to Objective.dim_f
    normalize : bool, optional
        Whether to compute the error in physical units or non-dimensionalize.
        Has no effect for this objective.
    normalize_target : bool, optional
        Whether target and bounds should be normalized before comparing to computed
        values. If `normalize` is `True` and the target is in physical units,
        this should also be set to True.
    loss_function : {None, 'mean', 'min', 'max'}, optional
        Loss function to apply to the objective values once computed. This loss function
        is called on the raw compute value, before any shifting, scaling, or
        normalization.
    name : str, optional
        Name of the objective function.

    # TODO: add example

    """

    _units = "(Unknown)"
    _print_value_fmt = "External objective value: {:10.3e}"

    def __init__(
        self,
        eq,
        fun,
        dim_f,
        target=None,
        bounds=None,
        weight=1,
        normalize=False,
        normalize_target=False,
        loss_function=None,
        fd_step=1e-4,  # TODO: generalize this to allow a vector of different scales
        vectorized=False,  # False or int
        name="external",
        **kwargs,
    ):
        assert isinstance(vectorized, bool) or isinstance(vectorized, int)
        if target is None and bounds is None:
            target = 0
        self._eq = eq.copy()
        self._fun = fun
        self._dim_f = dim_f
        self._fd_step = fd_step
        self._vectorized = vectorized
        self._kwargs = kwargs
        if self._vectorized:
            try:  # spawn a new environment so the backend can be set to numpy
                mp.set_start_method("spawn")
            except RuntimeError:  # context can only be set once
                pass
        super().__init__(
            things=eq,
            target=target,
            bounds=bounds,
            weight=weight,
            normalize=normalize,
            normalize_target=normalize_target,
            loss_function=loss_function,
            deriv_mode="fwd",
            name=name,
        )

    def build(self, use_jit=True, verbose=1):
        """Build constant arrays.

        Parameters
        ----------
        use_jit : bool, optional
            Whether to just-in-time compile the objective and derivatives.
        verbose : int, optional
            Level of output.

        """
        self._scalar = self._dim_f == 1
        self._constants = {"quad_weights": 1.0}

        def fun_wrapped(params):
            """Wrap external function with possibly vectorized params."""
            # number of equilibria for vectorized computations
            param_shape = params["Psi"].shape
            num_eq = param_shape[0] if len(param_shape) > 1 else 1

            if self._vectorized and num_eq > 1:
                # convert params to list of equilibria
                eqs = [self._eq.copy() for _ in range(num_eq)]
                for k, eq in enumerate(eqs):
                    # update equilibria with new params
                    for param_key in self._eq.optimizable_params:
                        param_value = np.array(params[param_key][k, :])
                        if len(param_value):
                            setattr(eq, param_key, param_value)
                # parallelize calls to external function
                max_processes = (
                    self._vectorized
                    if isinstance(self._vectorized, int)
                    else os.cpu_count()
                )
                with mp.Pool(processes=min(max_processes, num_eq)) as pool:
                    results = pool.map(
                        functools.partial(self._fun, **self._kwargs), eqs
                    )
                    pool.close()
                    pool.join()
                    return jnp.vstack(results, dtype=float)
            else:  # no vectorization
                # update equilibrium with new params
                for param_key in self._eq.optimizable_params:
                    param_value = params[param_key]
                    if len(param_value):
                        setattr(self._eq, param_key, param_value)
                return self._fun(self._eq, **self._kwargs)

        # wrap external function to work with JAX
        abstract_eval = lambda *args, **kwargs: jnp.empty(self._dim_f)
        self._fun_wrapped = self._jaxify(fun_wrapped, abstract_eval)

        super().build(use_jit=use_jit, verbose=verbose)

    def compute(self, params, constants=None):
        """Compute the quantity.

        Parameters
        ----------
        params : list of dict
            List of dictionaries of degrees of freedom, eg CoilSet.params_dict
        constants : dict
            Dictionary of constant data, eg transforms, profiles etc. Defaults to
            self.constants

        Returns
        -------
        f : ndarray
            Computed quantity.

        """
        f = self._fun_wrapped(params)
        return f

    def _jaxify(self, func, abstract_eval):
        """Make an external (python) function work with JAX.

        Positional arguments to func can be differentiated,
        use keyword args for static values and non-differentiable stuff.

        Note: Only forward mode differentiation is supported currently.

        Parameters
        ----------
        func : callable
            Function to wrap. Should be a "pure" function, in that it has no side
            effects and doesn't maintain state. Does not need to be JAX transformable.
        abstract_eval : callable
            Auxilliary function that computes the output shape and dtype of func.
            **Must be JAX transformable**. Should be of the form

                abstract_eval(*args, **kwargs) -> Pytree with same shape and dtype as
                func(*args, **kwargs)

            For example, if func always returns a scalar:

                abstract_eval = lambda *args, **kwargs: jnp.array(1.)

            Or if func takes an array of shape(n) and returns a dict of arrays of
            shape(n-2):

                abstract_eval = lambda arr, **kwargs:
                {"out1": jnp.empty(arr.size-2), "out2": jnp.empty(arr.size-2)}

        Returns
        -------
        func : callable
            New function that behaves as func but works with jit/vmap/jacfwd etc.

        """
        import jax

        def wrap_pure_callback(func):
            @functools.wraps(func)
            def wrapper(*args, **kwargs):
                result_shape_dtype = abstract_eval(*args, **kwargs)
                return jax.pure_callback(
                    func,
                    result_shape_dtype,
                    *args,
                    vectorized=bool(self._vectorized),
                    **kwargs,
                )

            return wrapper

        def define_fd_jvp(func):
            func = jax.custom_jvp(func)

            @func.defjvp
            def func_jvp(primals, tangents):
                primal_out = func(*primals)

                # flatten everything into 1D vectors for easier finite differences
                y, unflaty = jax.flatten_util.ravel_pytree(primal_out)
                x, unflatx = jax.flatten_util.ravel_pytree(primals)
                v, _______ = jax.flatten_util.ravel_pytree(tangents)
                # scale to unit norm if nonzero
                normv = jnp.linalg.norm(v)
                vh = jnp.where(normv == 0, v, v / normv)

                def f(x):
                    return jax.flatten_util.ravel_pytree(func(*unflatx(x)))[0]

                tangent_out = (f(x + self._fd_step * vh) - y) / self._fd_step * normv
                tangent_out = unflaty(tangent_out)

                return primal_out, tangent_out

            return func

        return define_fd_jvp(wrap_pure_callback(func))


class GenericObjective(_Objective):
    """A generic objective that can compute any quantity from the `data_index`.

    Parameters
    ----------
    f : str
        Name of the quantity to compute.
    thing : Optimizable
        Object that will be optimized to satisfy the Objective.
    target : {float, ndarray}, optional
        Target value(s) of the objective. Only used if bounds is None.
        Must be broadcastable to Objective.dim_f. Defaults to ``target=0``.
    bounds : tuple of {float, ndarray}, optional
        Lower and upper bounds on the objective. Overrides target.
        Both bounds must be broadcastable to to Objective.dim_f.
        Defaults to ``target=0``.
    weight : {float, ndarray}, optional
        Weighting to apply to the Objective, relative to other Objectives.
        Must be broadcastable to to Objective.dim_f.
    normalize : bool, optional
        Whether to compute the error in physical units or non-dimensionalize.
        Has no effect for this objective
    normalize_target : bool, optional
        Whether target and bounds should be normalized before comparing to computed
        values. If `normalize` is `True` and the target is in physical units,
        this should also be set to True. Note: Has no effect on this objective.
    loss_function : {None, 'mean', 'min', 'max'}, optional
        Loss function to apply to the objective values once computed. This loss function
        is called on the raw compute value, before any shifting, scaling, or
        normalization.
    deriv_mode : {"auto", "fwd", "rev"}
        Specify how to compute jacobian matrix, either forward mode or reverse mode AD.
        "auto" selects forward or reverse mode based on the size of the input and output
        of the objective. Has no effect on self.grad or self.hess which always use
        reverse mode and forward over reverse mode respectively.
    grid : Grid, optional
        Collocation grid containing the nodes to evaluate at. Defaults to
        ``QuadratureGrid(eq.L_grid, eq.M_grid, eq.N_grid)`` if thing is an Equilibrium.
    name : str, optional
        Name of the objective function.

    """

    _print_value_fmt = "Generic objective value: {:10.3e} "

    def __init__(
        self,
        f,
        thing,
        target=None,
        bounds=None,
        weight=1,
        normalize=True,
        normalize_target=True,
        loss_function=None,
        deriv_mode="auto",
        grid=None,
        name="generic",
        **kwargs,
    ):
        errorif(
            isinstance(thing, OptimizableCollection),
            NotImplementedError,
            "thing must be of type Optimizable and not OptimizableCollection.",
        )
        thing = parse_argname_change(thing, kwargs, "eq", "thing")
        if target is None and bounds is None:
            target = 0
        self.f = f
        self._grid = grid
        super().__init__(
            things=thing,
            target=target,
            bounds=bounds,
            weight=weight,
            normalize=normalize,
            normalize_target=normalize_target,
            loss_function=loss_function,
            deriv_mode=deriv_mode,
            name=name,
        )
        self._p = _parse_parameterization(thing)
        self._scalar = not bool(data_index[self._p][self.f]["dim"])
        self._coordinates = data_index[self._p][self.f]["coordinates"]
        self._units = "(" + data_index[self._p][self.f]["units"] + ")"

    def build(self, use_jit=True, verbose=1):
        """Build constant arrays.

        Parameters
        ----------
        use_jit : bool, optional
            Whether to just-in-time compile the objective and derivatives.
        verbose : int, optional
            Level of output.

        """
        thing = self.things[0]
        if self._grid is None:
            errorif(
                self._p != "desc.equilibrium.equilibrium.Equilibrium",
                ValueError,
                "grid must be supplied for things besides an Equilibrium.",
            )
            grid = QuadratureGrid(thing.L_grid, thing.M_grid, thing.N_grid, thing.NFP)
        else:
            grid = self._grid

        if data_index[self._p][self.f]["dim"] == 0:
            self._dim_f = 1
        elif data_index[self._p][self.f]["coordinates"] == "r":
            self._dim_f = grid.num_rho
        else:
            self._dim_f = grid.num_nodes * np.prod(data_index[self._p][self.f]["dim"])
        profiles = get_profiles(self.f, obj=thing, grid=grid)
        transforms = get_transforms(self.f, obj=thing, grid=grid)
        self._constants = {
            "transforms": transforms,
            "profiles": profiles,
        }
        super().build(use_jit=use_jit, verbose=verbose)

    def compute(self, params, constants=None):
        """Compute the quantity.

        Parameters
        ----------
        params : dict
            Dictionary of equilibrium degrees of freedom, eg Equilibrium.params_dict
        constants : dict
            Dictionary of constant data, eg transforms, profiles etc.
            Defaults to self.constants

        Returns
        -------
        f : ndarray
            Computed quantity.

        """
        if constants is None:
            constants = self.constants
        data = compute_fun(
            self._p,
            self.f,
            params=params,
            transforms=constants["transforms"],
            profiles=constants["profiles"],
        )
        f = data[self.f]
        if self._coordinates == "r":
            f = constants["transforms"]["grid"].compress(f, surface_label="rho")
        return f.flatten(order="F")  # so that default quad weights line up correctly.


class LinearObjectiveFromUser(_FixedObjective):
    """Wrap a user defined linear objective function.

    The user supplied function should take one argument, ``params``, which is a
    dictionary of parameters of an Optimizable "thing".

    The function should be JAX traceable and differentiable, and should return a single
    JAX array. The source code of the function must be visible to the ``inspect`` module
    for parsing.

    Parameters
    ----------
    fun : callable
        Custom objective function.
    thing : Optimizable
        Object whose degrees of freedom are being constrained.
    target : dict of {float, ndarray}, optional
        Target value(s) of the objective. Only used if bounds is None.
        Must be broadcastable to Objective.dim_f. Defaults to ``target=0``.
    bounds : tuple of dict {float, ndarray}, optional
        Lower and upper bounds on the objective. Overrides target.
        Both bounds must be broadcastable to to Objective.dim_f.
        Defaults to ``target=0``.
    weight : dict of {float, ndarray}, optional
        Weighting to apply to the Objective, relative to other Objectives.
        Should be a scalar or have the same tree structure as thing.params.
    normalize : bool, optional
        Whether to compute the error in physical units or non-dimensionalize.
        Has no effect for this objective.
    normalize_target : bool, optional
        Whether target and bounds should be normalized before comparing to computed
        values. If `normalize` is `True` and the target is in physical units,
        this should also be set to True. Has no effect for this objective.
    name : str, optional
        Name of the objective function.

    """

    _scalar = False
    _linear = True
    _fixed = True
    _units = "(Unknown)"
    _print_value_fmt = "Custom linear objective value: {:10.3e}"

    def __init__(
        self,
        fun,
        thing,
        target=None,
        bounds=None,
        weight=1,
        normalize=False,
        normalize_target=False,
        name="custom linear",
    ):
        if target is None and bounds is None:
            target = 0
        self._fun = fun
        super().__init__(
            things=thing,
            target=target,
            bounds=bounds,
            weight=weight,
            normalize=normalize,
            normalize_target=normalize_target,
            name=name,
        )

    def build(self, use_jit=False, verbose=1):
        """Build constant arrays.

        Parameters
        ----------
        use_jit : bool, optional
            Whether to just-in-time compile the objective and derivatives.
        verbose : int, optional
            Level of output.

        """
        thing = self.things[0]

        import jax

        self._dim_f = jax.eval_shape(self._fun, thing.params_dict).size

        # check that fun is linear
        params, params_tree = tree_flatten(thing.params_dict)
        for param in params:
            param += np.random.rand(param.size) * 10
        params = tree_unflatten(params_tree, params)
        J1 = jax.jacrev(self._fun)(thing.params_dict)
        J2 = jax.jacrev(self._fun)(params)
        for j1, j2 in zip(tree_leaves(J1), tree_leaves(J2)):
            assert np.all(j1 == j2), "Function must be linear!"

        super().build(use_jit=use_jit, verbose=verbose)

    def compute(self, params, constants=None):
        """Compute fixed degree of freedom errors.

        Parameters
        ----------
        params : dict
            Dictionary of equilibrium degrees of freedom, eg thing.params_dict
        constants : dict
            Dictionary of constant data, eg transforms, profiles etc. Defaults to
            self.constants

        Returns
        -------
        f : ndarray
            Fixed degree of freedom errors.

        """
        f = self._fun(params)
        return f


class ObjectiveFromUser(_Objective):
    """Wrap a user defined objective function.

    The user supplied function should take two arguments: ``grid`` and ``data``.

    ``grid`` is the Grid object containing the nodes where the data is computed.

    ``data`` is a dictionary of values with keys from the list of `variables`_. Values
    will be the given data evaluated at ``grid``.

    The function should be JAX traceable and differentiable, and should return a single
    JAX array. The source code of the function must be visible to the ``inspect`` module
    for parsing.

    .. _variables: https://desc-docs.readthedocs.io/en/stable/variables.html

    Parameters
    ----------
    fun : callable
        Custom objective function.
    thing : Optimizable
        Object that will be optimized to satisfy the Objective.
    target : {float, ndarray}, optional
        Target value(s) of the objective. Only used if bounds is None.
        Must be broadcastable to Objective.dim_f. Defaults to ``target=0``.
    bounds : tuple of {float, ndarray}, optional
        Lower and upper bounds on the objective. Overrides target.
        Both bounds must be broadcastable to to Objective.dim_f.
        Defaults to ``target=0``.
    weight : {float, ndarray}, optional
        Weighting to apply to the Objective, relative to other Objectives.
        Must be broadcastable to to Objective.dim_f
    normalize : bool, optional
        Whether to compute the error in physical units or non-dimensionalize.
        Has no effect for this objective.
    normalize_target : bool, optional
        Whether target and bounds should be normalized before comparing to computed
        values. If `normalize` is `True` and the target is in physical units,
        this should also be set to True.
    loss_function : {None, 'mean', 'min', 'max'}, optional
        Loss function to apply to the objective values once computed. This loss function
        is called on the raw compute value, before any shifting, scaling, or
        normalization.
    deriv_mode : {"auto", "fwd", "rev"}
        Specify how to compute jacobian matrix, either forward mode or reverse mode AD.
        "auto" selects forward or reverse mode based on the size of the input and output
        of the objective. Has no effect on self.grad or self.hess which always use
        reverse mode and forward over reverse mode respectively.
    grid : Grid, optional
        Collocation grid containing the nodes to evaluate at. Defaults to
        ``QuadratureGrid(eq.L_grid, eq.M_grid, eq.N_grid)`` if thing is an Equilibrium.
    name : str, optional
        Name of the objective function.

    Examples
    --------
    .. code-block:: python

        from desc.compute.utils import surface_averages

        def myfun(grid, data):
            # This will compute the flux surface average of the function
            # R*B_T from the Grad-Shafranov equation
            f = data['R'] * data['B_phi']
            f_fsa = surface_averages(grid, f, sqrt_g=data['sqrt_g'])
            # this is the FSA on the full grid, but we only want the unique values:
            return grid.compress(f_fsa)

        myobj = ObjectiveFromUser(fun=myfun, thing=eq)

    """

    _units = "(Unknown)"
    _print_value_fmt = "Custom objective value: {:10.3e}"

    def __init__(
        self,
        fun,
        thing,
        target=None,
        bounds=None,
        weight=1,
        normalize=True,
        normalize_target=True,
        loss_function=None,
        deriv_mode="auto",
        grid=None,
        name="custom",
        **kwargs,
    ):
        errorif(
            isinstance(thing, OptimizableCollection),
            NotImplementedError,
            "thing must be of type Optimizable and not OptimizableCollection.",
        )
        thing = parse_argname_change(thing, kwargs, "eq", "thing")
        if target is None and bounds is None:
            target = 0
        self._fun = fun
        self._grid = grid
        super().__init__(
            things=thing,
            target=target,
            bounds=bounds,
            weight=weight,
            normalize=normalize,
            normalize_target=normalize_target,
            loss_function=loss_function,
            deriv_mode=deriv_mode,
            name=name,
        )
        self._p = _parse_parameterization(thing)

    def build(self, use_jit=True, verbose=1):
        """Build constant arrays.

        Parameters
        ----------
        use_jit : bool, optional
            Whether to just-in-time compile the objective and derivatives.
        verbose : int, optional
            Level of output.

        """
<<<<<<< HEAD
        import jax

        eq = self.things[0]
=======
        thing = self.things[0]
>>>>>>> eded83fd
        if self._grid is None:
            errorif(
                self._p != "desc.equilibrium.equilibrium.Equilibrium",
                ValueError,
                "grid must be supplied for things besides an Equilibrium.",
            )
            grid = QuadratureGrid(thing.L_grid, thing.M_grid, thing.N_grid, thing.NFP)
        else:
            grid = self._grid

        def get_vars(fun):
            pattern = r"data\[(.*?)\]"
            src = inspect.getsource(fun)
            variables = re.findall(pattern, src)
            variables = list({s.strip().strip("'").strip('"') for s in variables})
            return variables

        self._data_keys = get_vars(self._fun)
        dummy_data = {}
        for key in self._data_keys:
            assert key in data_index[self._p], f"Don't know how to compute {key}."
            if data_index[self._p][key]["dim"] == 0:
                dummy_data[key] = jnp.array(0.0)
            else:
                dummy_data[key] = jnp.empty(
                    (grid.num_nodes, data_index[self._p][key]["dim"])
                ).squeeze()

        self._fun_wrapped = lambda data: self._fun(grid, data)

        self._dim_f = jax.eval_shape(self._fun_wrapped, dummy_data).size
        self._scalar = self._dim_f == 1
        profiles = get_profiles(self._data_keys, obj=thing, grid=grid)
        transforms = get_transforms(self._data_keys, obj=thing, grid=grid)
        self._constants = {
            "transforms": transforms,
            "profiles": profiles,
            "quad_weights": 1.0,
        }

        super().build(use_jit=use_jit, verbose=verbose)

    def compute(self, params, constants=None):
        """Compute the quantity.

        Parameters
        ----------
        params : dict
            Dictionary of equilibrium degrees of freedom, eg Equilibrium.params_dict
        constants : dict
            Dictionary of constant data, eg transforms, profiles etc. Defaults to
            self.constants

        Returns
        -------
        f : ndarray
            Computed quantity.

        """
        if constants is None:
            constants = self.constants
        data = compute_fun(
            self._p,
            self._data_keys,
            params=params,
            transforms=constants["transforms"],
            profiles=constants["profiles"],
        )
        f = self._fun_wrapped(data)
        return f<|MERGE_RESOLUTION|>--- conflicted
+++ resolved
@@ -665,13 +665,9 @@
             Level of output.
 
         """
-<<<<<<< HEAD
         import jax
 
-        eq = self.things[0]
-=======
         thing = self.things[0]
->>>>>>> eded83fd
         if self._grid is None:
             errorif(
                 self._p != "desc.equilibrium.equilibrium.Equilibrium",
