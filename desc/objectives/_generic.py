--- conflicted
+++ resolved
@@ -238,12 +238,8 @@
 
     """
 
-<<<<<<< HEAD
     _print_value_fmt = "Generic objective value: "
     _static_attrs = _Objective._static_attrs + ["_compute_kwargs", "f", "_p"]
-=======
-    _static_attrs = ["_compute_kwargs"]
->>>>>>> 6392644b
 
     def __init__(
         self,
@@ -533,12 +529,8 @@
     """
 
     _units = "(Unknown)"
-<<<<<<< HEAD
     _print_value_fmt = "Custom objective value: "
     _static_attrs = _Objective._static_attrs + ["_compute_kwargs", "_fun", "_p"]
-=======
-    _static_attrs = ["_compute_kwargs"]
->>>>>>> 6392644b
 
     def __init__(
         self,
