--- conflicted
+++ resolved
@@ -172,28 +172,16 @@
             transforms=constants["transforms"],
             profiles=constants["profiles"],
         )
-<<<<<<< HEAD
-        return self._transforms["grid"].compress(data["D_Mercier"])
-
-    def _scale(self, *args, **kwargs):
-        """Compute and apply the target/bounds, weighting, and normalization."""
-        w = self._transforms["grid"].compress(self._transforms["grid"].spacing[:, 0])
-=======
-        return compress(
-            constants["transforms"]["grid"], data["D_Mercier"], surface_label="rho"
-        )
+        return constants["transforms"]["grid"].compress(data["D_Mercier"])
 
     def _scale(self, *args, **kwargs):
         """Compute and apply the target/bounds, weighting, and normalization."""
         constants = kwargs.get("constants", None)
         if constants is None:
             constants = self.constants
-        w = compress(
-            constants["transforms"]["grid"],
-            constants["transforms"]["grid"].spacing[:, 0],
-            surface_label="rho",
-        )
->>>>>>> 106735d0
+        w = constants["transforms"]["grid"].compress(
+            constants["transforms"]["grid"].spacing[:, 0]
+        )
         return super()._scale(*args, **kwargs) * jnp.sqrt(w)
 
     def print_value(self, *args, **kwargs):
@@ -377,28 +365,16 @@
             transforms=constants["transforms"],
             profiles=constants["profiles"],
         )
-<<<<<<< HEAD
-        return self._transforms["grid"].compress(data["magnetic well"])
-
-    def _scale(self, *args, **kwargs):
-        """Compute and apply the target/bounds, weighting, and normalization."""
-        w = self._transforms["grid"].compress(self._transforms["grid"].spacing[:, 0])
-=======
-        return compress(
-            constants["transforms"]["grid"], data["magnetic well"], surface_label="rho"
-        )
+        return constants["transforms"]["grid"].compress(data["magnetic well"])
 
     def _scale(self, *args, **kwargs):
         """Compute and apply the target/bounds, weighting, and normalization."""
         constants = kwargs.get("constants", None)
         if constants is None:
             constants = self.constants
-        w = compress(
-            constants["transforms"]["grid"],
-            constants["transforms"]["grid"].spacing[:, 0],
-            surface_label="rho",
-        )
->>>>>>> 106735d0
+        w = constants["transforms"]["grid"].compress(
+            constants["transforms"]["grid"].spacing[:, 0]
+        )
         return super()._scale(*args, **kwargs) * jnp.sqrt(w)
 
     def print_value(self, *args, **kwargs):
