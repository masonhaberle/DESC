"""Objectives for targeting MHD stability."""
import numpy as np

from desc.backend import jnp
from desc.compute import compute as compute_fun
from desc.compute import get_params, get_profiles, get_transforms
from desc.grid import Grid, LinearGrid
from desc.utils import Timer

from .normalization import compute_scaling_factors
from .objective_funs import _Objective
from .utils import _parse_callable_target_bounds


class MercierStability(_Objective):
    """The Mercier criterion is a fast proxy for MHD stability.

    This makes it a useful figure of merit for stellarator operation.
    Systems with D_Mercier > 0 are favorable for stability.

    See equation 4.16 in
    Landreman, M., & Jorge, R. (2020). Magnetic well and Mercier stability of
    stellarators near the magnetic axis. Journal of Plasma Physics, 86(5), 905860510.
    doi:10.1017/S002237782000121X.

    Parameters
    ----------
    eq : Equilibrium
        Equilibrium that will be optimized to satisfy the Objective.
    target : {float, ndarray, callable}, optional
        Target value(s) of the objective. Only used if bounds is None.
        Must be broadcastable to Objective.dim_f. If a callable, should take a
        single argument `rho` and return the desired value of the profile at those
        locations.
    bounds : tuple of {float, ndarray, callable}, optional
        Lower and upper bounds on the objective. Overrides target.
        Both bounds must be broadcastable to to Objective.dim_f
        If a callable, each should take a single argument `rho` and return the
        desired bound (lower or upper) of the profile at those locations.
    weight : {float, ndarray}, optional
        Weighting to apply to the Objective, relative to other Objectives.
        Must be broadcastable to to Objective.dim_f
    normalize : bool, optional
        Whether to compute the error in physical units or non-dimensionalize.
    normalize_target : bool, optional
        Whether target and bounds should be normalized before comparing to computed
        values. If `normalize` is `True` and the target is in physical units,
        this should also be set to True.
    loss_function : {None, 'mean', 'min', 'max'}, optional
        Loss function to apply to the objective values once computed. This loss function
        is called on the raw compute value, before any shifting, scaling, or
        normalization.
    deriv_mode : {"auto", "fwd", "rev"}
        Specify how to compute jacobian matrix, either forward mode or reverse mode AD.
        "auto" selects forward or reverse mode based on the size of the input and output
        of the objective. Has no effect on self.grad or self.hess which always use
        reverse mode and forward over reverse mode respectively.
    grid : Grid, optional
        Collocation grid containing the nodes to evaluate at.
    name : str, optional
        Name of the objective function.

    """

    _coordinates = "r"
    _units = "(Wb^-2)"
    _print_value_fmt = "Mercier Stability: {:10.3e} "

    def __init__(
        self,
        eq,
        target=None,
        bounds=None,
        weight=1,
        normalize=True,
        normalize_target=True,
        loss_function=None,
        deriv_mode="auto",
        grid=None,
        name="Mercier Stability",
    ):
        if target is None and bounds is None:
            bounds = (0, np.inf)
        self._grid = grid
        super().__init__(
            things=eq,
            target=target,
            bounds=bounds,
            weight=weight,
            normalize=normalize,
            normalize_target=normalize_target,
            loss_function=loss_function,
            deriv_mode=deriv_mode,
            name=name,
        )

    def build(self, use_jit=True, verbose=1):
        """Build constant arrays.

        Parameters
        ----------
        use_jit : bool, optional
            Whether to just-in-time compile the objective and derivatives.
        verbose : int, optional
            Level of output.

        """
        eq = self.things[0]
        if self._grid is None:
            grid = LinearGrid(
                L=eq.L_grid,
                M=eq.M_grid,
                N=eq.N_grid,
                NFP=eq.NFP,
                sym=eq.sym,
                axis=False,
            )
        else:
            grid = self._grid

        self._target, self._bounds = _parse_callable_target_bounds(
            self._target, self._bounds, grid.nodes[grid.unique_rho_idx]
        )

        self._dim_f = grid.num_rho
        self._data_keys = ["D_Mercier"]

        timer = Timer()
        if verbose > 0:
            print("Precomputing transforms")
        timer.start("Precomputing transforms")

        profiles = get_profiles(self._data_keys, obj=eq, grid=grid)
        transforms = get_transforms(self._data_keys, obj=eq, grid=grid)
        self._constants = {
            "transforms": transforms,
            "profiles": profiles,
        }

        timer.stop("Precomputing transforms")
        if verbose > 1:
            timer.disp("Precomputing transforms")

        if self._normalize:
            scales = compute_scaling_factors(eq)
            self._normalization = 1 / scales["Psi"] ** 2

        super().build(use_jit=use_jit, verbose=verbose)

    def compute(self, params, constants=None):
        """Compute the Mercier stability criterion.

        Parameters
        ----------
        params : dict
            Dictionary of equilibrium degrees of freedom, eg Equilibrium.params_dict
        constants : dict
            Dictionary of constant data, eg transforms, profiles etc. Defaults to
            self.constants

        Returns
        -------
        D_Mercier : ndarray
            Mercier stability criterion.

        """
        if constants is None:
            constants = self.constants
        data = compute_fun(
            "desc.equilibrium.equilibrium.Equilibrium",
            self._data_keys,
            params=params,
            transforms=constants["transforms"],
            profiles=constants["profiles"],
        )
        return constants["transforms"]["grid"].compress(data["D_Mercier"])


class MagneticWell(_Objective):
    """The magnetic well is a fast proxy for MHD stability.

    This makes it a useful figure of merit for stellarator operation.
    Systems with magnetic well > 0 are favorable for stability.

    This objective uses the magnetic well parameter defined in equation 3.2 of
    Landreman, M., & Jorge, R. (2020). Magnetic well and Mercier stability of
    stellarators near the magnetic axis. Journal of Plasma Physics, 86(5), 905860510.
    doi:10.1017/S002237782000121X.

    Parameters
    ----------
    eq : Equilibrium
        Equilibrium that will be optimized to satisfy the Objective.
    target : {float, ndarray, callable}, optional
        Target value(s) of the objective. Only used if bounds is None.
        Must be broadcastable to Objective.dim_f. If a callable, should take a
        single argument `rho` and return the desired value of the profile at those
        locations.
    bounds : tuple of {float, ndarray, callable}, optional
        Lower and upper bounds on the objective. Overrides target.
        Both bounds must be broadcastable to to Objective.dim_f
        If a callable, each should take a single argument `rho` and return the
        desired bound (lower or upper) of the profile at those locations.
    weight : {float, ndarray}, optional
        Weighting to apply to the Objective, relative to other Objectives.
        Must be broadcastable to to Objective.dim_f
    normalize : bool, optional
        Whether to compute the error in physical units or non-dimensionalize.
    normalize_target : bool, optional
        Whether target and bounds should be normalized before comparing to computed
        values. If `normalize` is `True` and the target is in physical units,
        this should also be set to True. Note: Has no effect for this objective.
    loss_function : {None, 'mean', 'min', 'max'}, optional
        Loss function to apply to the objective values once computed. This loss function
        is called on the raw compute value, before any shifting, scaling, or
        normalization.
    deriv_mode : {"auto", "fwd", "rev"}
        Specify how to compute jacobian matrix, either forward mode or reverse mode AD.
        "auto" selects forward or reverse mode based on the size of the input and output
        of the objective. Has no effect on self.grad or self.hess which always use
        reverse mode and forward over reverse mode respectively.
    grid : Grid, optional
        Collocation grid containing the nodes to evaluate at.
    name : str, optional
        Name of the objective function.

    """

    _coordinates = "r"
    _units = "(dimensionless)"
    _print_value_fmt = "Magnetic Well: {:10.3e} "

    def __init__(
        self,
        eq,
        target=None,
        bounds=None,
        weight=1,
        normalize=True,
        normalize_target=True,
        loss_function=None,
        deriv_mode="auto",
        grid=None,
        name="Magnetic Well",
    ):
        if target is None and bounds is None:
            bounds = (0, np.inf)
        self._grid = grid
        super().__init__(
            things=eq,
            target=target,
            bounds=bounds,
            weight=weight,
            normalize=normalize,
            normalize_target=normalize_target,
            loss_function=loss_function,
            deriv_mode=deriv_mode,
            name=name,
        )

    def build(self, use_jit=True, verbose=1):
        """Build constant arrays.

        Parameters
        ----------
        use_jit : bool, optional
            Whether to just-in-time compile the objective and derivatives.
        verbose : int, optional
            Level of output.
        """
        eq = self.things[0]
        if self._grid is None:
            grid = LinearGrid(
                L=eq.L_grid,
                M=eq.M_grid,
                N=eq.N_grid,
                NFP=eq.NFP,
                sym=eq.sym,
                axis=False,
            )
        else:
            grid = self._grid

        self._target, self._bounds = _parse_callable_target_bounds(
            self._target, self._bounds, grid.nodes[grid.unique_rho_idx]
        )

        self._dim_f = grid.num_rho
        self._data_keys = ["magnetic well"]

        timer = Timer()
        if verbose > 0:
            print("Precomputing transforms")
        timer.start("Precomputing transforms")

        profiles = get_profiles(self._data_keys, obj=eq, grid=grid)
        transforms = get_transforms(self._data_keys, obj=eq, grid=grid)
        self._constants = {
            "transforms": transforms,
            "profiles": profiles,
        }

        timer.stop("Precomputing transforms")
        if verbose > 1:
            timer.disp("Precomputing transforms")

        super().build(use_jit=use_jit, verbose=verbose)

    def compute(self, params, constants=None):
        """Compute a magnetic well parameter.

        Parameters
        ----------
        params : dict
            Dictionary of equilibrium degrees of freedom, eg Equilibrium.params_dict
        constants : dict
            Dictionary of constant data, eg transforms, profiles etc. Defaults to
            self.constants

        Returns
        -------
        magnetic_well : ndarray
            Magnetic well parameter.

        """
        if constants is None:
            constants = self.constants

        data = compute_fun(
            "desc.equilibrium.equilibrium.Equilibrium",
            self._data_keys,
            params=params,
            transforms=constants["transforms"],
            profiles=constants["profiles"],
        )
        return constants["transforms"]["grid"].compress(data["magnetic well"])


class BallooningStability(_Objective):
    """A type of ideal MHD instability.

    Infinite-n ideal MHD ballooning modes are of significant interest.
    These instabilities are also related to smaller-scale kinetic instabilities.
    With this class, we optimize MHD equilibria against the ideal ballooning mode.

    Parameters
    ----------
    eq : Equilibrium
        Equilibrium that will be optimized to satisfy the Objective.
    target : {float, ndarray, callable}, optional
        Target value(s) of the objective. Only used if bounds is None.
        Must be broadcastable to Objective.dim_f. If a callable, should take a
        single argument `rho` and return the desired value of the profile at those
        locations.
    bounds : tuple of {float, ndarray, callable}, optional
        Lower and upper bounds on the objective. Overrides target.
        Both bounds must be broadcastable to to Objective.dim_f
        If a callable, each should take a single argument `rho` and return the
        desired bound (lower or upper) of the profile at those locations.
    weight : {float, ndarray}, optional
        Weighting to apply to the Objective, relative to other Objectives.
        Must be broadcastable to to Objective.dim_f
    normalize : bool, optional
        Whether to compute the error in physical units or non-dimensionalize.
    normalize_target : bool, optional
        Whether target and bounds should be normalized before comparing to computed
        values. If `normalize` is `True` and the target is in physical units,
        this should also be set to True.
    grid : Grid, optional
        Collocation grid containing the nodes to evaluate at.
    name : str, optional
        Name of the objective function.

    """

    _coordinates = "r"
    _units = "(normalized)"
    _print_value_fmt = "Ideal-ballooning Stability: {:10.3e} "

    def __init__(
        self,
        eq=None,
        target=None,
        bounds=None,
        weight=1,
        normalize=True,
        normalize_target=True,
        deriv_mode="rev",
        loss_function=None,
        rho=0.5,
        alpha=jnp.array([[0.0], [0.2], [0.4], [0.6], [0.8], [1.0], [1.2], [1.4]]),
        zetamax=3 * jnp.pi,
        nzeta=200,
        name="ideal-ball gamma",
    ):
        if target is None and bounds is None:
            target = 0

        self.rho = rho
        self.alpha = alpha
        self.zetamax = zetamax
        self.nzeta = nzeta

        super().__init__(
            things=eq,
            target=target,
            bounds=bounds,
            weight=weight,
            normalize=normalize,
            normalize_target=normalize_target,
            loss_function=loss_function,
            deriv_mode=deriv_mode,
            name=name,
        )

    def build(self, eq=None, use_jit=True, verbose=1):
        """Build constant arrays.

        Parameters
        ----------
        eq : Equilibrium, optional
            Equilibrium that will be optimized to satisfy the Objective.
        use_jit : bool, optional
            Whether to just-in-time compile the objective and derivatives.
        verbose : int, optional
            Level of output.

        """
        eq = self.things[0]

        # we need a uniform grid to get correct surface averages for iota
        iota_grid = LinearGrid(rho=self.rho, M=eq.M_grid, N=eq.N_grid, NFP=eq.NFP)
        self._iota_keys = ["iota", "iota_r", "iota_rr"]  # might not need all of these
        iota_profiles = get_profiles(self._iota_keys, obj=eq, grid=iota_grid)
        iota_transforms = get_transforms(self._iota_keys, obj=eq, grid=iota_grid)

        ## Separate grid to calculate the right length scale for normalization
        len_grid = LinearGrid(rho=1.0, M=eq.M_grid, N=eq.N_grid, NFP=eq.NFP)
        self._len_keys = ["a"]
        len_profiles = get_profiles(self._len_keys, obj=eq, grid=len_grid)
        len_transforms = get_transforms(self._len_keys, obj=eq, grid=len_grid)

        # make a set of nodes along a single fieldline
        zeta = np.linspace(-self.zetamax, self.zetamax, self.nzeta)
        rho, alpha, zeta = np.reshape(
            np.broadcast_arrays(self.rho, self.alpha, zeta), (3, -1)
        )
        fieldline_nodes = np.array([rho, alpha, zeta]).T

        self._dim_f = 1
        self._data_keys = ["Newcomb_metric"]  # or whatever else you need as output

        self._args = get_params(
            self._iota_keys + self._len_keys + self._data_keys,
            obj="desc.equilibrium.equilibrium.Equilibrium",
            has_axis=False,
        )

        self._constants = {
            "iota_transforms": iota_transforms,
            "iota_profiles": iota_profiles,
            "len_transforms": len_transforms,
            "len_profiles": len_profiles,
            "fieldline_nodes": fieldline_nodes,
            "quad_weights": 1.0,
        }
        super().build(use_jit=use_jit, verbose=verbose)

    def compute(self, params, constants=None):
        """
        Compute the ballooning stability growth rate.

        Parameters
        ----------
        params : dict
            Dictionary of equilibrium degrees of freedom, eg Equilibrium.params_dict
        constants : dict
            Dictionary of constant data, eg transforms, profiles etc. Defaults to
            self.constants

        Returns
        -------
        gamma : ndarray
            ideal ballooning growth rate.

        """
        from desc.equilibrium.coords import compute_theta_coords

        eq = self.things[0]

        if constants is None:
            constants = self.constants
        # we first compute iota on a uniform grid to get correct averaging etc.
        iota_data = compute_fun(
            "desc.equilibrium.equilibrium.Equilibrium",
            self._iota_keys,
            params=params,
            transforms=constants["iota_transforms"],
            profiles=constants["iota_profiles"],
        )

        len_data = compute_fun(
            "desc.equilibrium.equilibrium.Equilibrium",
            self._len_keys,
            params=params,
            transforms=constants["len_transforms"],
            profiles=constants["len_profiles"],
        )

        # Now we compute theta_DESC for given theta_PEST
        iota = iota_data["iota"][0]
        rho, alpha, zeta = constants["fieldline_nodes"].T
        theta_PEST = alpha + iota * zeta
        theta_coords = jnp.array([rho, theta_PEST, zeta]).T
        desc_coords = compute_theta_coords(
            eq, theta_coords, L_lmn=params["L_lmn"], tol=1e-6, maxiter=40
        )

        sfl_grid = Grid(desc_coords, sort=False, jitable=True)
        transforms = get_transforms(
            self._data_keys, obj=eq, grid=sfl_grid, jitable=True
        )
        profiles = get_profiles(self._data_keys, obj=eq, grid=sfl_grid, jitable=True)

        # we prime the data dict with the correct iota values so we don't recompute them
        # using the wrong grid
        data = {
            "iota": iota_data["iota"][0] * jnp.ones_like(zeta),
            "iota_r": iota_data["iota_r"][0] * jnp.ones_like(zeta),
            "iota_rr": iota_data["iota_rr"][0] * jnp.ones_like(zeta),
            "a": len_data["a"],
        }

        # now compute ballooning stuff
        data = compute_fun(
            "desc.equilibrium.equilibrium.Equilibrium",
            self._data_keys,
            params=params,
            transforms=transforms,
            profiles=profiles,
            data=data,
        )

<<<<<<< HEAD
        return data["Newcomb_metric"]  # or whatever else you need as output
=======
        return data["ideal_ball_gamma2"]

>>>>>>> baf5090c
<|MERGE_RESOLUTION|>--- conflicted
+++ resolved
@@ -448,7 +448,7 @@
         fieldline_nodes = np.array([rho, alpha, zeta]).T
 
         self._dim_f = 1
-        self._data_keys = ["Newcomb_metric"]  # or whatever else you need as output
+        self._data_keys = ["ideal_ball_gamma2"]  # or whatever else you need as output
 
         self._args = get_params(
             self._iota_keys + self._len_keys + self._data_keys,
@@ -541,9 +541,4 @@
             data=data,
         )
 
-<<<<<<< HEAD
-        return data["Newcomb_metric"]  # or whatever else you need as output
-=======
-        return data["ideal_ball_gamma2"]
-
->>>>>>> baf5090c
+        return data["ideal_ball_gamma2"]