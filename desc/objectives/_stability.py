"""Objectives for targeting MHD stability."""

import numpy as np

from desc.backend import jnp
from desc.compute import get_profiles, get_transforms
from desc.compute.utils import _compute as compute_fun
from desc.grid import LinearGrid
from desc.utils import ResolutionWarning, Timer, setdefault, warnif

from .normalization import compute_scaling_factors
from .objective_funs import _Objective, collect_docs
from .utils import _parse_callable_target_bounds

overwrite_stability = {
    "target": """
    target : {float, ndarray, callable}, optional
        Target value(s) of the objective. Only used if bounds is None.
        Must be broadcastable to ``Objective.dim_f``. If a callable, should take a
        single argument ``rho`` and return the desired value of the profile at those
        locations. Defaults to ``bounds=(0, np.inf)``
    """,
    "bounds": """
    bounds : tuple of {float, ndarray, callable}, optional
        Lower and upper bounds on the objective. Overrides target.
        Both bounds must be broadcastable to ``Objective.dim_f``
        If a callable, each should take a single argument ``rho`` and return the
        desired bound (lower or upper) of the profile at those locations.
        Defaults to ``bounds=(0, np.inf)``
    """,
}


class MercierStability(_Objective):
    """The Mercier criterion is a fast proxy for MHD stability.

    This makes it a useful figure of merit for stellarator operation.
    Systems with D_Mercier > 0 are favorable for stability.

    See equation 4.16 in
    Landreman, M., & Jorge, R. (2020). Magnetic well and Mercier stability of
    stellarators near the magnetic axis. Journal of Plasma Physics, 86(5), 905860510.
    doi:10.1017/S002237782000121X.

    Parameters
    ----------
    eq : Equilibrium
        Equilibrium that will be optimized to satisfy the Objective.
    grid : Grid, optional
        Collocation grid containing the nodes to evaluate at.
        Defaults to ``LinearGrid(L=eq.L_grid, M=eq.M_grid, N=eq.N_grid)``. Note that
        it should have poloidal and toroidal resolution, as flux surface averages
        are required.

    """

    __doc__ = __doc__.rstrip() + collect_docs(overwrite=overwrite_stability)

    _coordinates = "r"
    _units = "(Wb^-2)"
    _print_value_fmt = "Mercier Stability: "

    def __init__(
        self,
        eq,
        target=None,
        bounds=None,
        weight=1,
        normalize=True,
        normalize_target=True,
        loss_function=None,
        deriv_mode="auto",
        grid=None,
        name="Mercier Stability",
        jac_chunk_size=None,
    ):
        if target is None and bounds is None:
            bounds = (0, np.inf)
        self._grid = grid
        super().__init__(
            things=eq,
            target=target,
            bounds=bounds,
            weight=weight,
            normalize=normalize,
            normalize_target=normalize_target,
            loss_function=loss_function,
            deriv_mode=deriv_mode,
            name=name,
            jac_chunk_size=jac_chunk_size,
        )

    def build(self, use_jit=True, verbose=1):
        """Build constant arrays.

        Parameters
        ----------
        use_jit : bool, optional
            Whether to just-in-time compile the objective and derivatives.
        verbose : int, optional
            Level of output.

        """
        eq = self.things[0]
        if self._grid is None:
            grid = LinearGrid(
                L=eq.L_grid,
                M=eq.M_grid,
                N=eq.N_grid,
                NFP=eq.NFP,
                sym=eq.sym,
                axis=False,
            )
        else:
            grid = self._grid

        warnif(
            (grid.num_theta * (1 + eq.sym)) < 2 * eq.M,
            ResolutionWarning,
            "MercierStability objective grid requires poloidal "
            "resolution for surface averages",
        )
        warnif(
            grid.num_zeta < 2 * eq.N,
            ResolutionWarning,
            "MercierStability objective grid requires toroidal "
            "resolution for surface averages",
        )

        self._target, self._bounds = _parse_callable_target_bounds(
            self._target, self._bounds, grid.nodes[grid.unique_rho_idx]
        )

        self._dim_f = grid.num_rho
        self._data_keys = ["D_Mercier"]

        timer = Timer()
        if verbose > 0:
            print("Precomputing transforms")
        timer.start("Precomputing transforms")

        profiles = get_profiles(self._data_keys, obj=eq, grid=grid)
        transforms = get_transforms(self._data_keys, obj=eq, grid=grid)
        self._constants = {
            "transforms": transforms,
            "profiles": profiles,
        }

        timer.stop("Precomputing transforms")
        if verbose > 1:
            timer.disp("Precomputing transforms")

        if self._normalize:
            scales = compute_scaling_factors(eq)
            self._normalization = 1 / scales["Psi"] ** 2

        super().build(use_jit=use_jit, verbose=verbose)

    def compute(self, params, constants=None):
        """Compute the Mercier stability criterion.

        Parameters
        ----------
        params : dict
            Dictionary of equilibrium degrees of freedom, eg Equilibrium.params_dict
        constants : dict
            Dictionary of constant data, eg transforms, profiles etc. Defaults to
            self.constants

        Returns
        -------
        D_Mercier : ndarray
            Mercier stability criterion.

        """
        if constants is None:
            constants = self.constants
        data = compute_fun(
            "desc.equilibrium.equilibrium.Equilibrium",
            self._data_keys,
            params=params,
            transforms=constants["transforms"],
            profiles=constants["profiles"],
        )
        return constants["transforms"]["grid"].compress(data["D_Mercier"])


class MagneticWell(_Objective):
    """The magnetic well is a fast proxy for MHD stability.

    This makes it a useful figure of merit for stellarator operation.
    Systems with magnetic well > 0 are favorable for stability.

    This objective uses the magnetic well parameter defined in equation 3.2 of
    Landreman, M., & Jorge, R. (2020). Magnetic well and Mercier stability of
    stellarators near the magnetic axis. Journal of Plasma Physics, 86(5), 905860510.
    doi:10.1017/S002237782000121X.

    Parameters
    ----------
    eq : Equilibrium
        Equilibrium that will be optimized to satisfy the Objective.
    grid : Grid, optional
        Collocation grid containing the nodes to evaluate at.
        Defaults to ``LinearGrid(L=eq.L_grid, M=eq.M_grid, N=eq.N_grid)``. Note that
        it should have poloidal and toroidal resolution, as flux surface averages
        are required.

    """

    __doc__ = __doc__.rstrip() + collect_docs(
        overwrite=overwrite_stability,
        normalize_detail=" Note: Has no effect for this objective.",
        normalize_target_detail=" Note: Has no effect for this objective.",
    )

    _coordinates = "r"
    _units = "(dimensionless)"
    _print_value_fmt = "Magnetic Well: "

    def __init__(
        self,
        eq,
        target=None,
        bounds=None,
        weight=1,
        normalize=True,
        normalize_target=True,
        loss_function=None,
        deriv_mode="auto",
        grid=None,
        name="Magnetic Well",
        jac_chunk_size=None,
    ):
        if target is None and bounds is None:
            bounds = (0, np.inf)
        self._grid = grid
        super().__init__(
            things=eq,
            target=target,
            bounds=bounds,
            weight=weight,
            normalize=normalize,
            normalize_target=normalize_target,
            loss_function=loss_function,
            deriv_mode=deriv_mode,
            name=name,
            jac_chunk_size=jac_chunk_size,
        )

    def build(self, use_jit=True, verbose=1):
        """Build constant arrays.

        Parameters
        ----------
        use_jit : bool, optional
            Whether to just-in-time compile the objective and derivatives.
        verbose : int, optional
            Level of output.
        """
        eq = self.things[0]
        if self._grid is None:
            grid = LinearGrid(
                L=eq.L_grid,
                M=eq.M_grid,
                N=eq.N_grid,
                NFP=eq.NFP,
                sym=eq.sym,
                axis=False,
            )
        else:
            grid = self._grid

        warnif(
            (grid.num_theta * (1 + eq.sym)) < 2 * eq.M,
            ResolutionWarning,
            "MagneticWell objective grid requires poloidal "
            "resolution for surface averages",
        )
        warnif(
            grid.num_zeta < 2 * eq.N,
            ResolutionWarning,
            "MagneticWell objective grid requires toroidal "
            "resolution for surface averages",
        )

        self._target, self._bounds = _parse_callable_target_bounds(
            self._target, self._bounds, grid.nodes[grid.unique_rho_idx]
        )

        self._dim_f = grid.num_rho
        self._data_keys = ["magnetic well"]

        timer = Timer()
        if verbose > 0:
            print("Precomputing transforms")
        timer.start("Precomputing transforms")

        profiles = get_profiles(self._data_keys, obj=eq, grid=grid)
        transforms = get_transforms(self._data_keys, obj=eq, grid=grid)
        self._constants = {
            "transforms": transforms,
            "profiles": profiles,
        }

        timer.stop("Precomputing transforms")
        if verbose > 1:
            timer.disp("Precomputing transforms")

        super().build(use_jit=use_jit, verbose=verbose)

    def compute(self, params, constants=None):
        """Compute a magnetic well parameter.

        Parameters
        ----------
        params : dict
            Dictionary of equilibrium degrees of freedom, eg Equilibrium.params_dict
        constants : dict
            Dictionary of constant data, eg transforms, profiles etc. Defaults to
            self.constants

        Returns
        -------
        magnetic_well : ndarray
            Magnetic well parameter.

        """
        if constants is None:
            constants = self.constants

        data = compute_fun(
            "desc.equilibrium.equilibrium.Equilibrium",
            self._data_keys,
            params=params,
            transforms=constants["transforms"],
            profiles=constants["profiles"],
        )
        return constants["transforms"]["grid"].compress(data["magnetic well"])


class BallooningStability(_Objective):
    """A type of ideal MHD instability.

    Infinite-n ideal MHD ballooning modes are of significant interest.
    These instabilities are also related to smaller-scale kinetic instabilities.
    With this class, we optimize MHD equilibria against the ideal ballooning mode.

    Targets the following metric:

    f = w₀ sum(ReLU(λ-λ₀)) + w₁ max(ReLU(λ-λ₀))

    where λ is the negative squared growth rate for each field line (such that λ>0 is
    unstable), λ₀ is a cutoff, and w₀ and w₁ are weights.

    Parameters
    ----------
    eq : Equilibrium
        ``Equilibrium`` to be optimized.
    rho : float
        Flux surface to optimize on. Instabilities often peak near the middle.
    alpha : float, ndarray
        Field line labels to optimize. Values should be in [0, 2π). Default is
        ``alpha=0`` for axisymmetric equilibria, or 8 field lines linearly spaced
        in [0, π] for non-axisymmetric cases.
    nturns : int
        Number of toroidal transits of a field line to consider. Field line
        will run from -π*``nturns`` to π*``nturns``. Default 3.
    nzetaperturn : int
        Number of points along the field line per toroidal transit. Total number of
        points is ``nturns*nzetaperturn``. Default 100.
    zeta0 : array-like
        Points of vanishing integrated local shear to scan over.
        Default 15 points in [-π/2,π/2].
        The values ``zeta0`` correspond to values of ι ζ₀ and not ζ₀.
    Neigvals : int
        Number of top eigenvalues to select.
        Default is 1.
    lambda0 : float
        Threshold for penalizing growth rates in metric above.
    w0, w1 : float
        Weights for sum and max terms in metric above.
    name : str, optional
        Name of the objective function.

    """

    __doc__ = __doc__.rstrip() + collect_docs(
        target_default="``target=0``.",
        bounds_default="``target=0``.",
        normalize_detail=" Note: Has no effect for this objective.",
        normalize_target_detail=" Note: Has no effect for this objective.",
    )

<<<<<<< HEAD
    _static_attrs = _Objective._static_attrs + [
        "_iota_keys",
        "_len_keys",
    ]

    _coordinates = ""  # not vectorized over rho, always a scalar
    _scalar = True
    _units = "(dimensionless)"
=======
    _coordinates = "r"
    _units = "~"
>>>>>>> b8a978ba
    _print_value_fmt = "Ideal ballooning lambda: "

    def __init__(
        self,
        eq,
        target=None,
        bounds=None,
        weight=1,
        normalize=True,
        normalize_target=True,
        loss_function=None,
        deriv_mode="auto",
        rho=np.array([0.5]),
        alpha=None,
        nturns=3,
        nzetaperturn=200,
        zeta0=None,
        Neigvals=1,
        lambda0=0.0,
        w0=1.0,
        w1=10.0,
        name="ideal ballooning lambda",
        jac_chunk_size=None,
    ):
        if target is None and bounds is None:
            target = 0

        self._nturns = nturns
        self._nzetaperturn = nzetaperturn
        self._Neigvals = Neigvals
        self._lambda0 = lambda0
        self._w0 = w0
        self._w1 = w1
        self._rho = np.atleast_1d(rho)
        self._add_lcfs = np.all(self._rho < 0.97)
        self._alpha = setdefault(
            alpha,
            (
                jnp.linspace(0, (1 + eq.sym) * jnp.pi, (1 + eq.sym) * 8)
                if eq.N
                else jnp.array([0])
            ),
        )
        self._zeta0 = setdefault(zeta0, jnp.linspace(-0.5 * np.pi, 0.5 * np.pi, 15))

        super().__init__(
            things=eq,
            target=target,
            bounds=bounds,
            weight=weight,
            normalize=normalize,
            normalize_target=normalize_target,
            loss_function=loss_function,
            deriv_mode=deriv_mode,
            name=name,
            jac_chunk_size=jac_chunk_size,
        )

    def build(self, use_jit=True, verbose=1):
        """Build constant arrays.

        Parameters
        ----------
        use_jit : bool, optional
            Whether to just-in-time compile the objective and derivatives.
        verbose : int, optional
            Level of output.

        """
        self._iota_keys = ["iota", "iota_r", "shear", "a"]

        eq = self.things[0]
        iota_grid = LinearGrid(
            # to compute length scale quantities correctly
            rho=np.append(self._rho, 1) if self._add_lcfs else self._rho,
            M=eq.M_grid,
            N=eq.N_grid,
            NFP=eq.NFP,
            sym=eq.sym,
        )
        assert not iota_grid.axis.size
        self._dim_f = iota_grid.num_rho - self._add_lcfs
        transforms = get_transforms(self._iota_keys, eq, iota_grid)
        profiles = get_profiles(
            self._iota_keys + ["ideal ballooning lambda"], eq, iota_grid
        )
<<<<<<< HEAD

        # set alpha/zeta0 grids
        self._alpha = setdefault(
            self._alpha,
            (
                jnp.linspace(0, jnp.pi, 8)
                if eq.N != 0 and eq.sym is True
                else (
                    jnp.linspace(0, 2 * np.pi, 16)
                    if eq.N != 0 and eq.sym is False
                    else jnp.array(0.0)
                )
            ),
        )

        self._zeta0 = setdefault(
            self._zeta0, jnp.linspace(-0.5 * jnp.pi, 0.5 * jnp.pi, 15)
        )
        self._Neigvals = setdefault(self._Neigvals, 1)
        self._dim_f = 1
        self._data_keys = ["ideal ballooning lambda"]

=======
>>>>>>> b8a978ba
        self._constants = {
            "lambda0": self._lambda0,
            "w0": self._w0,
            "w1": self._w1,
            "rho": self._rho,
            "alpha": self._alpha,
            "zeta": jnp.linspace(
                -self._nturns * jnp.pi,
                +self._nturns * jnp.pi,
                +self._nturns * self._nzetaperturn,
            ),
            "zeta0": self._zeta0,
            "iota_transforms": transforms,
            "profiles": profiles,
            "quad_weights": 1.0,
        }
        super().build(use_jit=use_jit, verbose=verbose)

    def compute(self, params, constants=None):
        """Compute the ballooning stability growth rate.

        Parameters
        ----------
        params : dict
            Dictionary of equilibrium degrees of freedom, e.g.
            ``Equilibrium.params_dict``.
        constants : dict
            Dictionary of constant data, e.g. transforms, profiles etc.
            Defaults to ``self.constants``.

        Returns
        -------
        lam : ndarray
            Ideal ballooning growth rate.

        """
        if constants is None:
            constants = self.constants
        eq = self.things[0]
        iota_data = compute_fun(
            eq,
            self._iota_keys,
            params,
            constants["iota_transforms"],
            constants["profiles"],
        )
        iota_grid = constants["iota_transforms"]["grid"]

        def get(key):
            x = iota_grid.compress(iota_data[key])
            return x[:-1] if self._add_lcfs else x

        iota = get("iota")
        grid = eq._get_rtz_grid(
            constants["rho"],
            constants["alpha"],
            constants["zeta"],
            coordinates="raz",
            iota=iota,
            params=params,
        )
        data = {
            key: grid.expand(get(key))
            for key in self._iota_keys
            if (key != "iota" and key != "a")
        }
        data["iota"] = grid.expand(iota)
        data["a"] = iota_data["a"]
        data = compute_fun(
            eq,
            ["ideal ballooning lambda"],
            params,
            transforms=get_transforms(
                ["ideal ballooning lambda"], eq, grid, jitable=True
            ),
            profiles=constants["profiles"],
            data=data,
            zeta0=constants["zeta0"],
            Neigvals=self._Neigvals,
        )
        lam = data["ideal ballooning lambda"]
        lambda0, w0, w1 = constants["lambda0"], constants["w0"], constants["w1"]
        # shifted ReLU
        lam = (lam - lambda0) * (lam >= lambda0)
        lam = w0 * lam.sum(axis=(-1, -2, -3)) + w1 * lam.max(axis=(-1, -2, -3))
        return lam<|MERGE_RESOLUTION|>--- conflicted
+++ resolved
@@ -392,19 +392,17 @@
         normalize_target_detail=" Note: Has no effect for this objective.",
     )
 
-<<<<<<< HEAD
     _static_attrs = _Objective._static_attrs + [
         "_iota_keys",
         "_len_keys",
+        "_Neigvals",
+        "_nturns",
+        "_nzetaperturn",
+        "_add_lcfs",
     ]
 
-    _coordinates = ""  # not vectorized over rho, always a scalar
-    _scalar = True
-    _units = "(dimensionless)"
-=======
     _coordinates = "r"
     _units = "~"
->>>>>>> b8a978ba
     _print_value_fmt = "Ideal ballooning lambda: "
 
     def __init__(
@@ -491,31 +489,6 @@
         profiles = get_profiles(
             self._iota_keys + ["ideal ballooning lambda"], eq, iota_grid
         )
-<<<<<<< HEAD
-
-        # set alpha/zeta0 grids
-        self._alpha = setdefault(
-            self._alpha,
-            (
-                jnp.linspace(0, jnp.pi, 8)
-                if eq.N != 0 and eq.sym is True
-                else (
-                    jnp.linspace(0, 2 * np.pi, 16)
-                    if eq.N != 0 and eq.sym is False
-                    else jnp.array(0.0)
-                )
-            ),
-        )
-
-        self._zeta0 = setdefault(
-            self._zeta0, jnp.linspace(-0.5 * jnp.pi, 0.5 * jnp.pi, 15)
-        )
-        self._Neigvals = setdefault(self._Neigvals, 1)
-        self._dim_f = 1
-        self._data_keys = ["ideal ballooning lambda"]
-
-=======
->>>>>>> b8a978ba
         self._constants = {
             "lambda0": self._lambda0,
             "w0": self._w0,
