"""Classes for linear optimization constraints.

Linear objective functions must be of the form `A*x-b`, where:
    - `A` is a constant matrix that can be pre-computed
    - `x` is an array of a single parameter
    - `b` is the desired vector set by `objective.target`
"""

import warnings
from abc import ABC

import numpy as np
from termcolor import colored

from desc.backend import jnp
from desc.basis import zernike_radial, zernike_radial_coeffs
from desc.utils import errorif, setdefault

from .normalization import compute_scaling_factors
from .objective_funs import _Objective


class _FixedObjective(_Objective):
    _fixed = True
    _linear = True
    _scalar = False

    def update_target(self, eq):
        """Update target values using an Equilibrium.

        Parameters
        ----------
        eq : Equilibrium
            Equilibrium that will be optimized to satisfy the Objective.

        """
        self.target = np.atleast_1d(getattr(eq, self._target_arg, self.target))
        if self._use_jit:
            self.jit()


# TODO: make this work with above, but for multiple target args?
class FixParameter(_Objective):
    """Fix specific degrees of freedom associated with a given Optimizable object.

    Parameters
    ----------
    thing : Optimizable
        Object whose degrees of freedom are being fixed.
    params : str or list of str
        Names of parameters to fix. Defaults to all parameters.
    index : array-like or list of array-like
        Indices to fix for each parameter in params. Use True to fix all indices.
    target : dict of {float, ndarray}, optional
        Target value(s) of the objective. Only used if bounds is None.
        Should have the same tree structure as thing.params. Defaults to things.params.
    bounds : tuple of dict {float, ndarray}, optional
        Lower and upper bounds on the objective. Overrides target.
        Should have the same tree structure as thing.params.
    weight : dict of {float, ndarray}, optional
        Weighting to apply to the Objective, relative to other Objectives.
        Should be a scalar or have the same tree structure as thing.params.
    normalize : bool, optional
        Whether to compute the error in physical units or non-dimensionalize.
        Has no effect for this objective.
    normalize_target : bool, optional
        Whether target and bounds should be normalized before comparing to computed
        values. If `normalize` is `True` and the target is in physical units,
        this should also be set to True. Has no effect for this objective.
    name : str, optional
        Name of the objective function.

    """

    _scalar = False
    _linear = True
<<<<<<< HEAD
    _fixes = True
=======
    _fixed = True
>>>>>>> 94333f47
    _units = "(~)"
    _print_value_fmt = "Fixed parameter error: {:10.3e} "

    def __init__(
        self,
        thing,
        params=None,
        indices=True,
        target=None,
        bounds=None,
        weight=1,
        normalize=False,
        normalize_target=False,
        name="Fixed parameter",
    ):
        self._target_from_user = target
        self._params = params
        self._indices = indices
        super().__init__(
            things=thing,
            target=target,
            bounds=bounds,
            weight=weight,
            normalize=normalize,
            normalize_target=normalize_target,
            name=name,
        )

    def build(self, use_jit=False, verbose=1):
        """Build constant arrays.

        Parameters
        ----------
        use_jit : bool, optional
            Whether to just-in-time compile the objective and derivatives.
        verbose : int, optional
            Level of output.

        """
        thing = self.things[0]
        params = setdefault(self._params, thing.optimizable_params)

        if not isinstance(params, (list, tuple)):
            params = [params]
        for par in params:
            errorif(
                par not in thing.optimizable_params,
                ValueError,
                f"parameter {par} not found in optimizable_parameters: "
                + f"{thing.optimizable_params}",
            )
        self._params = params

        # replace indices=True with actual indices
        if isinstance(self._indices, bool) and self._indices:
            self._indices = [np.arange(thing.dimensions[par]) for par in self._params]
        # make sure its iterable if only a scalar was passed in
        if not isinstance(self._indices, (list, tuple)):
            self._indices = [self._indices]
        # replace idx=True with array of all indices, throwing an error if the length
        # of indices is different from number of params
        indices = {}
        errorif(
            len(self._params) != len(self._indices),
            ValueError,
            f"not enough indices ({len(self._indices)}) "
            + f"for params ({len(self._params)})",
        )
        for idx, par in zip(self._indices, self._params):
            if isinstance(idx, bool) and idx:
                idx = np.arange(thing.dimensions[par])
            indices[par] = np.atleast_1d(idx)
        self._indices = indices

        target = setdefault(
            self._target_from_user,
            {par: thing.params_dict[par][self._indices[par]] for par in params},
        )
        self._dim_f = sum(t.size for t in self._indices.values())
        self.target = jnp.concatenate([target[par] for par in params])

        super().build(use_jit=use_jit, verbose=verbose)

    def compute(self, params, constants=None):
        """Compute fixed degree of freedom errors.

        Parameters
        ----------
        params : dict
            Dictionary of equilibrium degrees of freedom, eg Equilibrium.params_dict
        constants : dict
            Dictionary of constant data, eg transforms, profiles etc. Defaults to
            self.constants

        Returns
        -------
        f : ndarray
            Fixed degree of freedom errors.

        """
        return jnp.concatenate(
            [params[par][self._indices[par]] for par in self._params]
        )


class BoundaryRSelfConsistency(_Objective):
    """Ensure that the boundary and interior surfaces are self-consistent.

    Note: this constraint is automatically applied when needed, and does not need to be
    included by the user.

    Parameters
    ----------
    eq : Equilibrium
        Equilibrium that will be optimized to satisfy the Objective.
    surface_label : float, optional
        Surface to enforce boundary conditions on. Defaults to Equilibrium.surface.rho
    name : str, optional
        Name of the objective function.

    """

    _scalar = False
    _linear = True
    _fixed = False
    _units = "(m)"
    _print_value_fmt = "R boundary self consistency error: {:10.3e} "

    def __init__(
        self,
        eq,
        surface_label=None,
        name="self_consistency R",
    ):
        self._surface_label = surface_label
        super().__init__(
            things=eq,
            target=0,
            bounds=None,
            weight=1,
            normalize=False,
            normalize_target=False,
            name=name,
        )

    def build(self, use_jit=False, verbose=1):
        """Build constant arrays.

        Parameters
        ----------
        use_jit : bool, optional
            Whether to just-in-time compile the objective and derivatives.
        verbose : int, optional
            Level of output.

        """
        eq = self.things[0]
        modes = eq.surface.R_basis.modes
        idx = np.arange(eq.surface.R_basis.num_modes)

        self._dim_f = idx.size
        self._A = np.zeros((self._dim_f, eq.R_basis.num_modes))
        for i, (l, m, n) in enumerate(eq.R_basis.modes):
            if eq.bdry_mode == "lcfs":
                j = np.argwhere((modes[:, 1:] == [m, n]).all(axis=1))
                surf = (
                    eq.surface.rho
                    if self._surface_label is None
                    else self._surface_label
                )
                self._A[j, i] = zernike_radial(surf, l, m)
            else:
                raise NotImplementedError(
                    "bdry_mode is not lcfs, yell at Dario to finish poincare stuff"
                )

        super().build(use_jit=use_jit, verbose=verbose)

    def compute(self, params, constants=None):
        """Compute boundary R self-consistency errors.

        IE, the mismatch between the Fourier-Zernike basis evaluated at rho=1 and the
        double Fourier series defining the equilibrium LCFS

        Parameters
        ----------
        params : dict
            Dictionary of equilibrium degrees of freedom, eg Equilibrium.params_dict
        constants : dict
            Dictionary of constant data, eg transforms, profiles etc. Defaults to
            self.constants

        Returns
        -------
        f : ndarray
            boundary R self-consistency errors.

        """
        return jnp.dot(self._A, params["R_lmn"]) - params["Rb_lmn"]


class BoundaryZSelfConsistency(_Objective):
    """Ensure that the boundary and interior surfaces are self consistent.

    Note: this constraint is automatically applied when needed, and does not need to be
    included by the user.

    Parameters
    ----------
    eq : Equilibrium
        Equilibrium that will be optimized to satisfy the Objective.
    surface_label : float, optional
        Surface to enforce boundary conditions on. Defaults to Equilibrium.surface.rho
    name : str, optional
        Name of the objective function.

    """

    _scalar = False
    _linear = True
    _fixed = False
    _units = "(m)"
    _print_value_fmt = "Z boundary self consistency error: {:10.3e} "

    def __init__(
        self,
        eq,
        surface_label=None,
        name="self_consistency Z",
    ):
        self._surface_label = surface_label
        super().__init__(
            things=eq,
            target=0,
            bounds=None,
            weight=1,
            normalize=False,
            normalize_target=False,
            name=name,
        )

    def build(self, use_jit=False, verbose=1):
        """Build constant arrays.

        Parameters
        ----------
        eq : Equilibrium, optional
            Equilibrium that will be optimized to satisfy the Objective.
        use_jit : bool, optional
            Whether to just-in-time compile the objective and derivatives.
        verbose : int, optional
            Level of output.

        """
        eq = self.things[0]
        modes = eq.surface.Z_basis.modes
        idx = np.arange(eq.surface.Z_basis.num_modes)

        self._dim_f = idx.size
        self._A = np.zeros((self._dim_f, eq.Z_basis.num_modes))
        for i, (l, m, n) in enumerate(eq.Z_basis.modes):
            if eq.bdry_mode == "lcfs":
                j = np.argwhere((modes[:, 1:] == [m, n]).all(axis=1))
                surf = (
                    eq.surface.rho
                    if self._surface_label is None
                    else self._surface_label
                )
                self._A[j, i] = zernike_radial(surf, l, m)
            else:
                raise NotImplementedError(
                    "bdry_mode is not lcfs, yell at Dario to finish poincare stuff"
                )

        super().build(use_jit=use_jit, verbose=verbose)

    def compute(self, params, constants=None):
        """Compute boundary Z self-consistency errors.

        IE, the mismatch between the Fourier-Zernike basis evaluated at rho=1 and the
        double Fourier series defining the equilibrium LCFS

        Parameters
        ----------
        params : dict
            Dictionary of equilibrium degrees of freedom, eg Equilibrium.params_dict
        constants : dict
            Dictionary of constant data, eg transforms, profiles etc. Defaults to
            self.constants

        Returns
        -------
        f : ndarray
            boundary Z self-consistency errors.

        """
        return jnp.dot(self._A, params["Z_lmn"]) - params["Zb_lmn"]


class AxisRSelfConsistency(_Objective):
    """Ensure consistency between Zernike and Fourier coefficients on axis.

    Note: this constraint is automatically applied when needed, and does not need to be
    included by the user.

    Parameters
    ----------
    eq : Equilibrium
        Equilibrium that will be optimized to satisfy the Objective.
    name : str, optional
        Name of the objective function.

    """

    _scalar = False
    _linear = True
    _fixed = False
    _print_value_fmt = "R axis self consistency error: {:10.3e} (m)"

    def __init__(
        self,
        eq,
        name="axis R self consistency",
    ):

        super().__init__(
            things=eq,
            target=0,
            weight=1,
            name=name,
            normalize=False,
            normalize_target=False,
        )

    def build(self, use_jit=False, verbose=1):
        """Build constant arrays.

        Parameters
        ----------
        use_jit : bool, optional
            Whether to just-in-time compile the objective and derivatives.
        verbose : int, optional
            Level of output.

        """
        eq = self.things[0]
        ns = eq.axis.R_basis.modes[:, 2]
        self._dim_f = ns.size
        self._A = np.zeros((self._dim_f, eq.R_basis.num_modes))

        for i, (l, m, n) in enumerate(eq.R_basis.modes):
            if m != 0:
                continue
            if (l // 2) % 2 == 0:
                j = np.argwhere(n == ns)
                self._A[j, i] = 1
            else:
                j = np.argwhere(n == ns)
                self._A[j, i] = -1

        super().build(use_jit=use_jit, verbose=verbose)

    def compute(self, params, constants=None):
        """Compute axis R self-consistency errors.

        IE, the mismatch between the Fourier-Zernike basis evaluated at rho=0 and the
        Fourier series defining the equilibrium axis position

        Parameters
        ----------
        params : dict
            Dictionary of equilibrium degrees of freedom, eg Equilibrium.params_dict
        constants : dict
            Dictionary of constant data, eg transforms, profiles etc. Defaults to
            self.constants

        Returns
        -------
        f : ndarray
            axis R self-consistency errors.

        """
        f = jnp.dot(self._A, params["R_lmn"]) - params["Ra_n"]
        return f


class AxisZSelfConsistency(_Objective):
    """Ensure consistency between Zernike and Fourier coefficients on axis.

    Note: this constraint is automatically applied when needed, and does not need to be
    included by the user.

    Parameters
    ----------
    eq : Equilibrium
        Equilibrium that will be optimized to satisfy the Objective.
    name : str, optional
        Name of the objective function.

    """

    _scalar = False
    _linear = True
    _fixed = False
    _print_value_fmt = "Z axis self consistency error: {:10.3e} (m)"

    def __init__(
        self,
        eq,
        name="axis Z self consistency",
    ):

        super().__init__(
            things=eq,
            target=0,
            weight=1,
            name=name,
            normalize=False,
            normalize_target=False,
        )

    def build(self, use_jit=False, verbose=1):
        """Build constant arrays.

        Parameters
        ----------
        use_jit : bool, optional
            Whether to just-in-time compile the objective and derivatives.
        verbose : int, optional
            Level of output.

        """
        eq = self.things[0]
        ns = eq.axis.Z_basis.modes[:, 2]
        self._dim_f = ns.size
        self._A = np.zeros((self._dim_f, eq.Z_basis.num_modes))

        for i, (l, m, n) in enumerate(eq.Z_basis.modes):
            if m != 0:
                continue
            if (l // 2) % 2 == 0:
                j = np.argwhere(n == ns)
                self._A[j, i] = 1
            else:
                j = np.argwhere(n == ns)
                self._A[j, i] = -1

        super().build(use_jit=use_jit, verbose=verbose)

    def compute(self, params, constants=None):
        """Compute axis Z self-consistency errors.

        IE, the mismatch between the Fourier-Zernike basis evaluated at rho=0 and the
        Fourier series defining the equilibrium axis position

        Parameters
        ----------
        params : dict
            Dictionary of equilibrium degrees of freedom, eg Equilibrium.params_dict
        constants : dict
            Dictionary of constant data, eg transforms, profiles etc. Defaults to
            self.constants

        Returns
        -------
        f : ndarray
            axis Z self-consistency errors.

        """
        f = jnp.dot(self._A, params["Z_lmn"]) - params["Za_n"]
        return f


class FixBoundaryR(_FixedObjective):
    """Boundary condition on the R boundary parameters.

    Parameters
    ----------
    eq : Equilibrium
        Equilibrium that will be optimized to satisfy the Objective.
    target : {float, ndarray}, optional
        Target value(s) of the objective. Only used if bounds is None.
        Must be broadcastable to Objective.dim_f.
    bounds : tuple of {float, ndarray}, optional
        Lower and upper bounds on the objective. Overrides target.
        Both bounds must be broadcastable to to Objective.dim_f
    weight : {float, ndarray}, optional
        Weighting to apply to the Objective, relative to other Objectives.
        Must be broadcastable to to Objective.dim_f
    normalize : bool, optional
        Whether to compute the error in physical units or non-dimensionalize.
    normalize_target : bool, optional
        Whether target and bounds should be normalized before comparing to computed
        values. If `normalize` is `True` and the target is in physical units,
        this should also be set to True.
    modes : ndarray, optional
        Basis modes numbers [l,m,n] of boundary modes to fix.
        len(target) = len(weight) = len(modes).
        If True/False uses all/none of the profile modes.
    surface_label : float, optional
        Surface to enforce boundary conditions on. Defaults to Equilibrium.surface.rho
    name : str, optional
        Name of the objective function.


    Notes
    -----
    If specifying particular modes to fix, the rows of the resulting constraint `A`
    matrix and `target` vector will be re-sorted according to the ordering of
    `basis.modes` which may be different from the order that was passed in.
    """

    _target_arg = "Rb_lmn"
    _units = "(m)"
    _print_value_fmt = "R boundary error: {:10.3e} "

    def __init__(
        self,
        eq,
        target=None,
        bounds=None,
        weight=1,
        normalize=True,
        normalize_target=True,
        modes=True,
        surface_label=None,
        name="lcfs R",
    ):
        self._modes = modes
        self._target_from_user = target
        self._surface_label = surface_label
        super().__init__(
            things=eq,
            target=target,
            bounds=bounds,
            weight=weight,
            normalize=normalize,
            normalize_target=normalize_target,
            name=name,
        )

    def build(self, use_jit=False, verbose=1):
        """Build constant arrays.

        Parameters
        ----------
        use_jit : bool, optional
            Whether to just-in-time compile the objective and derivatives.
        verbose : int, optional
            Level of output.

        """
        eq = self.things[0]
        if self._modes is False or self._modes is None:  # no modes
            modes = np.array([[]], dtype=int)
            idx = np.array([], dtype=int)
        elif self._modes is True:  # all modes
            modes = eq.surface.R_basis.modes
            idx = np.arange(eq.surface.R_basis.num_modes)
        else:  # specified modes
            modes = np.atleast_2d(self._modes)
            dtype = {
                "names": ["f{}".format(i) for i in range(3)],
                "formats": 3 * [modes.dtype],
            }
            _, idx, modes_idx = np.intersect1d(
                eq.surface.R_basis.modes.astype(modes.dtype).view(dtype),
                modes.view(dtype),
                return_indices=True,
            )
            # rearrange modes to match order of eq.surface.R_basis.modes
            # and eq.surface.R_lmn,
            # necessary so that the A matrix rows match up with the target b
            modes = np.atleast_2d(eq.surface.R_basis.modes[idx, :])

            if idx.size < modes.shape[0]:
                warnings.warn(
                    colored(
                        "Some of the given modes are not in the surface, "
                        + "these modes will not be fixed.",
                        "yellow",
                    )
                )

        self._dim_f = idx.size
        if self._target_from_user is not None:
            if self._modes is True or self._modes is False:
                raise RuntimeError(
                    "Attempting to provide target for R boundary modes without "
                    + "providing modes array!"
                    + "You must pass in the modes corresponding to the"
                    + "provided target"
                )
            # rearrange given target to match modes order
            self.target = self._target_from_user[modes_idx]

        # Rb_lmn -> Rb optimization space
        self._A = np.eye(eq.surface.R_basis.num_modes)[idx, :]

        # use surface parameters as target if needed
        if self._target_from_user is None:
            self.target = eq.surface.R_lmn[idx]

        if self._normalize:
            scales = compute_scaling_factors(eq)
            self._normalization = scales["a"]

        super().build(use_jit=use_jit, verbose=verbose)

    def compute(self, params, constants=None):
        """Compute boundary R errors.

        Parameters
        ----------
        params : dict
            Dictionary of equilibrium degrees of freedom, eg Equilibrium.params_dict
        constants : dict
            Dictionary of constant data, eg transforms, profiles etc. Defaults to
            self.constants

        Returns
        -------
        f : ndarray
            boundary R errors.

        """
        return jnp.dot(self._A, params["Rb_lmn"])


class FixBoundaryZ(_FixedObjective):
    """Boundary condition on the Z boundary parameters.

    Parameters
    ----------
    eq : Equilibrium
        Equilibrium that will be optimized to satisfy the Objective.
    target : {float, ndarray}, optional
        Target value(s) of the objective. Only used if bounds is None.
        Must be broadcastable to Objective.dim_f.
    bounds : tuple of {float, ndarray}, optional
        Lower and upper bounds on the objective. Overrides target.
        Both bounds must be broadcastable to to Objective.dim_f
    weight : {float, ndarray}, optional
        Weighting to apply to the Objective, relative to other Objectives.
        Must be broadcastable to to Objective.dim_f
    normalize : bool, optional
        Whether to compute the error in physical units or non-dimensionalize.
    normalize_target : bool, optional
        Whether target and bounds should be normalized before comparing to computed
        values. If `normalize` is `True` and the target is in physical units,
        this should also be set to True.
    modes : ndarray, optional
        Basis modes numbers [l,m,n] of boundary modes to fix.
        len(target) = len(weight) = len(modes).
        If True/False uses all/none of the surface modes.
    surface_label : float, optional
        Surface to enforce boundary conditions on. Defaults to Equilibrium.surface.rho
    name : str, optional
        Name of the objective function.


    Notes
    -----
    If specifying particular modes to fix, the rows of the resulting constraint `A`
    matrix and `target` vector will be re-sorted according to the ordering of
    `basis.modes` which may be different from the order that was passed in.
    """

    _target_arg = "Zb_lmn"
    _units = "(m)"
    _print_value_fmt = "Z boundary error: {:10.3e} "

    def __init__(
        self,
        eq,
        target=None,
        bounds=None,
        weight=1,
        normalize=True,
        normalize_target=True,
        modes=True,
        surface_label=None,
        name="lcfs Z",
    ):
        self._modes = modes
        self._target_from_user = target
        self._surface_label = surface_label
        super().__init__(
            things=eq,
            target=target,
            bounds=bounds,
            weight=weight,
            normalize=normalize,
            normalize_target=normalize_target,
            name=name,
        )

    def build(self, use_jit=False, verbose=1):
        """Build constant arrays.

        Parameters
        ----------
        use_jit : bool, optional
            Whether to just-in-time compile the objective and derivatives.
        verbose : int, optional
            Level of output.

        """
        eq = self.things[0]
        if self._modes is False or self._modes is None:  # no modes
            modes = np.array([[]], dtype=int)
            idx = np.array([], dtype=int)
        elif self._modes is True:  # all modes
            modes = eq.surface.Z_basis.modes
            idx = np.arange(eq.surface.Z_basis.num_modes)
        else:  # specified modes
            modes = np.atleast_2d(self._modes)
            dtype = {
                "names": ["f{}".format(i) for i in range(3)],
                "formats": 3 * [modes.dtype],
            }
            _, idx, modes_idx = np.intersect1d(
                eq.surface.Z_basis.modes.astype(modes.dtype).view(dtype),
                modes.view(dtype),
                return_indices=True,
            )
            # rearrange modes to match order of eq.surface.Z_basis.modes
            # and eq.surface.Z_lmn,
            # necessary so that the A matrix rows match up with the target b
            modes = np.atleast_2d(eq.surface.Z_basis.modes[idx, :])

            if idx.size < modes.shape[0]:
                warnings.warn(
                    colored(
                        "Some of the given modes are not in the surface, "
                        + "these modes will not be fixed.",
                        "yellow",
                    )
                )

        self._dim_f = idx.size
        if self._target_from_user is not None:
            if self._modes is True or self._modes is False:
                raise RuntimeError(
                    "Attempting to provide target for Z boundary modes without "
                    + "providing modes array!"
                    + "You must pass in the modes corresponding to the"
                    + "provided target"
                )
            # rearrange given target to match modes order
            self.target = self._target_from_user[modes_idx]

        # Zb_lmn -> Zb optimization space
        self._A = np.eye(eq.surface.Z_basis.num_modes)[idx, :]

        # use surface parameters as target if needed
        if self._target_from_user is None:
            self.target = eq.surface.Z_lmn[idx]

        if self._normalize:
            scales = compute_scaling_factors(eq)
            self._normalization = scales["a"]

        super().build(use_jit=use_jit, verbose=verbose)

    def compute(self, params, constants=None):
        """Compute boundary Z errors.

        Parameters
        ----------
        params : dict
            Dictionary of equilibrium degrees of freedom, eg Equilibrium.params_dict
        constants : dict
            Dictionary of constant data, eg transforms, profiles etc. Defaults to
            self.constants

        Returns
        -------
        f : ndarray
            boundary Z errors.

        """
        return jnp.dot(self._A, params["Zb_lmn"])


class FixLambdaGauge(_Objective):
    """Fixes gauge freedom for lambda: lambda(theta=0,zeta=0)=0.

    Note: this constraint is automatically applied when needed, and does not need to be
    included by the user.

    Parameters
    ----------
    eq : Equilibrium
        Equilibrium that will be optimized to satisfy the Objective.
    name : str, optional
        Name of the objective function.

    """

    _scalar = False
    _linear = True
    _fixed = False
    _units = "(radians)"
    _print_value_fmt = "lambda gauge error: {:10.3e} "

    def __init__(
        self,
        eq,
        name="lambda gauge",
    ):
        super().__init__(
            things=eq,
            target=0,
            bounds=None,
            weight=1,
            normalize=False,
            normalize_target=False,
            name=name,
        )

    def build(self, use_jit=False, verbose=1):
        """Build constant arrays.

        Parameters
        ----------
        use_jit : bool, optional
            Whether to just-in-time compile the objective and derivatives.
        verbose : int, optional
            Level of output.

        """
        eq = self.things[0]
        L_basis = eq.L_basis

        if L_basis.sym:
            self._A = np.zeros((0, L_basis.num_modes))
        else:
            # l(rho,0,0) = 0
            # at theta=zeta=0, basis for lambda reduces to just a polynomial in rho
            # what this constraint does is make all the coefficients of each power
            # of rho equal to zero
            # i.e. if lambda = (L_200 + 2*L_310) rho**2 + (L_100 + 2*L_210)*rho
            # this constraint will make
            # L_200 + 2*L_310 = 0
            # L_100 + 2*L_210 = 0
            L_modes = L_basis.modes
            mnpos = np.where((L_modes[:, 1:] >= [0, 0]).all(axis=1))[0]
            l_lmn = L_modes[mnpos, :]
            if len(l_lmn) > 0:
                c = zernike_radial_coeffs(l_lmn[:, 0], l_lmn[:, 1])
            else:
                c = np.zeros((0, 0))

            A = np.zeros((c.shape[1], L_basis.num_modes))
            A[:, mnpos] = c.T
            self._A = A

        self._dim_f = self._A.shape[0]

        super().build(use_jit=use_jit, verbose=verbose)

    def compute(self, params, constants=None):
        """Compute lambda gauge freedom errors.

        Parameters
        ----------
        params : dict
            Dictionary of equilibrium degrees of freedom, eg Equilibrium.params_dict
        constants : dict
            Dictionary of constant data, eg transforms, profiles etc. Defaults to
            self.constants

        Returns
        -------
        f : ndarray
            gauge freedom errors.

        """
        return jnp.dot(self._A, params["L_lmn"])


class FixThetaSFL(_Objective):
    """Fixes lambda=0 so that poloidal angle is the SFL poloidal angle.

    Parameters
    ----------
    eq : Equilibrium
        Equilibrium that will be optimized to satisfy the Objective.
    name : str, optional
        Name of the objective function.

    """

    _scalar = False
    _linear = True
    _fixed = True
    _units = "(radians)"
    _print_value_fmt = "Theta - Theta SFL error: {:10.3e} "

    def __init__(self, eq, name="Theta SFL"):

        super().__init__(things=eq, target=0, weight=1, name=name)

    def build(self, use_jit=False, verbose=1):
        """Build constant arrays.

        Parameters
        ----------
        use_jit : bool, optional
            Whether to just-in-time compile the objective and derivatives.
        verbose : int, optional
            Level of output.

        """
        eq = self.things[0]
        idx = np.arange(eq.L_basis.num_modes)
        modes_idx = idx
        self._idx = idx

        self._dim_f = modes_idx.size

        self.target = np.zeros_like(modes_idx)

        super().build(use_jit=use_jit, verbose=verbose)

    def compute(self, params, constants=None):
        """Compute Theta SFL errors.

        Parameters
        ----------
        params : dict
            Dictionary of equilibrium degrees of freedom, eg Equilibrium.params_dict
        constants : dict
            Dictionary of constant data, eg transforms, profiles etc. Defaults to
            self.constants

        Returns
        -------
        f : ndarray
            Theta - Theta SFL errors.

        """
        fixed_params = params["L_lmn"][self._idx]
        return fixed_params


class FixAxisR(_FixedObjective):
    """Fixes magnetic axis R coefficients.

    Parameters
    ----------
    eq : Equilibrium
        Equilibrium that will be optimized to satisfy the Objective.
    target : {float, ndarray}, optional
        Target value(s) of the objective. Only used if bounds is None.
        Must be broadcastable to Objective.dim_f.
    bounds : tuple of {float, ndarray}, optional
        Lower and upper bounds on the objective. Overrides target.
        Both bounds must be broadcastable to to Objective.dim_f
    weight : {float, ndarray}, optional
        Weighting to apply to the Objective, relative to other Objectives.
        Must be broadcastable to to Objective.dim_f
    normalize : bool, optional
        Whether to compute the error in physical units or non-dimensionalize.
    normalize_target : bool, optional
        Whether target and bounds should be normalized before comparing to computed
        values. If `normalize` is `True` and the target is in physical units,
        this should also be set to True.
    modes : ndarray, optional
        Basis modes numbers [l,m,n] of axis modes to fix.
        len(target) = len(weight) = len(modes).
        If True/False uses all/none of the axis modes.
    name : str, optional
        Name of the objective function.

    """

    _target_arg = "Ra_n"
    _units = "(m)"
    _print_value_fmt = "R axis error: {:10.3e} "

    def __init__(
        self,
        eq,
        target=None,
        bounds=None,
        weight=1,
        normalize=True,
        normalize_target=True,
        modes=True,
        name="axis R",
    ):
        self._modes = modes
        self._target_from_user = target
        super().__init__(
            things=eq,
            target=target,
            bounds=bounds,
            weight=weight,
            name=name,
            normalize=normalize,
            normalize_target=normalize_target,
        )

    def build(self, use_jit=False, verbose=1):
        """Build constant arrays.

        Parameters
        ----------
        use_jit : bool, optional
            Whether to just-in-time compile the objective and derivatives.
        verbose : int, optional
            Level of output.

        """
        eq = self.things[0]

        if self._modes is False or self._modes is None:  # no modes
            modes = np.array([[]], dtype=int)
            idx = np.array([], dtype=int)
        elif self._modes is True:  # all modes
            modes = eq.axis.R_basis.modes
            idx = np.arange(eq.axis.R_basis.num_modes)
        else:  # specified modes
            modes = np.atleast_1d(self._modes)
            dtype = {
                "names": ["f{}".format(i) for i in range(3)],
                "formats": 3 * [modes.dtype],
            }
            _, idx, modes_idx = np.intersect1d(
                eq.axis.R_basis.modes.astype(modes.dtype).view(dtype),
                modes.view(dtype),
                return_indices=True,
            )
            # rearrange modes to match order of eq.axis.R_basis.modes and eq.axis.R_n,
            # necessary so that the A matrix rows match up with the target b
            modes = np.atleast_2d(eq.axis.R_basis.modes[idx, :])

            if idx.size < modes.shape[0]:
                warnings.warn(
                    colored(
                        "Some of the given modes are not in the axis, "
                        + "these modes will not be fixed.",
                        "yellow",
                    )
                )

        self._dim_f = idx.size
        if self._target_from_user is not None:
            if self._modes is True or self._modes is False:
                raise RuntimeError(
                    "Attempting to provide target for R axis modes without "
                    + "providing modes array!"
                    + "You must pass in the modes corresponding to the"
                    + "provided target"
                )
            # rearrange given target to match modes order
            self.target = self._target_from_user[modes_idx]

        # Ra_lmn -> Ra optimization space
        self._A = np.eye(eq.axis.R_basis.num_modes)[idx, :]

        # use surface parameters as target if needed
        if self._target_from_user is None:
            self.target = eq.axis.R_n[idx]

        if self._normalize:
            scales = compute_scaling_factors(eq)
            self._normalization = scales["a"]

        super().build(use_jit=use_jit, verbose=verbose)

    def compute(self, params, constants=None):
        """Compute axis R errors.

        Parameters
        ----------
        params : dict
            Dictionary of equilibrium degrees of freedom, eg Equilibrium.params_dict
        constants : dict
            Dictionary of constant data, eg transforms, profiles etc. Defaults to
            self.constants

        Returns
        -------
        f : ndarray
            Axis R errors.

        """
        f = jnp.dot(self._A, params["Ra_n"])
        return f


class FixAxisZ(_FixedObjective):
    """Fixes magnetic axis Z coefficients.

    Parameters
    ----------
    eq : Equilibrium
        Equilibrium that will be optimized to satisfy the Objective.
    target : {float, ndarray}, optional
        Target value(s) of the objective. Only used if bounds is None.
        Must be broadcastable to Objective.dim_f.
    bounds : tuple of {float, ndarray}, optional
        Lower and upper bounds on the objective. Overrides target.
        Both bounds must be broadcastable to to Objective.dim_f
    weight : {float, ndarray}, optional
        Weighting to apply to the Objective, relative to other Objectives.
        Must be broadcastable to to Objective.dim_f
    normalize : bool, optional
        Whether to compute the error in physical units or non-dimensionalize.
    normalize_target : bool, optional
        Whether target and bounds should be normalized before comparing to computed
        values. If `normalize` is `True` and the target is in physical units,
        this should also be set to True.
    modes : ndarray, optional
        Basis modes numbers [l,m,n] of axis modes to fix.
        len(target) = len(weight) = len(modes).
        If True/False uses all/none of the axis modes.
    name : str, optional
        Name of the objective function.

    """

    _target_arg = "Za_n"
    _units = "(m)"
    _print_value_fmt = "Z axis error: {:10.3e} "

    def __init__(
        self,
        eq,
        target=None,
        bounds=None,
        weight=1,
        normalize=True,
        normalize_target=True,
        modes=True,
        name="axis Z",
    ):
        self._modes = modes
        self._target_from_user = target
        super().__init__(
            things=eq,
            target=target,
            bounds=bounds,
            weight=weight,
            name=name,
            normalize=normalize,
            normalize_target=normalize_target,
        )

    def build(self, use_jit=False, verbose=1):
        """Build constant arrays.

        Parameters
        ----------
        use_jit : bool, optional
            Whether to just-in-time compile the objective and derivatives.
        verbose : int, optional
            Level of output.

        """
        eq = self.things[0]

        if self._modes is False or self._modes is None:  # no modes
            modes = np.array([[]], dtype=int)
            idx = np.array([], dtype=int)
        elif self._modes is True:  # all modes
            modes = eq.axis.Z_basis.modes
            idx = np.arange(eq.axis.Z_basis.num_modes)
        else:  # specified modes
            modes = np.atleast_1d(self._modes)
            dtype = {
                "names": ["f{}".format(i) for i in range(3)],
                "formats": 3 * [modes.dtype],
            }
            _, idx, modes_idx = np.intersect1d(
                eq.axis.Z_basis.modes.astype(modes.dtype).view(dtype),
                modes.view(dtype),
                return_indices=True,
            )
            # rearrange modes to match order of eq.axis.Z_basis.modes and eq.axis.Z_n,
            # necessary so that the A matrix rows match up with the target b
            modes = np.atleast_2d(eq.axis.Z_basis.modes[idx, :])

            if idx.size < modes.shape[0]:
                warnings.warn(
                    colored(
                        "Some of the given modes are not in the axis, "
                        + "these modes will not be fixed.",
                        "yellow",
                    )
                )

        self._dim_f = idx.size
        if self._target_from_user is not None:
            if self._modes is True or self._modes is False:
                raise RuntimeError(
                    "Attempting to provide target for Z axis modes without "
                    + "providing modes array!"
                    + "You must pass in the modes corresponding to the"
                    + "provided target"
                )
            # rearrange given target to match modes order
            self.target = self._target_from_user[modes_idx]

        # Ra_lmn -> Ra optimization space
        self._A = np.eye(eq.axis.Z_basis.num_modes)[idx, :]

        # use surface parameters as target if needed
        if self._target_from_user is None:
            self.target = eq.axis.Z_n[idx]

        if self._normalize:
            scales = compute_scaling_factors(eq)
            self._normalization = scales["a"]

        super().build(use_jit=use_jit, verbose=verbose)

    def compute(self, params, constants=None):
        """Compute axis Z errors.

        Parameters
        ----------
        params : dict
            Dictionary of equilibrium degrees of freedom, eg Equilibrium.params_dict
        constants : dict
            Dictionary of constant data, eg transforms, profiles etc. Defaults to
            self.constants

        Returns
        -------
        f : ndarray
            Axis Z errors.

        """
        f = jnp.dot(self._A, params["Za_n"])
        return f


class FixModeR(_FixedObjective):
    """Fixes Fourier-Zernike R coefficients.

    Parameters
    ----------
    eq : Equilibrium
        Equilibrium that will be optimized to satisfy the Objective.
    target : {float, ndarray}, optional
        Target value(s) of the objective. Only used if bounds is None.
        Must be broadcastable to Objective.dim_f.
    bounds : tuple of {float, ndarray}, optional
        Lower and upper bounds on the objective. Overrides target.
        Both bounds must be broadcastable to to Objective.dim_f
    weight : {float, ndarray}, optional
        Weighting to apply to the Objective, relative to other Objectives.
        Must be broadcastable to to Objective.dim_f
    normalize : bool, optional
        Whether to compute the error in physical units or non-dimensionalize.
    normalize_target : bool, optional
        Whether target and bounds should be normalized before comparing to computed
        values. If `normalize` is `True` and the target is in physical units,
        this should also be set to True.
    modes : ndarray, optional
        Basis modes numbers [l,m,n] of Fourier-Zernike modes to fix.
        len(target) = len(weight) = len(modes).
        If True uses all of the Equilibrium's modes.
        Must be either True or specified as an array
    name : str, optional
        Name of the objective function.

    """

    _target_arg = "R_lmn"
    _units = "(m)"
    _print_value_fmt = "Fixed-R modes error: {:10.3e} "

    def __init__(
        self,
        eq,
        target=None,
        bounds=None,
        weight=1,
        normalize=True,
        normalize_target=True,
        modes=True,
        name="Fix Mode R",
    ):
        self._modes = modes
        if modes is None or modes is False:
            raise ValueError(
                f"modes kwarg must be specified or True with FixModeR! got {modes}"
            )
        self._target_from_user = target
        super().__init__(
            things=eq,
            target=target,
            bounds=bounds,
            weight=weight,
            name=name,
            normalize=normalize,
            normalize_target=normalize_target,
        )

    def build(self, use_jit=False, verbose=1):
        """Build constant arrays.

        Parameters
        ----------
        use_jit : bool, optional
            Whether to just-in-time compile the objective and derivatives.
        verbose : int, optional
            Level of output.

        """
        eq = self.things[0]
        if self._modes is True:  # all modes
            modes = eq.R_basis.modes
            idx = np.arange(eq.R_basis.num_modes)
            modes_idx = idx
        else:  # specified modes
            modes = np.atleast_2d(self._modes)
            dtype = {
                "names": ["f{}".format(i) for i in range(3)],
                "formats": 3 * [modes.dtype],
            }
            _, idx, modes_idx = np.intersect1d(
                eq.R_basis.modes.astype(modes.dtype).view(dtype),
                modes.view(dtype),
                return_indices=True,
            )
            self._idx = idx
            if idx.size < modes.shape[0]:
                warnings.warn(
                    colored(
                        "Some of the given modes are not in the basis, "
                        + "these modes will not be fixed.",
                        "yellow",
                    )
                )

        self._dim_f = modes_idx.size

        # use current eq's coefficients as target if needed
        if self._target_from_user is None:
            self.target = eq.R_lmn[self._idx]
        else:  # rearrange given target to match modes order
            if self._modes is True or self._modes is False:
                raise RuntimeError(
                    "Attempting to provide target for R fixed modes without "
                    + "providing modes array!"
                    + "You must pass in the modes corresponding to the"
                    + "provided target modes"
                )
            self.target = self._target_from_user[modes_idx]

        super().build(use_jit=use_jit, verbose=verbose)

    def compute(self, params, constants=None):
        """Compute Fixed mode R errors.

        Parameters
        ----------
        params : dict
            Dictionary of equilibrium degrees of freedom, eg Equilibrium.params_dict
        constants : dict
            Dictionary of constant data, eg transforms, profiles etc. Defaults to
            self.constants

        Returns
        -------
        f : ndarray
            Fixed mode R errors.

        """
        fixed_params = params["R_lmn"][self._idx]
        return fixed_params


class FixModeZ(_FixedObjective):
    """Fixes Fourier-Zernike Z coefficients.

    Parameters
    ----------
    eq : Equilibrium
        Equilibrium that will be optimized to satisfy the Objective.
    target : {float, ndarray}, optional
        Target value(s) of the objective. Only used if bounds is None.
        Must be broadcastable to Objective.dim_f.
    bounds : tuple of {float, ndarray}, optional
        Lower and upper bounds on the objective. Overrides target.
        Both bounds must be broadcastable to to Objective.dim_f
    weight : {float, ndarray}, optional
        Weighting to apply to the Objective, relative to other Objectives.
        Must be broadcastable to to Objective.dim_f
    normalize : bool, optional
        Whether to compute the error in physical units or non-dimensionalize.
    normalize_target : bool, optional
        Whether target and bounds should be normalized before comparing to computed
        values. If `normalize` is `True` and the target is in physical units,
        this should also be set to True.
    modes : ndarray, optional
        Basis modes numbers [l,m,n] of Fourier-Zernike modes to fix.
        len(target) = len(weight) = len(modes).
        If True uses all of the Equilibrium's modes.
        Must be either True or specified as an array
    name : str, optional
        Name of the objective function.

    """

    _target_arg = "Z_lmn"
    _units = "(m)"
    _print_value_fmt = "Fixed-Z modes error: {:10.3e} "

    def __init__(
        self,
        eq,
        target=None,
        bounds=None,
        weight=1,
        normalize=True,
        normalize_target=True,
        modes=True,
        name="Fix Mode Z",
    ):
        self._modes = modes
        if modes is None or modes is False:
            raise ValueError(
                f"modes kwarg must be specified or True with FixModeZ! got {modes}"
            )
        self._target_from_user = target
        super().__init__(
            things=eq,
            target=target,
            bounds=bounds,
            weight=weight,
            name=name,
            normalize=normalize,
            normalize_target=normalize_target,
        )

    def build(self, use_jit=False, verbose=1):
        """Build constant arrays.

        Parameters
        ----------
        use_jit : bool, optional
            Whether to just-in-time compile the objective and derivatives.
        verbose : int, optional
            Level of output.

        """
        eq = self.things[0]
        if self._modes is True:  # all modes
            modes = eq.Z_basis.modes
            idx = np.arange(eq.Z_basis.num_modes)
            modes_idx = idx
        else:  # specified modes
            modes = np.atleast_2d(self._modes)
            dtype = {
                "names": ["f{}".format(i) for i in range(3)],
                "formats": 3 * [modes.dtype],
            }
            _, idx, modes_idx = np.intersect1d(
                eq.Z_basis.modes.astype(modes.dtype).view(dtype),
                modes.view(dtype),
                return_indices=True,
            )
            self._idx = idx
            if idx.size < modes.shape[0]:
                warnings.warn(
                    colored(
                        "Some of the given modes are not in the basis, "
                        + "these modes will not be fixed.",
                        "yellow",
                    )
                )

        self._dim_f = modes_idx.size

        # use current eq's coefficients as target if needed
        if self._target_from_user is None:
            self.target = eq.Z_lmn[self._idx]
        else:  # rearrange given target to match modes order
            if self._modes is True or self._modes is False:
                raise RuntimeError(
                    "Attempting to provide target for Z fixed modes without "
                    + "providing modes array!"
                    + "You must pass in the modes corresponding to the"
                    + "provided target modes"
                )
            self.target = self._target_from_user[modes_idx]

        super().build(use_jit=use_jit, verbose=verbose)

    def compute(self, params, constants=None):
        """Compute Fixed mode Z errors.

        Parameters
        ----------
        params : dict
            Dictionary of equilibrium degrees of freedom, eg Equilibrium.params_dict
        constants : dict
            Dictionary of constant data, eg transforms, profiles etc. Defaults to
            self.constants

        Returns
        -------
        f : ndarray
            Fixed mode Z errors.

        """
        fixed_params = params["Z_lmn"][self._idx]
        return fixed_params


class FixModeLambda(_FixedObjective):
    """Fixes Fourier-Zernike lambda coefficients.

    Parameters
    ----------
    eq : Equilibrium
        Equilibrium that will be optimized to satisfy the Objective.
    target : float, ndarray, optional
        Fourier-Zernike lambda coefficient target values. If None,
         uses Equilibrium's lambda coefficients.
    bounds : tuple, optional
        Lower and upper bounds on the objective. Overrides target.
        len(bounds[0]) and len(bounds[1]) must be equal to Objective.dim_f
    weight : float, ndarray, optional
        Weighting to apply to the Objective, relative to other Objectives.
        len(weight) must be equal to Objective.dim_f
    normalize : bool
        Whether to compute the error in physical units or non-dimensionalize.
    normalize_target : bool
        Whether target should be normalized before comparing to computed values.
        if `normalize` is `True` and the target is in physical units, this should also
        be set to True.
    modes : ndarray, optional
        Basis modes numbers [l,m,n] of Fourier-Zernike modes to fix.
        len(target) = len(weight) = len(modes).
        If True uses all of the Equilibrium's modes.
        Must be either True or specified as an array
    name : str
        Name of the objective function.

    """

    _target_arg = "L_lmn"
    _units = "(dimensionless)"
    _print_value_fmt = "Fixed-lambda modes error: {:10.3e} "

    def __init__(
        self,
        eq,
        target=None,
        bounds=None,
        weight=1,
        normalize=True,
        normalize_target=True,
        modes=True,
        name="Fix Mode lambda",
    ):
        self._modes = modes
        if modes is None or modes is False:
            raise ValueError(
                "modes kwarg must be specified"
                + f" or True with FixModeLambda! got {modes}"
            )
        self._target_from_user = target
        super().__init__(
            things=eq,
            target=target,
            bounds=bounds,
            weight=weight,
            name=name,
            normalize=normalize,
            normalize_target=normalize_target,
        )

    def build(self, use_jit=False, verbose=1):
        """Build constant arrays.

        Parameters
        ----------
        use_jit : bool, optional
            Whether to just-in-time compile the objective and derivatives.
        verbose : int, optional
            Level of output.

        """
        eq = self.things[0]
        if self._modes is True:  # all modes
            modes = eq.L_basis.modes
            idx = np.arange(eq.L_basis.num_modes)
            modes_idx = idx
        else:  # specified modes
            modes = np.atleast_2d(self._modes)
            dtype = {
                "names": ["f{}".format(i) for i in range(3)],
                "formats": 3 * [modes.dtype],
            }
            _, idx, modes_idx = np.intersect1d(
                eq.L_basis.modes.astype(modes.dtype).view(dtype),
                modes.view(dtype),
                return_indices=True,
            )
            self._idx = idx
            if idx.size < modes.shape[0]:
                warnings.warn(
                    colored(
                        "Some of the given modes are not in the basis, "
                        + "these modes will not be fixed.",
                        "yellow",
                    )
                )

        self._dim_f = modes_idx.size

        # use current eq's coefficients as target if needed
        if self._target_from_user is None:
            self.target = eq.L_lmn[self._idx]
        else:  # rearrange given target to match modes order
            if self._modes is True or self._modes is False:
                raise RuntimeError(
                    "Attempting to provide target for lambda fixed modes without "
                    + "providing modes array!"
                    + "You must pass in the modes corresponding to the"
                    + "provided target modes"
                )
            self.target = self._target_from_user[modes_idx]

        super().build(use_jit=use_jit, verbose=verbose)

    def compute(self, params, constants=None):
        """Compute Fixed mode lambda errors.

        Parameters
        ----------
        params : dict
            Dictionary of equilibrium degrees of freedom, eg Equilibrium.params_dict
        constants : dict
            Dictionary of constant data, eg transforms, profiles etc. Defaults to
            self.constants

        Returns
        -------
        f : ndarray
            Fixed mode lambda errors.

        """
        fixed_params = params["L_lmn"][self._idx]
        return fixed_params


class FixSumModesR(_FixedObjective):
    """Fixes a linear sum of Fourier-Zernike R coefficients.

    Parameters
    ----------
    eq : Equilibrium
        Equilibrium that will be optimized to satisfy the Objective.
    target : {float, ndarray}, optional
        Target value(s) of the objective. Only used if bounds is None.
        Must be broadcastable to Objective.dim_f.
    bounds : tuple of {float, ndarray}, optional
        Lower and upper bounds on the objective. Overrides target.
        Both bounds must be broadcastable to to Objective.dim_f
    weight : {float, ndarray}, optional
        Weighting to apply to the Objective, relative to other Objectives.
        Must be broadcastable to to Objective.dim_f
    normalize : bool, optional
        Whether to compute the error in physical units or non-dimensionalize.
    normalize_target : bool, optional
        Whether target and bounds should be normalized before comparing to computed
        values. If `normalize` is `True` and the target is in physical units,
        this should also be set to True.
    sum_weight : float, ndarray, optional
        Weights on the coefficients in the sum, should be same length as modes.
        Defaults to 1 i.e. target = 1*R_111 + 1*R_222...
    modes : ndarray, optional
        Basis modes numbers [l,m,n] of Fourier-Zernike modes to fix sum of.
        len(weight) = len(modes).
        If True uses all of the Equilibrium's modes.
        Must be either True or specified as an array
    name : str, optional
        Name of the objective function.

    """

    _target_arg = "R_lmn"
    _fixed = False  # not "diagonal", since its fixing a sum
    _units = "(m)"
    _print_value_fmt = "Fixed-R sum modes error: {:10.3e} "

    def __init__(
        self,
        eq,
        target=None,
        bounds=None,
        weight=1,
        normalize=True,
        normalize_target=True,
        sum_weights=None,
        modes=True,
        name="Fix Sum Modes R",
    ):
        self._modes = modes
        if modes is None or modes is False:
            raise ValueError(
                f"modes kwarg must be specified or True with FixSumModesR! got {modes}"
            )
        self._sum_weights = sum_weights
        if target is not None:
            if target.size > 1:
                raise ValueError(
                    "FixSumModesR only accepts 1 target value, please use multiple"
                    + " FixSumModesR objectives if you wish to have multiple"
                    + " sets of constrained mode sums!"
                )
        self._target_from_user = target
        super().__init__(
            things=eq,
            target=target,
            bounds=bounds,
            weight=weight,
            name=name,
            normalize=normalize,
            normalize_target=normalize_target,
        )

    def build(self, use_jit=False, verbose=1):
        """Build constant arrays.

        Parameters
        ----------
        use_jit : bool, optional
            Whether to just-in-time compile the objective and derivatives.
        verbose : int, optional
            Level of output.

        """
        eq = self.things[0]
        if self._modes is True:  # all modes
            modes = eq.R_basis.modes
            idx = np.arange(eq.R_basis.num_modes)
        else:  # specified modes
            modes = np.atleast_2d(self._modes)
            dtype = {
                "names": ["f{}".format(i) for i in range(3)],
                "formats": 3 * [modes.dtype],
            }
            _, idx, modes_idx = np.intersect1d(
                eq.R_basis.modes.astype(modes.dtype).view(dtype),
                modes.view(dtype),
                return_indices=True,
            )
            self._idx = idx
            # rearrange modes & weights to match order of eq.R_basis.modes and eq.R_lmn,
            # necessary so that the A matrix rows match up with the target b
            modes = np.atleast_2d(eq.R_basis.modes[idx, :])
            if self._sum_weights is not None:
                self._sum_weights = np.atleast_1d(self._sum_weights)
                self._sum_weights = self._sum_weights[modes_idx]
            if idx.size < modes.shape[0]:
                warnings.warn(
                    colored(
                        "Some of the given modes are not in the basis, "
                        + "these modes will not be fixed.",
                        "yellow",
                    )
                )
        if self._sum_weights is None:
            sum_weights = np.ones(modes.shape[0])
        else:
            sum_weights = np.atleast_1d(self._sum_weights)
        self._dim_f = 1

        self._A = np.zeros((1, eq.R_basis.num_modes))
        for i, (l, m, n) in enumerate(modes):
            j = eq.R_basis.get_idx(L=l, M=m, N=n)
            self._A[0, j] = sum_weights[i]

        # use current sum as target if needed
        if self._target_from_user is None:
            self.target = np.dot(sum_weights.T, eq.R_lmn[self._idx])

        super().build(use_jit=use_jit, verbose=verbose)

    def compute(self, params, constants=None):
        """Compute Sum mode R errors.

        Parameters
        ----------
        params : dict
            Dictionary of equilibrium degrees of freedom, eg Equilibrium.params_dict
        constants : dict
            Dictionary of constant data, eg transforms, profiles etc. Defaults to
            self.constants

        Returns
        -------
        f : ndarray
            Fixed sum mode R errors.

        """
        f = jnp.dot(self._A, params["R_lmn"])
        return f


class FixSumModesZ(_FixedObjective):
    """Fixes a linear sum of Fourier-Zernike Z coefficients.

    Parameters
    ----------
    eq : Equilibrium
        Equilibrium that will be optimized to satisfy the Objective.
    target : {float, ndarray}, optional
        Target value(s) of the objective. Only used if bounds is None.
        Must be broadcastable to Objective.dim_f.
    bounds : tuple of {float, ndarray}, optional
        Lower and upper bounds on the objective. Overrides target.
        Both bounds must be broadcastable to to Objective.dim_f
    weight : {float, ndarray}, optional
        Weighting to apply to the Objective, relative to other Objectives.
        Must be broadcastable to to Objective.dim_f
    normalize : bool, optional
        Whether to compute the error in physical units or non-dimensionalize.
    normalize_target : bool, optional
        Whether target and bounds should be normalized before comparing to computed
        values. If `normalize` is `True` and the target is in physical units,
        this should also be set to True.
    sum_weight : float, ndarray, optional
        Weights on the coefficients in the sum, should be same length as modes.
        Defaults to 1 i.e. target = 1*Z_111 + 1*Z_222...
    modes : ndarray, optional
        Basis modes numbers [l,m,n] of Fourier-Zernike modes to fix sum of.
        len(weight) = len(modes).
        If True uses all of the Equilibrium's modes.
        Must be either True or specified as an array
    name : str, optional
        Name of the objective function.

    """

    _target_arg = "Z_lmn"
    _fixed = False  # not "diagonal", since its fixing a sum
    _units = "(m)"
    _print_value_fmt = "Fixed-Z sum modes error: {:10.3e} "

    def __init__(
        self,
        eq,
        target=None,
        bounds=None,
        weight=1,
        normalize=True,
        normalize_target=True,
        sum_weights=None,
        modes=True,
        name="Fix Sum Modes Z",
    ):
        self._modes = modes
        if modes is None or modes is False:
            raise ValueError(
                f"modes kwarg must be specified or True with FixSumModesZ! got {modes}"
            )
        self._sum_weights = sum_weights
        if target is not None:
            if target.size > 1:
                raise ValueError(
                    "FixSumModesZ only accepts 1 target value, please use multiple"
                    + " FixSumModesZ objectives if you wish to have multiple sets of"
                    + " constrained mode sums!"
                )
        self._target_from_user = target
        super().__init__(
            things=eq,
            target=target,
            bounds=bounds,
            weight=weight,
            name=name,
            normalize=normalize,
            normalize_target=normalize_target,
        )

    def build(self, use_jit=False, verbose=1):
        """Build constant arrays.

        Parameters
        ----------
        use_jit : bool, optional
            Whether to just-in-time compile the objective and derivatives.
        verbose : int, optional
            Level of output.

        """
        eq = self.things[0]
        if self._modes is True:  # all modes
            modes = eq.Z_basis.modes
            idx = np.arange(eq.Z_basis.num_modes)
        else:  # specified modes
            modes = np.atleast_2d(self._modes)
            dtype = {
                "names": ["f{}".format(i) for i in range(3)],
                "formats": 3 * [modes.dtype],
            }
            _, idx, modes_idx = np.intersect1d(
                eq.Z_basis.modes.astype(modes.dtype).view(dtype),
                modes.view(dtype),
                return_indices=True,
            )
            self._idx = idx
            # rearrange modes & weights to match order of eq.Z_basis.modes and eq.Z_lmn,
            # necessary so that the A matrix rows match up with the target b
            modes = np.atleast_2d(eq.Z_basis.modes[idx, :])
            if self._sum_weights is not None:
                self._sum_weights = np.atleast_1d(self._sum_weights)
                self._sum_weights = self._sum_weights[modes_idx]

            if idx.size < modes.shape[0]:
                warnings.warn(
                    colored(
                        "Some of the given modes are not in the basis, "
                        + "these modes will not be fixed.",
                        "yellow",
                    )
                )
        if self._sum_weights is None:
            sum_weights = np.ones(modes.shape[0])
        else:
            sum_weights = np.atleast_1d(self._sum_weights)
        self._dim_f = 1

        self._A = np.zeros((1, eq.Z_basis.num_modes))
        for i, (l, m, n) in enumerate(modes):
            j = eq.Z_basis.get_idx(L=l, M=m, N=n)
            self._A[0, j] = sum_weights[i]

        # use current sum as target if needed
        if self._target_from_user is None:
            self.target = np.dot(sum_weights.T, eq.Z_lmn[self._idx])

        super().build(use_jit=use_jit, verbose=verbose)

    def compute(self, params, constants=None):
        """Compute Sum mode Z errors.

        Parameters
        ----------
        params : dict
            Dictionary of equilibrium degrees of freedom, eg Equilibrium.params_dict
        constants : dict
            Dictionary of constant data, eg transforms, profiles etc. Defaults to
            self.constants

        Returns
        -------
        f : ndarray
            Fixed sum mode Z errors.

        """
        f = jnp.dot(self._A, params["Z_lmn"])
        return f


class FixSumModesLambda(_FixedObjective):
    """Fixes a linear sum of Fourier-Zernike lambda coefficients.

    Parameters
    ----------
    eq : Equilibrium
        Equilibrium that will be optimized to satisfy the Objective.
    target : float, ndarray, optional
        Fourier-Zernike Lambda coefficient target sum. If None,
        uses current sum of Equilibrium's lambda coefficients.
        len(target)=1
    bounds : tuple, optional
        Lower and upper bounds on the objective. Overrides target.
        len(bounds[0]) and len(bounds[1]) must be equal to Objective.dim_f
    weight : float, ndarray, optional
        Weighting to apply to the Objective, relative to other Objectives.
        len(weight) must be equal to Objective.dim_f
    normalize : bool
        Whether to compute the error in physical units or non-dimensionalize.
    normalize_target : bool
        Whether target should be normalized before comparing to computed values.
        if `normalize` is `True` and the target is in physical units, this should also
        be set to True.
    sum_weight : float, ndarray, optional
        Weights on the coefficients in the sum, should be same length as modes.
        Defaults to 1 i.e. target = 1*L_111 + 1*L_222...
    modes : ndarray, optional
        Basis modes numbers [l,m,n] of Fourier-Zernike modes to fix sum of.
        len(weight) = len(modes).
        If True uses all of the Equilibrium's modes.
        Must be either True or specified as an array
    surface_label : float
        Surface to enforce boundary conditions on. Defaults to Equilibrium.surface.rho
    name : str
        Name of the objective function.

    """

    _fixed = False  # not "diagonal", since its fixing a sum
    _target_arg = "L_lmn"
    _units = "(dimensionless)"
    _print_value_fmt = "Fixed-lambda sum modes error: {:10.3e} "

    def __init__(
        self,
        eq,
        target=None,
        bounds=None,
        weight=1,
        normalize=True,
        normalize_target=True,
        sum_weights=None,
        modes=True,
        name="Fix Sum Modes lambda",
    ):
        self._modes = modes
        if modes is None or modes is False:
            raise ValueError(
                "modes kwarg must be specified or True with"
                + f" FixSumModesLambda! got {modes}"
            )
        self._sum_weights = sum_weights
        if target is not None:
            if target.size > 1:
                raise ValueError(
                    "FixSumModesLambda only accepts 1 target value, please use"
                    + " multiple FixSumModesLambda objectives if you wish"
                    + " to have multiple sets of"
                    + " constrained mode sums!"
                )
        self._target_from_user = target
        super().__init__(
            things=eq,
            target=target,
            bounds=bounds,
            weight=weight,
            name=name,
            normalize=normalize,
            normalize_target=normalize_target,
        )

    def build(self, use_jit=False, verbose=1):
        """Build constant arrays.

        Parameters
        ----------
        use_jit : bool, optional
            Whether to just-in-time compile the objective and derivatives.
        verbose : int, optional
            Level of output.

        """
        eq = self.things[0]
        if self._modes is True:  # all modes
            modes = eq.L_basis.modes
            idx = np.arange(eq.L_basis.num_modes)
        else:  # specified modes
            modes = np.atleast_2d(self._modes)
            dtype = {
                "names": ["f{}".format(i) for i in range(3)],
                "formats": 3 * [modes.dtype],
            }
            _, idx, modes_idx = np.intersect1d(
                eq.L_basis.modes.astype(modes.dtype).view(dtype),
                modes.view(dtype),
                return_indices=True,
            )
            self._idx = idx
            # rearrange modes and weights to match order of eq.L_basis.modes
            # and eq.L_lmn,
            # necessary so that the A matrix rows match up with the target b
            modes = np.atleast_2d(eq.L_basis.modes[idx, :])
            if self._sum_weights is not None:
                self._sum_weights = np.atleast_1d(self._sum_weights)
                self._sum_weights = self._sum_weights[modes_idx]

            if idx.size < modes.shape[0]:
                warnings.warn(
                    colored(
                        "Some of the given modes are not in the basis, "
                        + "these modes will not be fixed.",
                        "yellow",
                    )
                )
        if self._sum_weights is None:
            sum_weights = np.ones(modes.shape[0])
        else:
            sum_weights = np.atleast_1d(self._sum_weights)
        self._dim_f = 1

        self._A = np.zeros((1, eq.L_basis.num_modes))
        for i, (l, m, n) in enumerate(modes):
            j = eq.L_basis.get_idx(L=l, M=m, N=n)
            self._A[0, j] = sum_weights[i]

        # use current sum as target if needed
        if self._target_from_user is None:
            self.target = np.dot(sum_weights.T, eq.L_lmn[self._idx])

        super().build(use_jit=use_jit, verbose=verbose)

    def compute(self, params, constants=None):
        """Compute Sum mode lambda errors.

        Parameters
        ----------
        params : dict
            Dictionary of equilibrium degrees of freedom, eg Equilibrium.params_dict
        constants : dict
            Dictionary of constant data, eg transforms, profiles etc. Defaults to
            self.constants

        Returns
        -------
        f : ndarray
            Fixed sum mode lambda errors.

        """
        f = jnp.dot(self._A, params["L_lmn"])
        return f


class _FixProfile(_FixedObjective, ABC):
    """Fixes profile coefficients (or values, for SplineProfile).

    Parameters
    ----------
    eq : Equilibrium
        Equilibrium that will be optimized to satisfy the Objective.
    target : {float, ndarray}, optional
        Target value(s) of the objective. Only used if bounds is None.
        Must be broadcastable to Objective.dim_f.
    bounds : tuple of {float, ndarray}, optional
        Lower and upper bounds on the objective. Overrides target.
        Both bounds must be broadcastable to to Objective.dim_f
    weight : {float, ndarray}, optional
        Weighting to apply to the Objective, relative to other Objectives.
        Must be broadcastable to to Objective.dim_f
    normalize : bool, optional
        Whether to compute the error in physical units or non-dimensionalize.
    normalize_target : bool, optional
        Whether target and bounds should be normalized before comparing to computed
        values. If `normalize` is `True` and the target is in physical units,
        this should also be set to True.
    profile : Profile, optional
        Profile containing the radial modes to evaluate at.
    indices : ndarray or Bool, optional
        indices of the Profile.params array to fix.
        (e.g. indices corresponding to modes for a PowerSeriesProfile or indices
        corresponding to knots for a SplineProfile).
        Must have len(target) = len(weight) = len(modes).
        If True/False uses all/none of the Profile.params indices.
    name : str, optional
        Name of the objective function.

    """

    _print_value_fmt = "Fix-profile error: {:10.3e} "

    def __init__(
        self,
        eq,
        target=None,
        bounds=None,
        weight=1,
        normalize=True,
        normalize_target=True,
        profile=None,
        indices=True,
        name="",
    ):
        self._profile = profile
        self._indices = indices
        self._target_from_user = target
        super().__init__(
            things=eq,
            target=target,
            bounds=bounds,
            weight=weight,
            normalize=normalize,
            normalize_target=normalize_target,
            name=name,
        )

    def build(self, eq, profile, use_jit=False, verbose=1):
        """Build constant arrays.

        Parameters
        ----------
        eq : Equilibrium
            Equilibrium that will be optimized to satisfy the Objective.
        profile : Profile, optional
            profile to fix
        use_jit : bool, optional
            Whether to just-in-time compile the objective and derivatives.
        verbose : int, optional
            Level of output.

        """
        eq = self.things[0]
        if self._profile is None or self._profile.params.size != eq.L + 1:
            self._profile = profile

        # find indices to fix
        if self._indices is False or self._indices is None:  # no indices to fix
            self._idx = np.array([], dtype=int)
        elif self._indices is True:  # all indices of Profile.params
            self._idx = np.arange(np.size(self._profile.params))
        else:  # specified indices
            self._idx = np.atleast_1d(self._indices)

        self._dim_f = self._idx.size
        # use profile parameters as target if needed
        if self._target_from_user is None:
            self.target = self._profile.params[self._idx]

        super().build(use_jit=use_jit, verbose=verbose)


class FixPressure(_FixProfile):
    """Fixes pressure coefficients.

    Parameters
    ----------
    eq : Equilibrium
        Equilibrium that will be optimized to satisfy the Objective.
    target : {float, ndarray}, optional
        Target value(s) of the objective. Only used if bounds is None.
        Must be broadcastable to Objective.dim_f.
    bounds : tuple of {float, ndarray}, optional
        Lower and upper bounds on the objective. Overrides target.
        Both bounds must be broadcastable to to Objective.dim_f
    weight : {float, ndarray}, optional
        Weighting to apply to the Objective, relative to other Objectives.
        Must be broadcastable to to Objective.dim_f
    normalize : bool, optional
        Whether to compute the error in physical units or non-dimensionalize.
    normalize_target : bool, optional
        Whether target and bounds should be normalized before comparing to computed
        values. If `normalize` is `True` and the target is in physical units,
        this should also be set to True.
    profile : Profile, optional
        Profile containing the radial modes to evaluate at.
    indices : ndarray or bool, optional
        indices of the Profile.params array to fix.
        (e.g. indices corresponding to modes for a PowerSeriesProfile or indices
        corresponding to knots for a SplineProfile).
        Must have len(target) = len(weight) = len(modes).
        If True/False uses all/none of the Profile.params indices.
    name : str, optional
        Name of the objective function.

    """

    _target_arg = "p_l"
    _units = "(Pa)"
    _print_value_fmt = "Fixed-pressure profile error: {:10.3e} "

    def __init__(
        self,
        eq,
        target=None,
        bounds=None,
        weight=1,
        normalize=True,
        normalize_target=True,
        profile=None,
        indices=True,
        name="fixed-pressure",
    ):
        super().__init__(
            eq=eq,
            target=target,
            bounds=bounds,
            weight=weight,
            normalize=normalize,
            normalize_target=normalize_target,
            profile=profile,
            indices=indices,
            name=name,
        )

    def build(self, use_jit=False, verbose=1):
        """Build constant arrays.

        Parameters
        ----------
        use_jit : bool, optional
            Whether to just-in-time compile the objective and derivatives.
        verbose : int, optional
            Level of output.

        """
        eq = self.things[0]
        if eq.pressure is None:
            raise RuntimeError(
                "Attempting to fix pressure on an equilibrium with no "
                + "pressure profile assigned"
            )
        profile = eq.pressure
        if self._normalize:
            scales = compute_scaling_factors(eq)
            self._normalization = scales["p"]
        super().build(eq, profile, use_jit, verbose)

    def compute(self, params, constants=None):
        """Compute fixed pressure profile errors.

        Parameters
        ----------
        params : dict
            Dictionary of equilibrium degrees of freedom, eg Equilibrium.params_dict
        constants : dict
            Dictionary of constant data, eg transforms, profiles etc. Defaults to
            self.constants

        Returns
        -------
        f : ndarray
            Fixed profile errors.

        """
        return params["p_l"][self._idx]


class FixAnisotropy(_FixProfile):
    """Fixes anisotropic pressure coefficients.

    Parameters
    ----------
    eq : Equilibrium, optional
        Equilibrium that will be optimized to satisfy the Objective.
    target : tuple, float, ndarray, optional
        Target value(s) of the objective.
        len(target) = len(weight) = len(modes). If None, uses profile coefficients.
    bounds : tuple, optional
        Lower and upper bounds on the objective. Overrides target.
        len(bounds[0]) and len(bounds[1]) must be equal to Objective.dim_f
    weight : float, ndarray, optional
        Weighting to apply to the Objective, relative to other Objectives.
        len(target) = len(weight) = len(modes)
    normalize : bool
        Whether to compute the error in physical units or non-dimensionalize.
    normalize_target : bool
        Whether target should be normalized before comparing to computed values.
        if `normalize` is `True` and the target is in physical units, this should also
        be set to True.
    profile : Profile, optional
        Profile containing the radial modes to evaluate at.
    indices : ndarray or bool, optional
        indices of the Profile.params array to fix.
        (e.g. indices corresponding to modes for a PowerSeriesProfile or indices
        corresponding to knots for a SplineProfile).
        Must have len(target) = len(weight) = len(modes).
        If True/False uses all/none of the Profile.params indices.
    name : str
        Name of the objective function.

    """

    _target_arg = "a_lmn"
    _units = "(dimensionless)"
    _print_value_fmt = "Fixed-anisotropy profile error: {:10.3e} "

    def __init__(
        self,
        eq,
        target=None,
        bounds=None,
        weight=1,
        normalize=True,
        normalize_target=True,
        profile=None,
        indices=True,
        name="fixed-anisotropy",
    ):
        super().__init__(
            eq=eq,
            target=target,
            bounds=bounds,
            weight=weight,
            normalize=normalize,
            normalize_target=normalize_target,
            profile=profile,
            indices=indices,
            name=name,
        )

    def build(self, use_jit=True, verbose=1):
        """Build constant arrays.

        Parameters
        ----------
        use_jit : bool, optional
            Whether to just-in-time compile the objective and derivatives.
        verbose : int, optional
            Level of output.

        """
        eq = self.things[0]
        if eq.anisotropy is None:
            raise RuntimeError(
                "Attempting to fix anisotropy on an equilibrium with no "
                + "anisotropy profile assigned"
            )
        profile = eq.anisotropy
        super().build(eq, profile, use_jit, verbose)

    def compute(self, params, constants=None):
        """Compute fixed pressure profile errors.

        Parameters
        ----------
        params : dict
            Dictionary of equilibrium degrees of freedom, eg Equilibrium.params_dict
        constants : dict
            Dictionary of constant data, eg transforms, profiles etc. Defaults to
            self.constants

        Returns
        -------
        f : ndarray
            Fixed profile errors.

        """
        return params["a_lmn"][self._idx]


class FixIota(_FixProfile):
    """Fixes rotational transform coefficients.

    Parameters
    ----------
    eq : Equilibrium
        Equilibrium that will be optimized to satisfy the Objective.
    target : {float, ndarray}, optional
        Target value(s) of the objective. Only used if bounds is None.
        Must be broadcastable to Objective.dim_f.
    bounds : tuple of {float, ndarray}, optional
        Lower and upper bounds on the objective. Overrides target.
        Both bounds must be broadcastable to to Objective.dim_f
    weight : {float, ndarray}, optional
        Weighting to apply to the Objective, relative to other Objectives.
        Must be broadcastable to to Objective.dim_f
    normalize : bool, optional
        Whether to compute the error in physical units or non-dimensionalize.
        Has no effect for this objective.
    normalize_target : bool, optional
        Whether target and bounds should be normalized before comparing to computed
        values. If `normalize` is `True` and the target is in physical units,
        this should also be set to True. Has no effect for this objective.
    profile : Profile, optional
        Profile containing the radial modes to evaluate at.
    indices : ndarray or bool, optional
        indices of the Profile.params array to fix.
        (e.g. indices corresponding to modes for a PowerSeriesProfile or indices.
        corresponding to knots for a SplineProfile).
        Must len(target) = len(weight) = len(modes).
        If True/False uses all/none of the Profile.params indices.
    name : str, optional
        Name of the objective function.

    """

    _target_arg = "i_l"
    _units = "(dimensionless)"
    _print_value_fmt = "Fixed-iota profile error: {:10.3e} "

    def __init__(
        self,
        eq,
        target=None,
        bounds=None,
        weight=1,
        normalize=False,
        normalize_target=False,
        profile=None,
        indices=True,
        name="fixed-iota",
    ):
        super().__init__(
            eq=eq,
            target=target,
            bounds=bounds,
            weight=weight,
            normalize=normalize,
            normalize_target=normalize_target,
            profile=profile,
            indices=indices,
            name=name,
        )

    def build(self, use_jit=False, verbose=1):
        """Build constant arrays.

        Parameters
        ----------
        use_jit : bool, optional
            Whether to just-in-time compile the objective and derivatives.
        verbose : int, optional
            Level of output.

        """
        eq = self.things[0]
        if eq.iota is None:
            raise RuntimeError(
                "Attempt to fix rotational transform on an equilibrium with no "
                + "rotational transform profile assigned"
            )
        profile = eq.iota
        super().build(eq, profile, use_jit, verbose)

    def compute(self, params, constants=None):
        """Compute fixed iota errors.

        Parameters
        ----------
        params : dict
            Dictionary of equilibrium degrees of freedom, eg Equilibrium.params_dict
        constants : dict
            Dictionary of constant data, eg transforms, profiles etc. Defaults to
            self.constants

        Returns
        -------
        f : ndarray
            Fixed profile errors.

        """
        return params["i_l"][self._idx]


class FixCurrent(_FixProfile):
    """Fixes toroidal current profile coefficients.

    Parameters
    ----------
    eq : Equilibrium
        Equilibrium that will be optimized to satisfy the Objective.
    target : {float, ndarray}, optional
        Target value(s) of the objective. Only used if bounds is None.
        Must be broadcastable to Objective.dim_f.
    bounds : tuple of {float, ndarray}, optional
        Lower and upper bounds on the objective. Overrides target.
        Both bounds must be broadcastable to to Objective.dim_f
    weight : {float, ndarray}, optional
        Weighting to apply to the Objective, relative to other Objectives.
        Must be broadcastable to to Objective.dim_f
    normalize : bool, optional
        Whether to compute the error in physical units or non-dimensionalize.
    normalize_target : bool, optional
        Whether target and bounds should be normalized before comparing to computed
        values. If `normalize` is `True` and the target is in physical units,
        this should also be set to True.
    profile : Profile, optional
        Profile containing the radial modes to evaluate at.
    indices : ndarray or bool, optional
        indices of the Profile.params array to fix.
        (e.g. indices corresponding to modes for a PowerSeriesProfile or indices
        corresponding to knots for a SplineProfile).
        Must have len(target) = len(weight) = len(modes).
        If True/False uses all/none of the Profile.params indices.
    name : str, optional
        Name of the objective function.

    """

    _target_arg = "c_l"
    _units = "(A)"
    _print_value_fmt = "Fixed-current profile error: {:10.3e} "

    def __init__(
        self,
        eq,
        target=None,
        bounds=None,
        weight=1,
        normalize=True,
        normalize_target=True,
        profile=None,
        indices=True,
        name="fixed-current",
    ):
        super().__init__(
            eq=eq,
            target=target,
            bounds=bounds,
            weight=weight,
            normalize=normalize,
            normalize_target=normalize_target,
            profile=profile,
            indices=indices,
            name=name,
        )

    def build(self, use_jit=False, verbose=1):
        """Build constant arrays.

        Parameters
        ----------
        use_jit : bool, optional
            Whether to just-in-time compile the objective and derivatives.
        verbose : int, optional
            Level of output.

        """
        eq = self.things[0]
        if eq.current is None:
            raise RuntimeError(
                "Attempting to fix toroidal current on an equilibrium with no "
                + "current profile assigned"
            )
        profile = eq.current
        if self._normalize:
            scales = compute_scaling_factors(eq)
            self._normalization = scales["I"]
        super().build(eq, profile, use_jit, verbose)

    def compute(self, params, constants=None):
        """Compute fixed current errors.

        Parameters
        ----------
        params : dict
            Dictionary of equilibrium degrees of freedom, eg Equilibrium.params_dict
        constants : dict
            Dictionary of constant data, eg transforms, profiles etc. Defaults to
            self.constants

        Returns
        -------
        f : ndarray
            Fixed profile errors.

        """
        return params["c_l"][self._idx]


class FixElectronTemperature(_FixProfile):
    """Fixes electron temperature profile coefficients.

    Parameters
    ----------
    eq : Equilibrium
        Equilibrium that will be optimized to satisfy the Objective.
    target : {float, ndarray}, optional
        Target value(s) of the objective. Only used if bounds is None.
        Must be broadcastable to Objective.dim_f.
    bounds : tuple of {float, ndarray}, optional
        Lower and upper bounds on the objective. Overrides target.
        Both bounds must be broadcastable to to Objective.dim_f
    weight : {float, ndarray}, optional
        Weighting to apply to the Objective, relative to other Objectives.
        Must be broadcastable to to Objective.dim_f
    normalize : bool, optional
        Whether to compute the error in physical units or non-dimensionalize.
    normalize_target : bool, optional
        Whether target and bounds should be normalized before comparing to computed
        values. If `normalize` is `True` and the target is in physical units,
        this should also be set to True.
    profile : Profile, optional
        Profile containing the radial modes to evaluate at.
    indices : ndarray or bool, optional
        indices of the Profile.params array to fix.
        (e.g. indices corresponding to modes for a PowerSeriesProfile or indices
        corresponding to knots for a SplineProfile).
        Must have len(target) = len(weight) = len(modes).
        If True/False uses all/none of the Profile.params indices.
    name : str, optional
        Name of the objective function.

    """

    _target_arg = "Te_l"
    _units = "(eV)"
    _print_value_fmt = "Fixed-electron-temperature profile error: {:10.3e} "

    def __init__(
        self,
        eq,
        target=None,
        bounds=None,
        weight=1,
        normalize=True,
        normalize_target=True,
        profile=None,
        indices=True,
        name="fixed-electron-temperature",
    ):
        super().__init__(
            eq=eq,
            target=target,
            bounds=bounds,
            weight=weight,
            normalize=normalize,
            normalize_target=normalize_target,
            profile=profile,
            indices=indices,
            name=name,
        )

    def build(self, use_jit=True, verbose=1):
        """Build constant arrays.

        Parameters
        ----------
        use_jit : bool, optional
            Whether to just-in-time compile the objective and derivatives.
        verbose : int, optional
            Level of output.

        """
        eq = self.things[0]
        if eq.electron_temperature is None:
            raise RuntimeError(
                "Attempting to fix electron temperature on an equilibrium with no "
                + "electron temperature profile assigned"
            )
        profile = eq.electron_temperature
        if self._normalize:
            scales = compute_scaling_factors(eq)
            self._normalization = scales["T"]
        super().build(eq, profile, use_jit, verbose)

    def compute(self, params, constants=None):
        """Compute fixed electron temperature errors.

        Parameters
        ----------
        params : dict
            Dictionary of equilibrium degrees of freedom, eg Equilibrium.params_dict
        constants : dict
            Dictionary of constant data, eg transforms, profiles etc. Defaults to
            self.constants

        Returns
        -------
        f : ndarray
            Fixed profile errors.

        """
        return params["Te_l"][self._idx]


class FixElectronDensity(_FixProfile):
    """Fixes electron density profile coefficients.

    Parameters
    ----------
    eq : Equilibrium
        Equilibrium that will be optimized to satisfy the Objective.
    target : {float, ndarray}, optional
        Target value(s) of the objective. Only used if bounds is None.
        Must be broadcastable to Objective.dim_f.
    bounds : tuple of {float, ndarray}, optional
        Lower and upper bounds on the objective. Overrides target.
        Both bounds must be broadcastable to to Objective.dim_f
    weight : {float, ndarray}, optional
        Weighting to apply to the Objective, relative to other Objectives.
        Must be broadcastable to to Objective.dim_f
    normalize : bool, optional
        Whether to compute the error in physical units or non-dimensionalize.
    normalize_target : bool, optional
        Whether target and bounds should be normalized before comparing to computed
        values. If `normalize` is `True` and the target is in physical units,
        this should also be set to True.
    profile : Profile, optional
        Profile containing the radial modes to evaluate at.
    indices : ndarray or bool, optional
        indices of the Profile.params array to fix.
        (e.g. indices corresponding to modes for a PowerSeriesProfile or indices
        corresponding to knots for a SplineProfile).
        Must have len(target) = len(weight) = len(modes).
        If True/False uses all/none of the Profile.params indices.
    name : str, optional
        Name of the objective function.

    """

    _target_arg = "ne_l"
    _units = "(m^-3)"
    _print_value_fmt = "Fixed-electron-density profile error: {:10.3e} "

    def __init__(
        self,
        eq,
        target=None,
        bounds=None,
        weight=1,
        normalize=True,
        normalize_target=True,
        profile=None,
        indices=True,
        name="fixed-electron-density",
    ):
        super().__init__(
            eq=eq,
            target=target,
            bounds=bounds,
            weight=weight,
            normalize=normalize,
            normalize_target=normalize_target,
            profile=profile,
            indices=indices,
            name=name,
        )

    def build(self, use_jit=True, verbose=1):
        """Build constant arrays.

        Parameters
        ----------
        use_jit : bool, optional
            Whether to just-in-time compile the objective and derivatives.
        verbose : int, optional
            Level of output.

        """
        eq = self.things[0]
        if eq.electron_density is None:
            raise RuntimeError(
                "Attempting to fix electron density on an equilibrium with no "
                + "electron density profile assigned"
            )
        profile = eq.electron_density
        if self._normalize:
            scales = compute_scaling_factors(eq)
            self._normalization = scales["n"]
        super().build(eq, profile, use_jit, verbose)

    def compute(self, params, constants=None):
        """Compute fixed electron density errors.

        Parameters
        ----------
        params : dict
            Dictionary of equilibrium degrees of freedom, eg Equilibrium.params_dict
        constants : dict
            Dictionary of constant data, eg transforms, profiles etc. Defaults to
            self.constants

        Returns
        -------
        f : ndarray
            Fixed profile errors.

        """
        return params["ne_l"][self._idx]


class FixIonTemperature(_FixProfile):
    """Fixes ion temperature profile coefficients.

    Parameters
    ----------
    eq : Equilibrium
        Equilibrium that will be optimized to satisfy the Objective.
    target : {float, ndarray}, optional
        Target value(s) of the objective. Only used if bounds is None.
        Must be broadcastable to Objective.dim_f.
    bounds : tuple of {float, ndarray}, optional
        Lower and upper bounds on the objective. Overrides target.
        Both bounds must be broadcastable to to Objective.dim_f
    weight : {float, ndarray}, optional
        Weighting to apply to the Objective, relative to other Objectives.
        Must be broadcastable to to Objective.dim_f
    normalize : bool, optional
        Whether to compute the error in physical units or non-dimensionalize.
    normalize_target : bool, optional
        Whether target and bounds should be normalized before comparing to computed
        values. If `normalize` is `True` and the target is in physical units,
        this should also be set to True.
    profile : Profile, optional
        Profile containing the radial modes to evaluate at.
    indices : ndarray or bool, optional
        indices of the Profile.params array to fix.
        (e.g. indices corresponding to modes for a PowerSeriesProfile or indices
        corresponding to knots for a SplineProfile).
        Must have len(target) = len(weight) = len(modes).
        If True/False uses all/none of the Profile.params indices.
    name : str, optional
        Name of the objective function.

    """

    _target_arg = "Ti_l"
    _units = "(eV)"
    _print_value_fmt = "Fixed-ion-temperature profile error: {:10.3e} "

    def __init__(
        self,
        eq,
        target=None,
        bounds=None,
        weight=1,
        normalize=True,
        normalize_target=True,
        profile=None,
        indices=True,
        name="fixed-ion-temperature",
    ):
        super().__init__(
            eq=eq,
            target=target,
            bounds=bounds,
            weight=weight,
            normalize=normalize,
            normalize_target=normalize_target,
            profile=profile,
            indices=indices,
            name=name,
        )

    def build(self, use_jit=True, verbose=1):
        """Build constant arrays.

        Parameters
        ----------
        use_jit : bool, optional
            Whether to just-in-time compile the objective and derivatives.
        verbose : int, optional
            Level of output.

        """
        eq = self.things[0]
        if eq.ion_temperature is None:
            raise RuntimeError(
                "Attempting to fix ion temperature on an equilibrium with no "
                + "ion temperature profile assigned"
            )
        profile = eq.ion_temperature
        if self._normalize:
            scales = compute_scaling_factors(eq)
            self._normalization = scales["T"]
        super().build(eq, profile, use_jit, verbose)

    def compute(self, params, constants=None):
        """Compute fixed ion temperature errors.

        Parameters
        ----------
        params : dict
            Dictionary of equilibrium degrees of freedom, eg Equilibrium.params_dict
        constants : dict
            Dictionary of constant data, eg transforms, profiles etc. Defaults to
            self.constants

        Returns
        -------
        f : ndarray
            Fixed profile errors.

        """
        return params["Ti_l"][self._idx]


class FixAtomicNumber(_FixProfile):
    """Fixes effective atomic number profile coefficients.

    Parameters
    ----------
    eq : Equilibrium
        Equilibrium that will be optimized to satisfy the Objective.
    target : {float, ndarray}, optional
        Target value(s) of the objective. Only used if bounds is None.
        Must be broadcastable to Objective.dim_f.
    bounds : tuple of {float, ndarray}, optional
        Lower and upper bounds on the objective. Overrides target.
        Both bounds must be broadcastable to to Objective.dim_f
    weight : {float, ndarray}, optional
        Weighting to apply to the Objective, relative to other Objectives.
        Must be broadcastable to to Objective.dim_f
    normalize : bool, optional
        Whether to compute the error in physical units or non-dimensionalize.
        Has no effect for this objective.
    normalize_target : bool, optional
        Whether target and bounds should be normalized before comparing to computed
        values. If `normalize` is `True` and the target is in physical units,
        this should also be set to True. Has no effect for this objective.
    profile : Profile, optional
        Profile containing the radial modes to evaluate at.
    indices : ndarray or bool, optional
        indices of the Profile.params array to fix.
        (e.g. indices corresponding to modes for a PowerSeriesProfile or indices
        corresponding to knots for a SplineProfile).
        Must have len(target) = len(weight) = len(modes).
        If True/False uses all/none of the Profile.params indices.
    name : str, optional
        Name of the objective function.

    """

    _target_arg = "Zeff_l"
    _units = "(dimensionless)"
    _print_value_fmt = "Fixed-atomic-number profile error: {:10.3e} "

    def __init__(
        self,
        eq,
        target=None,
        bounds=None,
        weight=1,
        normalize=False,
        normalize_target=False,
        profile=None,
        indices=True,
        name="fixed-atomic-number",
    ):
        super().__init__(
            eq=eq,
            target=target,
            bounds=bounds,
            weight=weight,
            normalize=normalize,
            normalize_target=normalize_target,
            profile=profile,
            indices=indices,
            name=name,
        )

    def build(self, use_jit=True, verbose=1):
        """Build constant arrays.

        Parameters
        ----------
        use_jit : bool, optional
            Whether to just-in-time compile the objective and derivatives.
        verbose : int, optional
            Level of output.

        """
        eq = self.things[0]
        if eq.atomic_number is None:
            raise RuntimeError(
                "Attempting to fix atomic number on an equilibrium with no "
                + "atomic number profile assigned"
            )
        profile = eq.atomic_number
        super().build(eq, profile, use_jit, verbose)

    def compute(self, params, constants=None):
        """Compute fixed atomic number errors.

        Parameters
        ----------
        params : dict
            Dictionary of equilibrium degrees of freedom, eg Equilibrium.params_dict
        constants : dict
            Dictionary of constant data, eg transforms, profiles etc. Defaults to
            self.constants

        Returns
        -------
        f : ndarray
            Fixed profile errors.

        """
        return params["Zeff_l"][self._idx]


class FixPsi(_FixedObjective):
    """Fixes total toroidal magnetic flux within the last closed flux surface.

    Parameters
    ----------
    eq : Equilibrium
        Equilibrium that will be optimized to satisfy the Objective.
    target : {float, ndarray}, optional
        Target value(s) of the objective. Only used if bounds is None.
        Must be broadcastable to Objective.dim_f.
    bounds : tuple of {float, ndarray}, optional
        Lower and upper bounds on the objective. Overrides target.
        Both bounds must be broadcastable to to Objective.dim_f
    weight : {float, ndarray}, optional
        Weighting to apply to the Objective, relative to other Objectives.
        Must be broadcastable to to Objective.dim_f
    normalize : bool, optional
        Whether to compute the error in physical units or non-dimensionalize.
    normalize_target : bool, optional
        Whether target and bounds should be normalized before comparing to computed
        values. If `normalize` is `True` and the target is in physical units,
        this should also be set to True.
    name : str, optional
        Name of the objective function.

    """

    _target_arg = "Psi"
    _units = "(Wb)"
    _print_value_fmt = "Fixed-Psi error: {:10.3e} "

    def __init__(
        self,
        eq,
        target=None,
        bounds=None,
        weight=1,
        normalize=True,
        normalize_target=True,
        name="fixed-Psi",
    ):
        self._target_from_user = target
        super().__init__(
            things=eq,
            target=target,
            bounds=bounds,
            weight=weight,
            normalize=normalize,
            normalize_target=normalize_target,
            name=name,
        )

    def build(self, use_jit=False, verbose=1):
        """Build constant arrays.

        Parameters
        ----------
        use_jit : bool, optional
            Whether to just-in-time compile the objective and derivatives.
        verbose : int, optional
            Level of output.

        """
        eq = self.things[0]
        self._dim_f = 1

        if self._target_from_user is None:
            self.target = eq.Psi

        if self._normalize:
            scales = compute_scaling_factors(eq)
            self._normalization = scales["Psi"]

        super().build(use_jit=use_jit, verbose=verbose)

    def compute(self, params, constants=None):
        """Compute fixed-Psi error.

        Parameters
        ----------
        params : dict
            Dictionary of equilibrium degrees of freedom, eg Equilibrium.params_dict
        constants : dict
            Dictionary of constant data, eg transforms, profiles etc. Defaults to
            self.constants

        Returns
        -------
        f : ndarray
            Total toroidal magnetic flux error (Wb).

        """
<<<<<<< HEAD
        return params["Psi"]


class FixWell(_FixedObjective):
    """Fixes well_l.

    Parameters
    ----------
    field : OmnigeneousField, optional
        Field that will be optimized to satisfy the Objective.
    target : float, optional
        Target value(s) of the objective. If None, uses field value.
    bounds : tuple, optional
        Lower and upper bounds on the objective. Overrides target.
    weight : float, optional
        Weighting to apply to the Objective, relative to other Objectives.
    normalize : bool
        Whether to compute the error in physical units or non-dimensionalize.
    normalize_target : bool
        Whether target should be normalized before comparing to computed values.
        if `normalize` is `True` and the target is in physical units, this should also
        be set to True.
    name : str
        Name of the objective function.

    """

    _target_arg = "well_l"
    _units = "(T)"
    _print_value_fmt = "Fixed well_l error: {:10.3e} "

    def __init__(
        self,
        field=None,
        target=None,
        bounds=None,
        weight=1,
        normalize=True,
        normalize_target=True,
        indices=True,
        name="fixed well_l",
    ):
        self._indices = indices
        super().__init__(
            things=field,
            target=target,
            bounds=bounds,
            weight=weight,
            normalize=normalize,
            normalize_target=normalize_target,
            name=name,
        )

    def build(self, field=None, use_jit=True, verbose=1):
        """Build constant arrays.

        Parameters
        ----------
        field : OmnigeneousField, optional
            Field that will be optimized to satisfy the Objective.
        use_jit : bool, optional
            Whether to just-in-time compile the objective and derivatives.
        verbose : int, optional
            Level of output.

        """
        self.things = setdefault(field, self.things)
        field = self.things[0]

        if self.target is None:
            self._target = field.well_l

        # find indices to fix
        if self._indices is False or self._indices is None:  # no indices to fix
            self._idx = np.array([], dtype=int)
        elif self._indices is True:  # all indices
            self._idx = np.arange(np.size(self.target))
        else:  # specified indices
            self._idx = np.atleast_1d(self._indices)

        self._dim_f = self._idx.size

        super().build(things=field, use_jit=use_jit, verbose=verbose)

    def compute(self, params, **kwargs):
        """Compute fixed well_l error.

        Parameters
        ----------
        params : dict
            Dictionary of equilibrium degrees of freedom, eg Equilibrium.params_dict
        constants : dict
            Dictionary of constant data, eg transforms, profiles etc. Defaults to
            self.constants

        Returns
        -------
        f : ndarray
            Total QI magnetic well shape error.

        """
        return params["well_l"][self._idx]


class FixOmni(_FixedObjective):
    """Fixes omni_lmn.

    Parameters
    ----------
    field : OmnigeneousField, optional
        Field that will be optimized to satisfy the Objective.
    target : float, optional
        Target value(s) of the objective. If None, uses field value.
    bounds : tuple, optional
        Lower and upper bounds on the objective. Overrides target.
    weight : float, optional
        Weighting to apply to the Objective, relative to other Objectives.
    normalize : bool
        Whether to compute the error in physical units or non-dimensionalize.
    normalize_target : bool
        Whether target should be normalized before comparing to computed values.
        if `normalize` is `True` and the target is in physical units, this should also
        be set to True.
    name : str
        Name of the objective function.

    """

    _target_arg = "omni_lmn"
    _units = "(rad)"
    _print_value_fmt = "Fixed omni_lmn error: {:10.3e} "

    def __init__(
        self,
        field=None,
        target=None,
        bounds=None,
        weight=1,
        normalize=False,
        normalize_target=False,
        indices=True,
        name="fixed omni_lmn",
    ):
        self._indices = indices
        super().__init__(
            things=field,
            target=target,
            bounds=bounds,
            weight=weight,
            normalize=normalize,
            normalize_target=normalize_target,
            name=name,
        )

    def build(self, field=None, use_jit=True, verbose=1):
        """Build constant arrays.

        Parameters
        ----------
        field : OmnigeneousField, optional
            Field that will be optimized to satisfy the Objective.
        use_jit : bool, optional
            Whether to just-in-time compile the objective and derivatives.
        verbose : int, optional
            Level of output.

        """
        self.things = setdefault(field, self.things)
        field = self.things[0]

        if self.target is None:
            self._target = field.omni_lmn

        # find indices to fix
        if self._indices is False or self._indices is None:  # no indices to fix
            self._idx = np.array([], dtype=int)
        elif self._indices is True:  # all indices
            self._idx = np.arange(np.size(self.target))
        else:  # specified indices
            self._idx = np.atleast_1d(self._indices)

        self._dim_f = self._idx.size

        super().build(things=field, use_jit=use_jit, verbose=verbose)

    def compute(self, params, **kwargs):
        """Compute fixed omni_lmn error.

        Parameters
        ----------
        params : dict
            Dictionary of equilibrium degrees of freedom, eg Equilibrium.params_dict
        constants : dict
            Dictionary of constant data, eg transforms, profiles etc. Defaults to
            self.constants

        Returns
        -------
        f : ndarray
            Total QI magnetic well shift error.

        """
        return params["omni_lmn"][self._idx]


class StraightBmaxContour(_FixedObjective):
    """Ensures the B_max contour is straight in Boozer coordinates.

    Parameters
    ----------
    field : OmnigeneousField, optional
        Field that will be optimized to satisfy the Objective.
    target : float, optional
        Target value(s) of the objective. If None, uses field value.
    bounds : tuple, optional
        Lower and upper bounds on the objective. Overrides target.
    weight : float, optional
        Weighting to apply to the Objective, relative to other Objectives.
    normalize : bool
        Whether to compute the error in physical units or non-dimensionalize.
    normalize_target : bool
        Whether target should be normalized before comparing to computed values.
        if `normalize` is `True` and the target is in physical units, this should also
        be set to True.
    name : str
        Name of the objective function.

    """

    _target_arg = "omni_lmn"
    _fixed = False  # not "diagonal", since its fixing a sum
    _units = "(rad)"
    _print_value_fmt = "Straight B_max error: {:10.3e} "

    def __init__(
        self,
        field=None,
        target=0,
        bounds=None,
        weight=1,
        normalize=False,
        normalize_target=False,
        name="straight B_max contour",
    ):
        super().__init__(
            things=field,
            target=target,
            bounds=bounds,
            weight=weight,
            normalize=normalize,
            normalize_target=normalize_target,
            name=name,
        )

    def build(self, field=None, use_jit=True, verbose=1):
        """Build constant arrays.

        Parameters
        ----------
        field : OmnigeneousField, optional
            Field that will be optimized to satisfy the Objective.
        use_jit : bool, optional
            Whether to just-in-time compile the objective and derivatives.
        verbose : int, optional
            Level of output.

        """
        self.things = setdefault(field, self.things)
        field = self.things[0]

        basis = field.omni_basis
        self._dim_f = int(basis.num_modes / (basis.M + 1))

        self._A = np.zeros((self._dim_f, basis.num_modes))
        m0_modes = basis.modes[np.nonzero(basis.modes[:, 1] == 0)[0]]
        for i, (l, m, n) in enumerate(m0_modes):
            idx_0 = np.nonzero((basis.modes == [l, m, n]).all(axis=1))[0]
            idx_m = np.nonzero(
                np.logical_and(
                    (basis.modes[:, (0, 2)] == [l, n]).all(axis=1),
                    np.logical_and((basis.modes[:, 1] % 2 == 0), basis.modes[:, 1] > 0),
                )
            )[0]
            mm = basis.modes[idx_m, 2]
            self._A[i, idx_0] = 1
            self._A[i, idx_m] = (mm % 2 - 1) * (mm % 4 - 1)

        super().build(things=field, use_jit=use_jit, verbose=verbose)

    def compute(self, params, **kwargs):
        """Compute fixed omni_lmn error.

        Parameters
        ----------
        params : dict
            Dictionary of equilibrium degrees of freedom, eg Equilibrium.params_dict
        constants : dict
            Dictionary of constant data, eg transforms, profiles etc. Defaults to
            self.constants

        Returns
        -------
        f : ndarray
            Total straight B_max contour error.

        """
        return jnp.dot(self._A, params["omni_lmn"])
=======
        return params["Psi"]
>>>>>>> 94333f47
<|MERGE_RESOLUTION|>--- conflicted
+++ resolved
@@ -74,11 +74,7 @@
 
     _scalar = False
     _linear = True
-<<<<<<< HEAD
-    _fixes = True
-=======
     _fixed = True
->>>>>>> 94333f47
     _units = "(~)"
     _print_value_fmt = "Fixed parameter error: {:10.3e} "
 
@@ -3238,7 +3234,6 @@
             Total toroidal magnetic flux error (Wb).
 
         """
-<<<<<<< HEAD
         return params["Psi"]
 
 
@@ -3545,7 +3540,4 @@
             Total straight B_max contour error.
 
         """
-        return jnp.dot(self._A, params["omni_lmn"])
-=======
-        return params["Psi"]
->>>>>>> 94333f47
+        return jnp.dot(self._A, params["omni_lmn"])