"""Classes for linear optimization constraints.

Linear objective functions must be of the form `A*x-b`, where:
    - `A` is a constant matrix that can be pre-computed
    - `x` is a vector of one or more arguments included in `compute.arg_order`
    - `b` is the desired vector set by `objective.target`
"""

import warnings
from abc import ABC

import numpy as np
from termcolor import colored

from desc.backend import jnp
from desc.basis import zernike_radial, zernike_radial_coeffs

from .normalization import compute_scaling_factors
from .objective_funs import _Objective


class BoundaryRSelfConsistency(_Objective):
    """Ensure that the boundary and interior surfaces are self consistent.

    Note: this constraint is automatically applied when needed, and does not need to be
    included by the user.

    Parameters
    ----------
    eq : Equilibrium, optional
        Equilibrium that will be optimized to satisfy the Objective.
    surface_label : float
        Surface to enforce boundary conditions on. Defaults to Equilibrium.surface.rho
    name : str
        Name of the objective function.

    """

    _scalar = False
    _linear = True
    _fixed = False
    _units = "(m)"
    _print_value_fmt = "R boundary self consistency error: {:10.3e} "

    def __init__(
        self,
        eq=None,
        surface_label=None,
        name="self_consistency R",
    ):

        self._surface_label = surface_label
        self._args = ["R_lmn", "Rb_lmn"]
        super().__init__(
            eq=eq,
            target=0,
            bounds=None,
            weight=1,
            normalize=False,
            normalize_target=False,
            name=name,
        )

    def build(self, eq, use_jit=False, verbose=1):
        """Build constant arrays.

        Parameters
        ----------
        eq : Equilibrium, optional
            Equilibrium that will be optimized to satisfy the Objective.
        use_jit : bool, optional
            Whether to just-in-time compile the objective and derivatives.
        verbose : int, optional
            Level of output.

        """
        modes = eq.surface.R_basis.modes
        idx = np.arange(eq.surface.R_basis.num_modes)

        self._dim_f = idx.size
        self._A = np.zeros((self._dim_f, eq.R_basis.num_modes))
        for i, (l, m, n) in enumerate(eq.R_basis.modes):
            if eq.bdry_mode == "lcfs":
                j = np.argwhere((modes[:, 1:] == [m, n]).all(axis=1))
                surf = (
                    eq.surface.rho
                    if self._surface_label is None
                    else self._surface_label
                )
                self._A[j, i] = zernike_radial(surf, l, m)
            else:
                raise NotImplementedError(
                    "bdry_mode is not lcfs, yell at Dario to finish poincare stuff"
                )

        super().build(eq=eq, use_jit=use_jit, verbose=verbose)

    def compute(self, *args, **kwargs):
        """Compute boundary self consistency errror."""
        params = self._parse_args(*args, **kwargs)
        return jnp.dot(self._A, params["R_lmn"]) - params["Rb_lmn"]


class BoundaryZSelfConsistency(_Objective):
    """Ensure that the boundary and interior surfaces are self consistent.

    Note: this constraint is automatically applied when needed, and does not need to be
    included by the user.

    Parameters
    ----------
    eq : Equilibrium, optional
        Equilibrium that will be optimized to satisfy the Objective.
    surface_label : float
        Surface to enforce boundary conditions on. Defaults to Equilibrium.surface.rho
    name : str
        Name of the objective function.

    """

    _scalar = False
    _linear = True
    _fixed = False
    _units = "(m)"
    _print_value_fmt = "Z boundary self consistency error: {:10.3e} "

    def __init__(
        self,
        eq=None,
        surface_label=None,
        name="self_consistency Z",
    ):

        self._surface_label = surface_label
        self._args = ["Z_lmn", "Zb_lmn"]
        super().__init__(
            eq=eq,
            target=0,
            bounds=None,
            weight=1,
            normalize=False,
            normalize_target=False,
            name=name,
        )

    def build(self, eq, use_jit=False, verbose=1):
        """Build constant arrays.

        Parameters
        ----------
        eq : Equilibrium, optional
            Equilibrium that will be optimized to satisfy the Objective.
        use_jit : bool, optional
            Whether to just-in-time compile the objective and derivatives.
        verbose : int, optional
            Level of output.

        """
        modes = eq.surface.Z_basis.modes
        idx = np.arange(eq.surface.Z_basis.num_modes)

        self._dim_f = idx.size
        self._A = np.zeros((self._dim_f, eq.Z_basis.num_modes))
        for i, (l, m, n) in enumerate(eq.Z_basis.modes):
            if eq.bdry_mode == "lcfs":
                j = np.argwhere((modes[:, 1:] == [m, n]).all(axis=1))
                surf = (
                    eq.surface.rho
                    if self._surface_label is None
                    else self._surface_label
                )
                self._A[j, i] = zernike_radial(surf, l, m)
            else:
                raise NotImplementedError(
                    "bdry_mode is not lcfs, yell at Dario to finish poincare stuff"
                )

        super().build(eq=eq, use_jit=use_jit, verbose=verbose)

    def compute(self, *args, **kwargs):
        """Compute boundary self consistency errror."""
        params = self._parse_args(*args, **kwargs)
        return jnp.dot(self._A, params["Z_lmn"]) - params["Zb_lmn"]


class FixBoundaryR(_Objective):
    """Boundary condition on the R boundary parameters.

    Parameters
    ----------
    eq : Equilibrium, optional
        Equilibrium that will be optimized to satisfy the Objective.
    target : float, ndarray, optional
        Boundary surface coefficients to fix. If None, uses surface coefficients.
    bounds : tuple, optional
        Lower and upper bounds on the objective. Overrides target.
        len(bounds[0]) and len(bounds[1]) must be equal to Objective.dim_f
    weight : float, ndarray, optional
        Weighting to apply to the Objective, relative to other Objectives.
        len(weight) must be equal to Objective.dim_f
    normalize : bool
        Whether to compute the error in physical units or non-dimensionalize.
    normalize_target : bool
        Whether target should be normalized before comparing to computed values.
        if `normalize` is `True` and the target is in physical units, this should also
        be set to True.
    modes : ndarray, optional
        Basis modes numbers [l,m,n] of boundary modes to fix.
        len(target) = len(weight) = len(modes).
        If True/False uses all/none of the profile modes.
    surface_label : float
        Surface to enforce boundary conditions on. Defaults to Equilibrium.surface.rho
    name : str
        Name of the objective function.


    Notes
    -----
    If specifying particular modes to fix, the rows of the resulting constraint `A`
    matrix and `target` vector will be re-sorted according to the ordering of
    `basis.modes` which may be different from the order that was passed in.
    """

    _scalar = False
    _linear = True
    _fixed = False
    _units = "(m)"
    _print_value_fmt = "R boundary error: {:10.3e} "

    def __init__(
        self,
        eq=None,
        target=None,
        bounds=None,
        weight=1,
        normalize=True,
        normalize_target=True,
        modes=True,
        surface_label=None,
        name="lcfs R",
    ):

        self._modes = modes
        self._target_from_user = target
        self._surface_label = surface_label
        self._args = ["Rb_lmn"]
        super().__init__(
            eq=eq,
            target=target,
            bounds=bounds,
            weight=weight,
            normalize=normalize,
            normalize_target=normalize_target,
            name=name,
        )

    def build(self, eq, use_jit=False, verbose=1):
        """Build constant arrays.

        Parameters
        ----------
        eq : Equilibrium, optional
            Equilibrium that will be optimized to satisfy the Objective.
        use_jit : bool, optional
            Whether to just-in-time compile the objective and derivatives.
        verbose : int, optional
            Level of output.

        """
        if self._modes is False or self._modes is None:  # no modes
            modes = np.array([[]], dtype=int)
            idx = np.array([], dtype=int)
        elif self._modes is True:  # all modes
            modes = eq.surface.R_basis.modes
            idx = np.arange(eq.surface.R_basis.num_modes)
        else:  # specified modes
            modes = np.atleast_2d(self._modes)
            dtype = {
                "names": ["f{}".format(i) for i in range(3)],
                "formats": 3 * [modes.dtype],
            }
            _, idx, modes_idx = np.intersect1d(
                eq.surface.R_basis.modes.astype(modes.dtype).view(dtype),
                modes.view(dtype),
                return_indices=True,
            )
            # rearrange modes to match order of eq.surface.R_basis.modes
            # and eq.surface.R_lmn,
            # necessary so that the A matrix rows match up with the target b
            modes = np.atleast_2d(eq.surface.R_basis.modes[idx, :])

            if idx.size < modes.shape[0]:
                warnings.warn(
                    colored(
                        "Some of the given modes are not in the surface, "
                        + "these modes will not be fixed.",
                        "yellow",
                    )
                )

        self._dim_f = idx.size
        if self._target_from_user is not None:
            if self._modes is True or self._modes is False:
                raise RuntimeError(
                    "Attempting to provide target for R boundary modes without "
                    + "providing modes array!"
                    + "You must pass in the modes corresponding to the"
                    + "provided target"
                )
            # rearrange given target to match modes order
            self.target = self._target_from_user[modes_idx]

        # Rb_lmn -> Rb optimization space
        self._A = np.eye(eq.surface.R_basis.num_modes)[idx, :]

        # use surface parameters as target if needed
        if self._target_from_user is None:
            self.target = eq.surface.R_lmn[idx]

        if self._normalize:
            scales = compute_scaling_factors(eq)
            self._normalization = scales["a"]

        super().build(eq=eq, use_jit=use_jit, verbose=verbose)

    def compute(self, *args, **kwargs):
        """Compute deviation from desired boundary."""
        params = self._parse_args(*args, **kwargs)
        return jnp.dot(self._A, params["Rb_lmn"])

    @property
    def target_arg(self):
        """str: Name of argument corresponding to the target."""
        return "Rb_lmn"


class FixBoundaryZ(_Objective):
    """Boundary condition on the Z boundary parameters.

    Parameters
    ----------
    eq : Equilibrium, optional
        Equilibrium that will be optimized to satisfy the Objective.
    target : float, ndarray, optional
        Boundary surface coefficients to fix. If None, uses surface coefficients.
    bounds : tuple, optional
        Lower and upper bounds on the objective. Overrides target.
        len(bounds[0]) and len(bounds[1]) must be equal to Objective.dim_f
    weight : float, ndarray, optional
        Weighting to apply to the Objective, relative to other Objectives.
        len(weight) must be equal to Objective.dim_f
    normalize : bool
        Whether to compute the error in physical units or non-dimensionalize.
    normalize_target : bool
        Whether target should be normalized before comparing to computed values.
        if `normalize` is `True` and the target is in physical units, this should also
        be set to True.
    modes : ndarray, optional
        Basis modes numbers [l,m,n] of boundary modes to fix.
        len(target) = len(weight) = len(modes).
        If True/False uses all/none of the surface modes.
    surface_label : float
        Surface to enforce boundary conditions on. Defaults to Equilibrium.surface.rho
    name : str
        Name of the objective function.


    Notes
    -----
    If specifying particular modes to fix, the rows of the resulting constraint `A`
    matrix and `target` vector will be re-sorted according to the ordering of
    `basis.modes` which may be different from the order that was passed in.
    """

    _scalar = False
    _linear = True
    _fixed = False
    _units = "(m)"
    _print_value_fmt = "Z boundary error: {:10.3e} "

    def __init__(
        self,
        eq=None,
        target=None,
        bounds=None,
        weight=1,
        normalize=True,
        normalize_target=True,
        modes=True,
        surface_label=None,
        name="lcfs Z",
    ):

        self._modes = modes
        self._target_from_user = target
        self._surface_label = surface_label
        self._args = ["Zb_lmn"]
        super().__init__(
            eq=eq,
            target=target,
            bounds=bounds,
            weight=weight,
            normalize=normalize,
            normalize_target=normalize_target,
            name=name,
        )

    def build(self, eq, use_jit=False, verbose=1):
        """Build constant arrays.

        Parameters
        ----------
        eq : Equilibrium, optional
            Equilibrium that will be optimized to satisfy the Objective.
        use_jit : bool, optional
            Whether to just-in-time compile the objective and derivatives.
        verbose : int, optional
            Level of output.

        """
        if self._modes is False or self._modes is None:  # no modes
            modes = np.array([[]], dtype=int)
            idx = np.array([], dtype=int)
        elif self._modes is True:  # all modes
            modes = eq.surface.Z_basis.modes
            idx = np.arange(eq.surface.Z_basis.num_modes)
        else:  # specified modes
            modes = np.atleast_2d(self._modes)
            dtype = {
                "names": ["f{}".format(i) for i in range(3)],
                "formats": 3 * [modes.dtype],
            }
            _, idx, modes_idx = np.intersect1d(
                eq.surface.Z_basis.modes.astype(modes.dtype).view(dtype),
                modes.view(dtype),
                return_indices=True,
            )
            # rearrange modes to match order of eq.surface.Z_basis.modes
            # and eq.surface.Z_lmn,
            # necessary so that the A matrix rows match up with the target b
            modes = np.atleast_2d(eq.surface.Z_basis.modes[idx, :])

            if idx.size < modes.shape[0]:
                warnings.warn(
                    colored(
                        "Some of the given modes are not in the surface, "
                        + "these modes will not be fixed.",
                        "yellow",
                    )
                )

        self._dim_f = idx.size
        if self._target_from_user is not None:
            if self._modes is True or self._modes is False:
                raise RuntimeError(
                    "Attempting to provide target for Z boundary modes without "
                    + "providing modes array!"
                    + "You must pass in the modes corresponding to the"
                    + "provided target"
                )
            # rearrange given target to match modes order
            self.target = self._target_from_user[modes_idx]

        # Zb_lmn -> Zb optimization space
        self._A = np.eye(eq.surface.Z_basis.num_modes)[idx, :]

        # use surface parameters as target if needed
        if self._target_from_user is None:
            self.target = eq.surface.Z_lmn[idx]

        if self._normalize:
            scales = compute_scaling_factors(eq)
            self._normalization = scales["a"]

        super().build(eq=eq, use_jit=use_jit, verbose=verbose)

    def compute(self, *args, **kwargs):
        """Compute deviation from desired boundary."""
        params = self._parse_args(*args, **kwargs)
        return jnp.dot(self._A, params["Zb_lmn"])

    @property
    def target_arg(self):
        """str: Name of argument corresponding to the target."""
        return "Zb_lmn"


class FixBoundaryW(_Objective):
    """Boundary condition on the omega/phi boundary parameters.

    Parameters
    ----------
    eq : Equilibrium, optional
        Equilibrium that will be optimized to satisfy the Objective.
    target : float, ndarray, optional
        Boundary surface coefficients to fix. If None, uses surface coefficients.
    bounds : tuple, optional
        Lower and upper bounds on the objective. Overrides target.
        len(bounds[0]) and len(bounds[1]) must be equal to Objective.dim_f
    weight : float, ndarray, optional
        Weighting to apply to the Objective, relative to other Objectives.
        len(weight) must be equal to Objective.dim_f
    normalize : bool
        Whether to compute the error in physical units or non-dimensionalize.
    normalize_target : bool
        Whether target should be normalized before comparing to computed values.
        if `normalize` is `True` and the target is in physical units, this should also
        be set to True.
    fixed_boundary : bool, optional
        True to enforce the boundary condition on flux surfaces,
        or False to fix the boundary surface coefficients (default).
    modes : ndarray, optional
        Basis modes numbers [l,m,n] of boundary modes to fix.
        len(target) = len(weight) = len(modes).
        If True/False uses all/none of the surface modes.
    surface_label : float
        Surface to enforce boundary conditions on. Defaults to Equilibrium.surface.rho
    name : str
        Name of the objective function.


    Notes
    -----
    If specifying particular modes to fix, the rows of the resulting constraint `A`
    matrix and `target` vector will be re-sorted according to the ordering of
    `basis.modes` which may be different from the order that was passed in.
    """

    _scalar = False
    _linear = True
    _fixed = False
    _units = "(m)"
    _print_value_fmt = "W boundary error: {:10.3e} "

    def __init__(
        self,
        eq=None,
        target=None,
        bounds=None,
        weight=1,
        normalize=True,
        normalize_target=True,
        fixed_boundary=False,
        modes=True,
        surface_label=None,
        name="lcfs W",
    ):

        self._fixed_boundary = fixed_boundary
        self._modes = modes
        self._surface_label = surface_label
        self._args = ["W_lmn"] if self._fixed_boundary else ["Wb_lmn"]
        super().__init__(
            eq=eq,
            target=target,
            bounds=bounds,
            weight=weight,
            normalize=normalize,
            normalize_target=normalize_target,
            name=name,
        )

    def build(self, eq, use_jit=False, verbose=1):
        """Build constant arrays.

        Parameters
        ----------
        eq : Equilibrium, optional
            Equilibrium that will be optimized to satisfy the Objective.
        use_jit : bool, optional
            Whether to just-in-time compile the objective and derivatives.
        verbose : int, optional
            Level of output.

        """
        if hasattr(eq.surface, "W_basis"):
            basis = eq.surface.W_basis
        else:
            basis = eq.surface.Z_basis.copy()  # should have the same symmetry
        if self._modes is False or self._modes is None:  # no modes
            modes = np.array([[]], dtype=int)
            idx = np.array([], dtype=int)
        elif self._modes is True:  # all modes
            modes = basis.modes
            idx = np.arange(basis.num_modes)
        else:  # specified modes
            modes = np.atleast_2d(self._modes)
            dtype = {
                "names": ["f{}".format(i) for i in range(3)],
                "formats": 3 * [modes.dtype],
            }
            _, idx, modes_idx = np.intersect1d(
                basis.modes.astype(modes.dtype).view(dtype),
                modes.view(dtype),
                return_indices=True,
            )
            # rearrange modes to match order of basis.modes
            # and eq.surface.Z_lmn,
            # necessary so that the A matrix rows match up with the target b
            modes = np.atleast_2d(basis.modes[idx, :])

            if idx.size < modes.shape[0]:
                warnings.warn(
                    colored(
                        "Some of the given modes are not in the surface, "
                        + "these modes will not be fixed.",
                        "yellow",
                    )
                )

        self._dim_f = idx.size
        if self.target is not None:  # rearrange given target to match modes order
            if self._modes is True or self._modes is False:
                raise RuntimeError(
                    "Attempting to provide target for W boundary modes without "
                    + "providing modes array!"
                    + "You must pass in the modes corresponding to the"
                    + "provided target"
                )
            self.target = self.target[modes_idx]

        if self._fixed_boundary:  # W_lmn -> Wb_lmn boundary condition
            self._A = np.zeros((self._dim_f, eq.W_basis.num_modes))
            for i, (l, m, n) in enumerate(eq.W_basis.modes):
                if eq.bdry_mode == "lcfs":
                    j = np.argwhere((modes[:, 1:] == [m, n]).all(axis=1))
                    surf = (
                        eq.surface.rho
                        if self._surface_label is None
                        else self._surface_label
                    )
                    self._A[j, i] = zernike_radial(surf, l, m)
        else:  # Wb_lmn -> Wb optimization space
            self._A = np.eye(basis.num_modes)[idx, :]

        # use surface parameters as target if needed
        if self.target is None:
            if hasattr(eq.surface, "W_lmn"):
                self.target = eq.surface.W_lmn[idx]
            else:
                self.target = np.zeros(idx.size)

        if self._normalize:
            scales = compute_scaling_factors(eq)
            self._normalization = scales["a"]

        super().build(eq=eq, use_jit=use_jit, verbose=verbose)

    def compute(self, *args, **kwargs):
        """Compute deviation from desired boundary."""
        if len(args):
            x = kwargs.get(self.args[0], args[0])
        else:
            x = kwargs.get(self.args[0])
        return jnp.dot(self._A, x)

    @property
    def target_arg(self):
        """str: Name of argument corresponding to the target."""
        return "Wb_lmn"


class FixLambdaGauge(_Objective):
    """Fixes gauge freedom for lambda: lambda(theta=0,zeta=0)=0.
<<<<<<< HEAD
=======

    Note: this constraint is automatically applied when needed, and does not need to be
    included by the user.
>>>>>>> 8c1e1e60

    Parameters
    ----------
    eq : Equilibrium, optional
        Equilibrium that will be optimized to satisfy the Objective.
    target : float, ndarray, optional
        Value to fix lambda to at rho=0 and (theta=0,zeta=0)
    bounds : tuple, optional
        Lower and upper bounds on the objective. Overrides target.
        len(bounds[0]) and len(bounds[1]) must be equal to Objective.dim_f
    weight : float, ndarray, optional
        Weighting to apply to the Objective, relative to other Objectives.
        len(weight) must be equal to Objective.dim_f
    normalize : bool
        Whether to compute the error in physical units or non-dimensionalize.
        Note: has no effect for this objective.
    normalize_target : bool
        Whether target should be normalized before comparing to computed values.
        if `normalize` is `True` and the target is in physical units, this should also
        be set to True.
        Note: has no effect for this objective.
    name : str
        Name of the objective function.

    """

    _scalar = False
    _linear = True
    _fixed = False
    _units = "(radians)"
    _print_value_fmt = "lambda gauge error: {:10.3e} "

    def __init__(
        self,
        eq=None,
        target=0,
        bounds=None,
        weight=1,
        normalize=False,
        normalize_target=False,
        name="lambda gauge",
    ):

        super().__init__(
            eq=eq,
            target=target,
            bounds=bounds,
            weight=weight,
            normalize=normalize,
            normalize_target=normalize_target,
            name=name,
        )

    def build(self, eq, use_jit=False, verbose=1):
        """Build constant arrays.

        Parameters
        ----------
        eq : Equilibrium, optional
            Equilibrium that will be optimized to satisfy the Objective.
        use_jit : bool, optional
            Whether to just-in-time compile the objective and derivatives.
        verbose : int, optional
            Level of output.

        """
        L_basis = eq.L_basis

        if L_basis.sym:
            self._A = np.zeros((0, L_basis.num_modes))
        else:
            # l(rho,0,0) = 0
            # at theta=zeta=0, basis for lamba reduces to just a polynomial in rho
            # what this constraint does is make all the coefficients of each power
            # of rho equal to zero
            # i.e. if lambda = (L_200 + 2*L_310) rho**2 + (L_100 + 2*L_210)*rho
            # this constraint will make
            # L_200 + 2*L_310 = 0
            # L_100 + 2*L_210 = 0
            L_modes = L_basis.modes
            mnpos = np.where((L_modes[:, 1:] >= [0, 0]).all(axis=1))[0]
            l_lmn = L_modes[mnpos, :]
            if len(l_lmn) > 0:
                c = zernike_radial_coeffs(l_lmn[:, 0], l_lmn[:, 1])
            else:
                c = np.zeros((0, 0))

            A = np.zeros((c.shape[1], L_basis.num_modes))
            A[:, mnpos] = c.T
            self._A = A

        self._dim_f = self._A.shape[0]

        super().build(eq=eq, use_jit=use_jit, verbose=verbose)

    def compute(self, L_lmn, **kwargs):
        """Compute lambda gauge symmetry errors.

        Parameters
        ----------
        L_lmn : ndarray
            Spectral coefficients of L(rho,theta,zeta) -- poloidal stream function.

        Returns
        -------
        f : ndarray
            Lambda gauge symmetry errors.

        """
        return jnp.dot(self._A, L_lmn)


class FixOmegaGauge(_Objective):
    """Fixes gauge freedom for omega: and omega(theta=0,zeta=0)=0.

    Parameters
    ----------
    eq : Equilibrium, optional
        Equilibrium that will be optimized to satisfy the Objective.
    target : float, ndarray, optional
        Value to fix omega to at (theta=0,zeta=0)
    bounds : tuple, optional
        Lower and upper bounds on the objective. Overrides target.
        len(bounds[0]) and len(bounds[1]) must be equal to Objective.dim_f
    weight : float, ndarray, optional
        Weighting to apply to the Objective, relative to other Objectives.
        len(weight) must be equal to Objective.dim_f
    normalize : bool
        Whether to compute the error in physical units or non-dimensionalize.
        Note: has no effect for this objective.
    normalize_target : bool
        Whether target should be normalized before comparing to computed values.
        if `normalize` is `True` and the target is in physical units, this should also
        be set to True.
        Note: has no effect for this objective.
    name : str
        Name of the objective function.

    """

    _scalar = False
    _linear = True
    _fixed = False
    _units = "(radians)"
    _print_value_fmt = "omega gauge error: {:10.3e} "

    def __init__(
        self,
        eq=None,
        target=0,
        bounds=None,
        weight=1,
        normalize=False,
        normalize_target=False,
        name="omega gauge",
    ):

        super().__init__(
            eq=eq,
            target=target,
            bounds=bounds,
            weight=weight,
            normalize=normalize,
            normalize_target=normalize_target,
            name=name,
        )

    def build(self, eq, use_jit=False, verbose=1):
        """Build constant arrays.

        Parameters
        ----------
        eq : Equilibrium, optional
            Equilibrium that will be optimized to satisfy the Objective.
        use_jit : bool, optional
            Whether to just-in-time compile the objective and derivatives.
        verbose : int, optional
            Level of output.

        """
        W_basis = eq.W_basis

        if W_basis.sym:
            self._A = np.zeros((0, W_basis.num_modes))
        else:
            # w(rho,0,0) = 0
            # at theta=zeta=0, basis for omega reduces to just a polynomial in rho
            # what this constraint does is make all the coefficients of each power
            # of rho equal to zero
            # i.e. if omega = (W_200 + 2*W_310) rho**2 + (W_100 + 2*W_210)*rho
            # this constraint will make
            # W_200 + 2*W_310 = 0
            # W_100 + 2*W_210 = 0
            W_modes = W_basis.modes
            mnpos = np.where((W_modes[:, 1:] >= [0, 0]).all(axis=1))[0]
            w_lmn = W_modes[mnpos, :]
            if len(w_lmn) > 0:
                c = zernike_radial_coeffs(w_lmn[:, 0], w_lmn[:, 1])
            else:
                c = np.zeros((0, 0))

            A = np.zeros((c.shape[1], W_basis.num_modes))
            A[:, mnpos] = c.T
            self._A = A

        self._dim_f = self._A.shape[0]

        super().build(eq=eq, use_jit=use_jit, verbose=verbose)

    def compute(self, W_lmn, **kwargs):
        """Compute omega gauge symmetry errors.

        Parameters
        ----------
        W_lmn : ndarray
            Spectral coefficients of w(rho,theta,zeta) -- toroidal stream function.

        Returns
        -------
        f : ndarray
            omega gauge symmetry errors.

        """
        return jnp.dot(self._A, W_lmn)


class FixThetaSFL(_Objective):
    """Fixes lambda=0 so that poloidal angle is the SFL poloidal angle.

    Parameters
    ----------
    eq : Equilibrium, optional
        Equilibrium that will be optimized to satisfy the Objective.
    target : float, ndarray, optional
        Value to fix lambda to (always is zero)
    weight : float, ndarray, optional
        Weighting to apply to the Objective, relative to other Objectives.
        len(weight) must be equal to Objective.dim_f
    name : str
        Name of the objective function.

    """

    _scalar = False
    _linear = True
    _fixed = True
    _units = "(radians)"
    _print_value_fmt = "Theta - Theta SFL error: {:10.3e} "

    def __init__(self, eq=None, target=0, weight=1, name="Theta SFL"):

        super().__init__(eq=eq, target=target, weight=weight, name=name)

    def build(self, eq, use_jit=False, verbose=1):
        """Build constant arrays.

        Parameters
        ----------
        eq : Equilibrium, optional
            Equilibrium that will be optimized to satisfy the Objective.
        use_jit : bool, optional
            Whether to just-in-time compile the objective and derivatives.
        verbose : int, optional
            Level of output.

        """
        idx = np.arange(eq.L_basis.num_modes)
        modes_idx = idx
        self._idx = idx

        self._dim_f = modes_idx.size

        self.target = np.zeros_like(modes_idx)

        super().build(eq=eq, use_jit=use_jit, verbose=verbose)

    def compute(self, L_lmn, **kwargs):
        """Compute Theta SFL errors.

        Parameters
        ----------
        L_lmn : ndarray
            Spectral coefficients of L(rho,theta,zeta) -- poloidal stream function.

        Returns
        -------
        f : ndarray
            Theta - Theta SFL errors.

        """
        fixed_params = L_lmn[self._idx]
        return fixed_params

    @property
    def target_arg(self):
        """str: Name of argument corresponding to the target."""
        return "L_lmn"


# TODO: make base class for FixAxis?
class FixAxisR(_Objective):
    """Fixes magnetic axis R coefficients.

    Parameters
    ----------
    eq : Equilibrium, optional
        Equilibrium that will be optimized to satisfy the Objective.
    target : float, ndarray, optional
        Magnetic axis coefficients to fix. If None, uses Equilibrium axis coefficients.
    weight : float, ndarray, optional
        Weighting to apply to the Objective, relative to other Objectives.
        len(weight) must be equal to Objective.dim_f
    modes : ndarray, optional
        Basis modes numbers [l,m,n] of axis modes to fix.
        len(target) = len(weight) = len(modes).
        If True/False uses all/none of the axis modes.
    name : str
        Name of the objective function.

    """

    _scalar = False
    _linear = True
    _fixed = False
    _units = "(m)"
    _print_value_fmt = "R axis error: {:10.3e} "

    def __init__(
        self,
        eq=None,
        target=None,
        weight=1,
        modes=True,
        normalize=True,
        normalize_target=True,
        name="axis R",
    ):

        self._modes = modes
        self._target_from_user = target
        super().__init__(
            eq=eq,
            target=target,
            weight=weight,
            name=name,
            normalize=normalize,
            normalize_target=normalize_target,
        )

    def build(self, eq, use_jit=False, verbose=1):
        """Build constant arrays.

        Parameters
        ----------
        eq : Equilibrium, optional
            Equilibrium that will be optimized to satisfy the Objective.
        use_jit : bool, optional
            Whether to just-in-time compile the objective and derivatives.
        verbose : int, optional
            Level of output.

        """
        R_basis = eq.R_basis

        if self._modes is False or self._modes is None:  # no modes
            modes = np.array([[]], dtype=int)
            idx = np.array([], dtype=int)
        elif self._modes is True:  # all modes
            modes = eq.axis.R_basis.modes
            idx = np.arange(eq.axis.R_basis.num_modes)
        else:  # specified modes
            modes = np.atleast_1d(self._modes)
            dtype = {
                "names": ["f{}".format(i) for i in range(3)],
                "formats": 3 * [modes.dtype],
            }
            _, idx, modes_idx = np.intersect1d(
                eq.axis.R_basis.modes.astype(modes.dtype).view(dtype),
                modes.view(dtype),
                return_indices=True,
            )
            # rearrange modes to match order of eq.axis.R_basis.modes
            # and eq.axis.R_n,
            # necessary so that the A matrix rows match up with the target b
            modes = np.atleast_2d(eq.axis.R_basis.modes[idx, :])

            if idx.size < modes.shape[0]:
                warnings.warn(
                    colored(
                        "Some of the given modes are not in the axis, "
                        + "these modes will not be fixed.",
                        "yellow",
                    )
                )

        if modes.size > 0:
            ns = modes[:, 2]
        else:
            ns = np.array([[]], dtype=int)
        # we need A to be M x N where N is number of modes in R_basis
        # and M is the number of modes in the axis (that we are fixing)
        self._A = np.zeros((ns.size, R_basis.num_modes))
        self._dim_f = ns.size

        for i, (l, m, n) in enumerate(R_basis.modes):
            if m != 0:
                continue
            if (l // 2) % 2 == 0:
                j = np.argwhere(n == ns)
                self._A[j, i] = 1
            else:
                j = np.argwhere(n == ns)
                self._A[j, i] = -1

        # use axis parameters as target if needed
        if self._target_from_user is None:
            self.target = np.zeros(self._dim_f)
            for n, Rn in zip(eq.axis.R_basis.modes[:, 2], eq.axis.R_n):
                j = np.argwhere(ns == n)
                self.target[j] = Rn
        else:  # rearrange given target to match modes order
            if self._modes is True or self._modes is False:
                raise RuntimeError(
                    "Attempting to provide target for R axis modes without "
                    + "providing modes array!"
                    + "You must pass in the modes corresponding to the"
                    + "provided target axis"
                )
            self.target = self._target_from_user[modes_idx]

        super().build(eq=eq, use_jit=use_jit, verbose=verbose)

    def compute(self, R_lmn, **kwargs):
        """Compute axis R errors.

        Parameters
        ----------
        R_lmn : ndarray
            Spectral coefficients of R(rho,theta,zeta)

        Returns
        -------
        f : ndarray
            Axis R errors.

        """
        f = jnp.dot(self._A, R_lmn)
        return f


class FixAxisZ(_Objective):
    """Fixes magnetic axis Z coefficients.

    Parameters
    ----------
    eq : Equilibrium, optional
        Equilibrium that will be optimized to satisfy the Objective.
    target : float, ndarray, optional
        Magnetic axis coefficients to fix. If None, uses Equilibrium axis coefficients.
    weight : float, ndarray, optional
        Weighting to apply to the Objective, relative to other Objectives.
        len(weight) must be equal to Objective.dim_f
    modes : ndarray, optional
        Basis modes numbers [l,m,n] of axis modes to fix.
        len(target) = len(weight) = len(modes).
        If True/False uses all/none of the axis modes.
    name : str
        Name of the objective function.

    """

    _scalar = False
    _linear = True
    _fixed = False
    _units = "(m)"
    _print_value_fmt = "Z axis error: {:10.3e} "

    def __init__(
        self,
        eq=None,
        target=None,
        weight=1,
        modes=True,
        name="axis Z",
        normalize=True,
        normalize_target=True,
    ):

        self._modes = modes
        self._target_from_user = target
        super().__init__(
            eq=eq,
            target=target,
            weight=weight,
            name=name,
            normalize=normalize,
            normalize_target=normalize_target,
        )

    def build(self, eq, use_jit=False, verbose=1):
        """Build constant arrays.

        Parameters
        ----------
        eq : Equilibrium, optional
            Equilibrium that will be optimized to satisfy the Objective.
        use_jit : bool, optional
            Whether to just-in-time compile the objective and derivatives.
        verbose : int, optional
            Level of output.

        """
        Z_basis = eq.Z_basis

        if self._modes is False or self._modes is None:  # no modes
            modes = np.array([[]], dtype=int)
            idx = np.array([], dtype=int)
        elif self._modes is True:  # all modes
            modes = eq.axis.Z_basis.modes
            idx = np.arange(eq.axis.Z_basis.num_modes)
        else:  # specified modes
            modes = np.atleast_1d(self._modes)
            dtype = {
                "names": ["f{}".format(i) for i in range(3)],
                "formats": 3 * [modes.dtype],
            }
            _, idx, modes_idx = np.intersect1d(
                eq.axis.Z_basis.modes.astype(modes.dtype).view(dtype),
                modes.view(dtype),
                return_indices=True,
            )
            # rearrange modes to match order of eq.axis.Z_basis.modes
            # and eq.axis.Z_n,
            # necessary so that the A matrix rows match up with the target b
            modes = np.atleast_2d(eq.axis.Z_basis.modes[idx, :])

            if idx.size < modes.shape[0]:
                warnings.warn(
                    colored(
                        "Some of the given modes are not in the axis, "
                        + "these modes will not be fixed.",
                        "yellow",
                    )
                )

        if modes.size > 0:
            ns = modes[:, 2]
        else:
            ns = np.array([[]], dtype=int)
        self._A = np.zeros((ns.size, Z_basis.num_modes))
        self._dim_f = ns.size

        for i, (l, m, n) in enumerate(Z_basis.modes):
            if m != 0:
                continue
            if (l // 2) % 2 == 0:
                j = np.argwhere(n == ns)
                self._A[j, i] = 1
            else:
                j = np.argwhere(n == ns)
                self._A[j, i] = -1

        # use axis parameters as target if needed
        if self._target_from_user is None:
            self.target = np.zeros(self._dim_f)
            for n, Zn in zip(eq.axis.Z_basis.modes[:, 2], eq.axis.Z_n):
                j = np.argwhere(ns == n)
                self.target[j] = Zn
        else:  # rearrange given target to match modes order
            if self._modes is True or self._modes is False:
                raise RuntimeError(
                    "Attempting to provide target for Z axis modes without "
                    + "providing modes array!"
                    + "You must pass in the modes corresponding to the"
                    + "provided target axis"
                )
            self.target = self._target_from_user[modes_idx]

        super().build(eq=eq, use_jit=use_jit, verbose=verbose)

    def compute(self, Z_lmn, **kwargs):
        """Compute axis Z errors.

        Parameters
        ----------
        Z_lmn : ndarray
            Spectral coefficients of Z(rho,theta,zeta) .

        Returns
        -------
        f : ndarray
            Axis Z errors.

        """
        f = jnp.dot(self._A, Z_lmn)
        return f


class FixModeR(_Objective):
    """Fixes Fourier-Zernike R coefficients.

    Parameters
    ----------
    eq : Equilibrium, optional
        Equilibrium that will be optimized to satisfy the Objective.
    target : float, ndarray, optional
        Fourier-Zernike R coefficient target values. If None,
         uses Equilibrium's R coefficients.
    weight : float, ndarray, optional
        Weighting to apply to the Objective, relative to other Objectives.
        len(weight) must be equal to Objective.dim_f
    modes : ndarray, optional
        Basis modes numbers [l,m,n] of Fourier-Zernike modes to fix.
        len(target) = len(weight) = len(modes).
        If True uses all of the Equilibrium's modes.
        Must be either True or specified as an array
    name : str
        Name of the objective function.

    """

    _scalar = False
    _linear = True
    _fixed = True
    _units = "(m)"
    _print_value_fmt = "Fixed-R modes error: {:10.3e} "

    def __init__(
        self,
        eq=None,
        target=None,
        weight=1,
        modes=True,
        name="Fix Mode R",
        normalize=True,
        normalize_target=True,
    ):

        self._modes = modes
        if modes is None or modes is False:
            raise ValueError(
                f"modes kwarg must be specified or True with FixModeR! got {modes}"
            )
        self._target_from_user = target
        super().__init__(
            eq=eq,
            target=target,
            weight=weight,
            name=name,
            normalize=normalize,
            normalize_target=normalize_target,
        )

    def build(self, eq, use_jit=False, verbose=1):
        """Build constant arrays.

        Parameters
        ----------
        eq : Equilibrium, optional
            Equilibrium that will be optimized to satisfy the Objective.
        use_jit : bool, optional
            Whether to just-in-time compile the objective and derivatives.
        verbose : int, optional
            Level of output.

        """
        if self._modes is True:  # all modes
            modes = eq.R_basis.modes
            idx = np.arange(eq.R_basis.num_modes)
            modes_idx = idx
        else:  # specified modes
            modes = np.atleast_2d(self._modes)
            dtype = {
                "names": ["f{}".format(i) for i in range(3)],
                "formats": 3 * [modes.dtype],
            }
            _, idx, modes_idx = np.intersect1d(
                eq.R_basis.modes.astype(modes.dtype).view(dtype),
                modes.view(dtype),
                return_indices=True,
            )
            self._idx = idx
            if idx.size < modes.shape[0]:
                warnings.warn(
                    colored(
                        "Some of the given modes are not in the basis, "
                        + "these modes will not be fixed.",
                        "yellow",
                    )
                )

        self._dim_f = modes_idx.size

        # use current eq's coefficients as target if needed
        if self._target_from_user is None:
            self.target = eq.R_lmn[self._idx]
        else:  # rearrange given target to match modes order
            if self._modes is True or self._modes is False:
                raise RuntimeError(
                    "Attempting to provide target for R fixed modes without "
                    + "providing modes array!"
                    + "You must pass in the modes corresponding to the"
                    + "provided target modes"
                )
            self.target = self._target_from_user[modes_idx]

        super().build(eq=eq, use_jit=use_jit, verbose=verbose)

    def compute(self, R_lmn, **kwargs):
        """Compute Fixed mode R errors.

        Parameters
        ----------
        R_lmn : ndarray
            Spectral coefficients of R(rho,theta,zeta) .

        Returns
        -------
        f : ndarray
            Fixed mode R errors.

        """
        fixed_params = R_lmn[self._idx]
        return fixed_params

    @property
    def target_arg(self):
        """str: Name of argument corresponding to the target."""
        return "R_lmn"


class FixModeZ(_Objective):
    """Fixes Fourier-Zernike Z coefficients.

    Parameters
    ----------
    eq : Equilibrium, optional
        Equilibrium that will be optimized to satisfy the Objective.
    target : float, ndarray, optional
        Fourier-Zernike Z coefficient target values. If None,
         uses Equilibrium's Z coefficients.
    weight : float, ndarray, optional
        Weighting to apply to the Objective, relative to other Objectives.
        len(weight) must be equal to Objective.dim_f
    modes : ndarray, optional
        Basis modes numbers [l,m,n] of Fourier-Zernike modes to fix.
        len(target) = len(weight) = len(modes).
        If True uses all of the Equilibrium's modes.
        Must be either True or specified as an array
    name : str
        Name of the objective function.

    """

    _scalar = False
    _linear = True
    _fixed = True
    _units = "(m)"
    _print_value_fmt = "Fixed-Z modes error: {:10.3e} "

    def __init__(
        self,
        eq=None,
        target=None,
        weight=1,
        modes=True,
        name="Fix Mode Z",
        normalize=True,
        normalize_target=True,
    ):

        self._modes = modes
        if modes is None or modes is False:
            raise ValueError(
                f"modes kwarg must be specified or True with FixModeZ! got {modes}"
            )
        self._target_from_user = target
        super().__init__(
            eq=eq,
            target=target,
            weight=weight,
            name=name,
            normalize=normalize,
            normalize_target=normalize_target,
        )

    def build(self, eq, use_jit=False, verbose=1):
        """Build constant arrays.

        Parameters
        ----------
        eq : Equilibrium, optional
            Equilibrium that will be optimized to satisfy the Objective.
        use_jit : bool, optional
            Whether to just-in-time compile the objective and derivatives.
        verbose : int, optional
            Level of output.

        """
        if self._modes is True:  # all modes
            modes = eq.Z_basis.modes
            idx = np.arange(eq.Z_basis.num_modes)
            modes_idx = idx
        else:  # specified modes
            modes = np.atleast_2d(self._modes)
            dtype = {
                "names": ["f{}".format(i) for i in range(3)],
                "formats": 3 * [modes.dtype],
            }
            _, idx, modes_idx = np.intersect1d(
                eq.Z_basis.modes.astype(modes.dtype).view(dtype),
                modes.view(dtype),
                return_indices=True,
            )
            self._idx = idx
            if idx.size < modes.shape[0]:
                warnings.warn(
                    colored(
                        "Some of the given modes are not in the basis, "
                        + "these modes will not be fixed.",
                        "yellow",
                    )
                )

        self._dim_f = modes_idx.size

        # use current eq's coefficients as target if needed
        if self._target_from_user is None:
            self.target = eq.Z_lmn[self._idx]
        else:  # rearrange given target to match modes order
            if self._modes is True or self._modes is False:
                raise RuntimeError(
                    "Attempting to provide target for Z fixed modes without "
                    + "providing modes array!"
                    + "You must pass in the modes corresponding to the"
                    + "provided target modes"
                )
            self.target = self._target_from_user[modes_idx]

        super().build(eq=eq, use_jit=use_jit, verbose=verbose)

    def compute(self, Z_lmn, **kwargs):
        """Compute Fixed mode Z errors.

        Parameters
        ----------
        Z_lmn : ndarray
            Spectral coefficients of Z(rho,theta,zeta) .

        Returns
        -------
        f : ndarray
            Fixed mode Z errors.

        """
        fixed_params = Z_lmn[self._idx]
        return fixed_params

    @property
    def target_arg(self):
        """str: Name of argument corresponding to the target."""
        return "Z_lmn"


class FixSumModesR(_Objective):
    """Fixes a linear sum of Fourier-Zernike R coefficients.

    Parameters
    ----------
    eq : Equilibrium, optional
        Equilibrium that will be optimized to satisfy the Objective.
    target : float, size-1 ndarray, optional
        Fourier-Zernike R coefficient target sum. If None,
         uses current sum of Equilibrium's R coefficients.
         len(target)=1
    weight : float, ndarray, optional
        Weighting to apply to the Objective, relative to other Objectives.
        len(weight) must be equal to Objective.dim_f
    sum_weight : float, ndarray, optional
        Weights on the coefficients in the sum, should be same length as modes.
         Defaults to 1 i.e. target = 1*R_111 + 1*R_222...
    modes : ndarray, optional
        Basis modes numbers [l,m,n] of Fourier-Zernike modes to fix sum of.
         len(weight) = len(modes).
        If True uses all of the Equilibrium's modes.
        Must be either True or specified as an array
    surface_label : float
        Surface to enforce boundary conditions on. Defaults to Equilibrium.surface.rho
    name : str
        Name of the objective function.

    """

    _scalar = False
    _linear = True
    _fixed = False
    _units = "(m)"
    _print_value_fmt = "Fixed-R sum modes error: {:10.3e} "

    def __init__(
        self,
        eq=None,
        target=None,
        weight=1,
        sum_weights=None,
        modes=True,
        name="Fix Sum Modes R",
        normalize=True,
        normalize_target=True,
    ):

        self._modes = modes
        if modes is None or modes is False:
            raise ValueError(
                f"modes kwarg must be specified or True with FixSumModesR! got {modes}"
            )
        self._sum_weights = sum_weights
        if target is not None:
            if target.size > 1:
                raise ValueError(
                    "FixSumModesR only accepts 1 target value, please use multiple"
                    + " FixSumModesR objectives if you wish to have multiple"
                    + " sets of constrained mode sums!"
                )
        self._target_from_user = target
        super().__init__(
            eq=eq,
            target=target,
            weight=weight,
            name=name,
            normalize=normalize,
            normalize_target=normalize_target,
        )

    def build(self, eq, use_jit=False, verbose=1):
        """Build constant arrays.

        Parameters
        ----------
        eq : Equilibrium, optional
            Equilibrium that will be optimized to satisfy the Objective.
        use_jit : bool, optional
            Whether to just-in-time compile the objective and derivatives.
        verbose : int, optional
            Level of output.

        """
        if self._modes is True:  # all modes
            modes = eq.R_basis.modes
            idx = np.arange(eq.R_basis.num_modes)
        else:  # specified modes
            modes = np.atleast_2d(self._modes)
            dtype = {
                "names": ["f{}".format(i) for i in range(3)],
                "formats": 3 * [modes.dtype],
            }
            _, idx, modes_idx = np.intersect1d(
                eq.R_basis.modes.astype(modes.dtype).view(dtype),
                modes.view(dtype),
                return_indices=True,
            )
            self._idx = idx
            # rearrange modes and weights to match order of eq.R_basis.modes
            # and eq.R_lmn,
            # necessary so that the A matrix rows match up with the target b
            modes = np.atleast_2d(eq.R_basis.modes[idx, :])
            if self._sum_weights is not None:
                self._sum_weights = np.atleast_1d(self._sum_weights)
                self._sum_weights = self._sum_weights[modes_idx]
            if idx.size < modes.shape[0]:
                warnings.warn(
                    colored(
                        "Some of the given modes are not in the basis, "
                        + "these modes will not be fixed.",
                        "yellow",
                    )
                )
        if self._sum_weights is None:
            sum_weights = np.ones(modes.shape[0])
        else:
            sum_weights = np.atleast_1d(self._sum_weights)
        self._dim_f = 1

        self._A = np.zeros((1, eq.R_basis.num_modes))
        for i, (l, m, n) in enumerate(modes):
            j = eq.R_basis.get_idx(L=l, M=m, N=n)
            self._A[0, j] = sum_weights[i]

        # use current sum as target if needed
        if self._target_from_user is None:
            self.target = np.dot(sum_weights.T, eq.R_lmn[self._idx])

        super().build(eq=eq, use_jit=use_jit, verbose=verbose)

    def compute(self, R_lmn, **kwargs):
        """Compute Sum mode R errors.

        Parameters
        ----------
        R_lmn : ndarray
            Spectral coefficients of R(rho,theta,zeta) .

        Returns
        -------
        f : ndarray
            Fixed sum mode R errors.

        """
        f = jnp.dot(self._A, R_lmn)
        return f

    @property
    def target_arg(self):
        """str: Name of argument corresponding to the target."""
        return "R_lmn"


class FixSumModesZ(_Objective):
    """Fixes a linear sum of Fourier-Zernike Z coefficients.

    Parameters
    ----------
    eq : Equilibrium, optional
        Equilibrium that will be optimized to satisfy the Objective.
    target : float, ndarray, optional
        Fourier-Zernike Z coefficient target sum. If None,
         uses current sum of Equilibrium's Z coefficients.
         len(target)=1
    weight : float, ndarray, optional
        Weighting to apply to the Objective, relative to other Objectives.
        len(weight) must be equal to Objective.dim_f
    sum_weight : float, ndarray, optional
        Weights on the coefficients in the sum, should be same length as modes.
         Defaults to 1 i.e. target = 1*Z_111 + 1*Z_222...
    modes : ndarray, optional
        Basis modes numbers [l,m,n] of Fourier-Zernike modes to fix sum of.
         len(weight) = len(modes).
        If True uses all of the Equilibrium's modes.
        Must be either True or specified as an array
    surface_label : float
        Surface to enforce boundary conditions on. Defaults to Equilibrium.surface.rho
    name : str
        Name of the objective function.

    """

    _scalar = False
    _linear = True
    _fixed = False
    _units = "(m)"
    _print_value_fmt = "Fixed-Z sum modes error: {:10.3e} "

    def __init__(
        self,
        eq=None,
        target=None,
        weight=1,
        sum_weights=None,
        modes=True,
        name="Fix Sum Modes Z",
        normalize=True,
        normalize_target=True,
    ):

        self._modes = modes
        if modes is None or modes is False:
            raise ValueError(
                f"modes kwarg must be specified or True with FixSumModesZ! got {modes}"
            )
        self._sum_weights = sum_weights
        if target is not None:
            if target.size > 1:
                raise ValueError(
                    "FixSumModesZ only accepts 1 target value, please use multiple"
                    + " FixSumModesZ objectives if you wish to have multiple sets of"
                    + " constrained mode sums!"
                )
        self._target_from_user = target
        super().__init__(
            eq=eq,
            target=target,
            weight=weight,
            name=name,
            normalize=normalize,
            normalize_target=normalize_target,
        )

    def build(self, eq, use_jit=False, verbose=1):
        """Build constant arrays.

        Parameters
        ----------
        eq : Equilibrium, optional
            Equilibrium that will be optimized to satisfy the Objective.
        use_jit : bool, optional
            Whether to just-in-time compile the objective and derivatives.
        verbose : int, optional
            Level of output.

        """
        if self._modes is True:  # all modes
            modes = eq.Z_basis.modes
            idx = np.arange(eq.Z_basis.num_modes)
        else:  # specified modes
            modes = np.atleast_2d(self._modes)
            dtype = {
                "names": ["f{}".format(i) for i in range(3)],
                "formats": 3 * [modes.dtype],
            }
            _, idx, modes_idx = np.intersect1d(
                eq.Z_basis.modes.astype(modes.dtype).view(dtype),
                modes.view(dtype),
                return_indices=True,
            )
            self._idx = idx
            # rearrange modes and weights to match order of eq.Z_basis.modes
            # and eq.Z_lmn,
            # necessary so that the A matrix rows match up with the target b
            modes = np.atleast_2d(eq.Z_basis.modes[idx, :])
            if self._sum_weights is not None:
                self._sum_weights = np.atleast_1d(self._sum_weights)
                self._sum_weights = self._sum_weights[modes_idx]

            if idx.size < modes.shape[0]:
                warnings.warn(
                    colored(
                        "Some of the given modes are not in the basis, "
                        + "these modes will not be fixed.",
                        "yellow",
                    )
                )
        if self._sum_weights is None:
            sum_weights = np.ones(modes.shape[0])
        else:
            sum_weights = np.atleast_1d(self._sum_weights)
        self._dim_f = 1

        self._A = np.zeros((1, eq.Z_basis.num_modes))
        for i, (l, m, n) in enumerate(modes):
            j = eq.Z_basis.get_idx(L=l, M=m, N=n)
            self._A[0, j] = sum_weights[i]

        # use current sum as target if needed
        if self._target_from_user is None:
            self.target = np.dot(sum_weights.T, eq.Z_lmn[self._idx])

        super().build(eq=eq, use_jit=use_jit, verbose=verbose)

    def compute(self, Z_lmn, **kwargs):
        """Compute Sum mode Z errors.

        Parameters
        ----------
        Z_lmn : ndarray
            Spectral coefficients of Z(rho,theta,zeta) .

        Returns
        -------
        f : ndarray
            Fixed sum mode Z errors.

        """
        f = jnp.dot(self._A, Z_lmn)
        return f

    @property
    def target_arg(self):
        """str: Name of argument corresponding to the target."""
        return "Z_lmn"


class _FixProfile(_Objective, ABC):
    """Fixes profile coefficients (or values, for SplineProfile).

    Parameters
    ----------
    eq : Equilibrium, optional
        Equilibrium that will be optimized to satisfy the Objective.
    target : tuple, float, ndarray, optional
        Target value(s) of the objective.
        len(target) = len(weight) = len(modes). If None, uses Profile.params.
        e.g. for PowerSeriesProfile these are profile coefficients, and for
        SplineProfile they are values at knots.
    bounds : tuple, optional
        Lower and upper bounds on the objective. Overrides target.
        len(bounds[0]) and len(bounds[1]) must be equal to Objective.dim_f
    weight : float, ndarray, optional
        Weighting to apply to the Objective, relative to other Objectives.
        len(target) = len(weight) = len(modes)
    normalize : bool
        Whether to compute the error in physical units or non-dimensionalize.
    normalize_target : bool
        Whether target should be normalized before comparing to computed values.
        if `normalize` is `True` and the target is in physical units, this should also
        be set to True.
    profile : Profile, optional
        Profile containing the radial modes to evaluate at.
    indices : ndarray or Bool, optional
        indices of the Profile.params array to fix.
        (e.g. indices corresponding to modes for a PowerSeriesProfile or indices
        corresponding to knots for a SplineProfile).
        Must have len(target) = len(weight) = len(modes).
        If True/False uses all/none of the Profile.params indices.
    name : str
        Name of the objective function.

    """

    _scalar = False
    _linear = True
    _fixed = True
    _print_value_fmt = "Fix-profile error: {:.3e} "

    def __init__(
        self,
        eq=None,
        target=None,
        bounds=None,
        weight=1,
        normalize=True,
        normalize_target=True,
        profile=None,
        indices=True,
        name="",
    ):

        self._profile = profile
        self._indices = indices
        self._target_from_user = target
        super().__init__(
            eq=eq,
            target=target,
            bounds=bounds,
            weight=weight,
            normalize=normalize,
            normalize_target=normalize_target,
            name=name,
        )

    def build(self, eq, profile=None, use_jit=False, verbose=1):
        """Build constant arrays.

        Parameters
        ----------
        eq : Equilibrium
            Equilibrium that will be optimized to satisfy the Objective.
        profile : Profile, optional
            profile to fix
        use_jit : bool, optional
            Whether to just-in-time compile the objective and derivatives.
        verbose : int, optional
            Level of output.

        """
        if self._profile is None or self._profile.params.size != eq.L + 1:
            self._profile = profile

        # find indices to fix
        if self._indices is False or self._indices is None:  # no indices to fix
            self._idx = np.array([], dtype=int)
        elif self._indices is True:  # all indices of Profile.params
            self._idx = np.arange(np.size(self._profile.params))
        else:  # specified indices
            self._idx = np.atleast_1d(self._indices)

        self._dim_f = self._idx.size
        # use profile parameters as target if needed
        if self._target_from_user is None:
            self.target = self._profile.params[self._idx]

        super().build(eq=eq, use_jit=use_jit, verbose=verbose)


class FixPressure(_FixProfile):
    """Fixes pressure coefficients.

    Parameters
    ----------
    eq : Equilibrium, optional
        Equilibrium that will be optimized to satisfy the Objective.
    target : tuple, float, ndarray, optional
        Target value(s) of the objective.
        len(target) = len(weight) = len(modes). If None, uses profile coefficients.
    bounds : tuple, optional
        Lower and upper bounds on the objective. Overrides target.
        len(bounds[0]) and len(bounds[1]) must be equal to Objective.dim_f
    weight : float, ndarray, optional
        Weighting to apply to the Objective, relative to other Objectives.
        len(target) = len(weight) = len(modes)
    normalize : bool
        Whether to compute the error in physical units or non-dimensionalize.
    normalize_target : bool
        Whether target should be normalized before comparing to computed values.
        if `normalize` is `True` and the target is in physical units, this should also
        be set to True.
    profile : Profile, optional
        Profile containing the radial modes to evaluate at.
    indices : ndarray or bool, optional
        indices of the Profile.params array to fix.
        (e.g. indices corresponding to modes for a PowerSeriesProfile or indices
        corresponding to knots for a SplineProfile).
        Must have len(target) = len(weight) = len(modes).
        If True/False uses all/none of the Profile.params indices.
    name : str
        Name of the objective function.

    """

    _scalar = False
    _linear = True
    _fixed = True
    _units = "(Pa)"
    _print_value_fmt = "Fixed-pressure profile error: {:10.3e} "

    def __init__(
        self,
        eq=None,
        target=None,
        bounds=None,
        weight=1,
        normalize=True,
        normalize_target=True,
        profile=None,
        indices=True,
        name="fixed-pressure",
    ):

        super().__init__(
            eq=eq,
            target=target,
            bounds=bounds,
            weight=weight,
            normalize=normalize,
            normalize_target=normalize_target,
            profile=profile,
            indices=indices,
            name=name,
        )

    def build(self, eq, use_jit=False, verbose=1):
        """Build constant arrays.

        Parameters
        ----------
        eq : Equilibrium
            Equilibrium that will be optimized to satisfy the Objective.
        use_jit : bool, optional
            Whether to just-in-time compile the objective and derivatives.
        verbose : int, optional
            Level of output.

        """
        if eq.pressure is None:
            raise RuntimeError(
                "Attempting to fix pressure on an equilibrium with no "
                + "pressure profile assigned"
            )
        profile = eq.pressure
        if self._normalize:
            scales = compute_scaling_factors(eq)
            self._normalization = scales["p"]
        super().build(eq, profile, use_jit, verbose)

    def compute(self, p_l, **kwargs):
        """Compute fixed pressure profile errors.

        Parameters
        ----------
        p_l : ndarray
            parameters of the pressure profile (Pa).

        Returns
        -------
        f : ndarray
            Fixed profile errors.

        """
        return p_l[self._idx]

    @property
    def target_arg(self):
        """str: Name of argument corresponding to the target."""
        return "p_l"


class FixIota(_FixProfile):
    """Fixes rotational transform coefficients.

    Parameters
    ----------
    eq : Equilibrium, optional
        Equilibrium that will be optimized to satisfy the Objective.
    target : tuple, float, ndarray, optional
        Target value(s) of the objective.
        len(target) = len(weight) = len(modes). If None, uses profile coefficients.
    bounds : tuple, optional
        Lower and upper bounds on the objective. Overrides target.
        len(bounds[0]) and len(bounds[1]) must be equal to Objective.dim_f
    weight : float, ndarray, optional
        Weighting to apply to the Objective, relative to other Objectives.
        len(target) = len(weight) = len(modes)
    normalize : bool
        Whether to compute the error in physical units or non-dimensionalize.
        Note: has no effect for this objective.
    normalize_target : bool
        Whether target should be normalized before comparing to computed values.
        if `normalize` is `True` and the target is in physical units, this should also
        be set to True.
        Note: has no effect for this objective.
    profile : Profile, optional
        Profile containing the radial modes to evaluate at.
    indices : ndarray or bool, optional
        indices of the Profile.params array to fix.
        (e.g. indices corresponding to modes for a PowerSeriesProfile or indices.
        corresponding to knots for a SplineProfile).
        Must len(target) = len(weight) = len(modes).
        If True/False uses all/none of the Profile.params indices.
    name : str
        Name of the objective function.

    """

    _scalar = False
    _linear = True
    _fixed = True
    _units = "(dimensionless)"
    _print_value_fmt = "Fixed-iota profile error: {:10.3e} "

    def __init__(
        self,
        eq=None,
        target=None,
        bounds=None,
        weight=1,
        normalize=False,
        normalize_target=False,
        profile=None,
        indices=True,
        name="fixed-iota",
    ):

        super().__init__(
            eq=eq,
            target=target,
            bounds=bounds,
            weight=weight,
            normalize=normalize,
            normalize_target=normalize_target,
            profile=profile,
            indices=indices,
            name=name,
        )

    def build(self, eq, use_jit=False, verbose=1):
        """Build constant arrays.

        Parameters
        ----------
        eq : Equilibrium
            Equilibrium that will be optimized to satisfy the Objective.
        use_jit : bool, optional
            Whether to just-in-time compile the objective and derivatives.
        verbose : int, optional
            Level of output.

        """
        if eq.iota is None:
            raise RuntimeError(
                "Attempt to fix rotational transform on an equilibrium with no "
                + "rotational transform profile assigned"
            )
        profile = eq.iota
        super().build(eq, profile, use_jit, verbose)

    def compute(self, i_l, **kwargs):
        """Compute fixed iota errors.

        Parameters
        ----------
        i_l : ndarray
            parameters of the iota profile.

        Returns
        -------
        f : ndarray
            Fixed profile errors.

        """
        return i_l[self._idx]

    @property
    def target_arg(self):
        """str: Name of argument corresponding to the target."""
        return "i_l"


class FixCurrent(_FixProfile):
    """Fixes toroidal current profile coefficients.

    Parameters
    ----------
    eq : Equilibrium, optional
        Equilibrium that will be optimized to satisfy the Objective.
    target : tuple, float, ndarray, optional
        Target value(s) of the objective.
        len(target) = len(weight) = len(modes). If None, uses profile coefficients.
    bounds : tuple, optional
        Lower and upper bounds on the objective. Overrides target.
        len(bounds[0]) and len(bounds[1]) must be equal to Objective.dim_f
    weight : float, ndarray, optional
        Weighting to apply to the Objective, relative to other Objectives.
        len(target) = len(weight) = len(modes)
    normalize : bool
        Whether to compute the error in physical units or non-dimensionalize.
    normalize_target : bool
        Whether target should be normalized before comparing to computed values.
        if `normalize` is `True` and the target is in physical units, this should also
        be set to True.
    profile : Profile, optional
        Profile containing the radial modes to evaluate at.
    indices : ndarray or bool, optional
        indices of the Profile.params array to fix.
        (e.g. indices corresponding to modes for a PowerSeriesProfile or indices
        corresponding to knots for a SplineProfile).
        Must have len(target) = len(weight) = len(modes).
        If True/False uses all/none of the Profile.params indices.
    name : str
        Name of the objective function.

    """

    _scalar = False
    _linear = True
    _fixed = True
    _units = "(A)"
    _print_value_fmt = "Fixed-current profile error: {:10.3e} "

    def __init__(
        self,
        eq=None,
        target=None,
        bounds=None,
        weight=1,
        normalize=True,
        normalize_target=True,
        profile=None,
        indices=True,
        name="fixed-current",
    ):

        super().__init__(
            eq=eq,
            target=target,
            bounds=bounds,
            weight=weight,
            normalize=normalize,
            normalize_target=normalize_target,
            profile=profile,
            indices=indices,
            name=name,
        )

    def build(self, eq, use_jit=False, verbose=1):
        """Build constant arrays.

        Parameters
        ----------
        eq : Equilibrium
            Equilibrium that will be optimized to satisfy the Objective.
        use_jit : bool, optional
            Whether to just-in-time compile the objective and derivatives.
        verbose : int, optional
            Level of output.

        """
        if eq.current is None:
            raise RuntimeError(
                "Attempting to fix toroidal current on an equilibrium with no "
                + "current profile assigned"
            )
        profile = eq.current
        if self._normalize:
            scales = compute_scaling_factors(eq)
            self._normalization = scales["I"]
        super().build(eq, profile, use_jit, verbose)

    def compute(self, c_l, **kwargs):
        """Compute fixed current errors.

        Parameters
        ----------
        c_l : ndarray
            parameters of the current profile (A).

        Returns
        -------
        f : ndarray
            Fixed profile errors.

        """
        return c_l[self._idx]

    @property
    def target_arg(self):
        """str: Name of argument corresponding to the target."""
        return "c_l"


class FixElectronTemperature(_FixProfile):
    """Fixes electron temperature profile coefficients.

    Parameters
    ----------
    eq : Equilibrium, optional
        Equilibrium that will be optimized to satisfy the Objective.
    target : tuple, float, ndarray, optional
        Target value(s) of the objective.
        len(target) = len(weight) = len(modes). If None, uses profile coefficients.
    bounds : tuple, optional
        Lower and upper bounds on the objective. Overrides target.
        len(bounds[0]) and len(bounds[1]) must be equal to Objective.dim_f
    weight : float, ndarray, optional
        Weighting to apply to the Objective, relative to other Objectives.
        len(target) = len(weight) = len(modes)
    normalize : bool
        Whether to compute the error in physical units or non-dimensionalize.
    normalize_target : bool
        Whether target should be normalized before comparing to computed values.
        if `normalize` is `True` and the target is in physical units, this should also
        be set to True.
    profile : Profile, optional
        Profile containing the radial modes to evaluate at.
    indices : ndarray or bool, optional
        indices of the Profile.params array to fix.
        (e.g. indices corresponding to modes for a PowerSeriesProfile or indices
        corresponding to knots for a SplineProfile).
        Must have len(target) = len(weight) = len(modes).
        If True/False uses all/none of the Profile.params indices.
    name : str
        Name of the objective function.

    """

    _scalar = False
    _linear = True
    _fixed = True
    _units = "(eV)"
    _print_value_fmt = "Fixed-electron-temperature profile error: {:10.3e} "

    def __init__(
        self,
        eq=None,
        target=None,
        bounds=None,
        weight=1,
        normalize=True,
        normalize_target=True,
        profile=None,
        indices=True,
        name="fixed-electron-temperature",
    ):

        super().__init__(
            eq=eq,
            target=target,
            bounds=bounds,
            weight=weight,
            normalize=normalize,
            normalize_target=normalize_target,
            profile=profile,
            indices=indices,
            name=name,
        )

    def build(self, eq, use_jit=True, verbose=1):
        """Build constant arrays.

        Parameters
        ----------
        eq : Equilibrium
            Equilibrium that will be optimized to satisfy the Objective.
        use_jit : bool, optional
            Whether to just-in-time compile the objective and derivatives.
        verbose : int, optional
            Level of output.

        """
        if eq.electron_temperature is None:
            raise RuntimeError(
                "Attempting to fix electron temperature on an equilibrium with no "
                + "electron temperature profile assigned"
            )
        profile = eq.electron_temperature
        if self._normalize:
            scales = compute_scaling_factors(eq)
            self._normalization = scales["T"]
        super().build(eq, profile, use_jit, verbose)

    def compute(self, Te_l, **kwargs):
        """Compute fixed electron temperature errors.

        Parameters
        ----------
        Te_l : ndarray
            parameters of the electron temperature profile (eV).

        Returns
        -------
        f : ndarray
            Fixed profile errors.

        """
        return Te_l[self._idx]

    @property
    def target_arg(self):
        """str: Name of argument corresponding to the target."""
        return "Te_l"


class FixElectronDensity(_FixProfile):
    """Fixes electron density profile coefficients.

    Parameters
    ----------
    eq : Equilibrium, optional
        Equilibrium that will be optimized to satisfy the Objective.
    target : tuple, float, ndarray, optional
        Target value(s) of the objective.
        len(target) = len(weight) = len(modes). If None, uses profile coefficients.
    bounds : tuple, optional
        Lower and upper bounds on the objective. Overrides target.
        len(bounds[0]) and len(bounds[1]) must be equal to Objective.dim_f
    weight : float, ndarray, optional
        Weighting to apply to the Objective, relative to other Objectives.
        len(target) = len(weight) = len(modes)
    normalize : bool
        Whether to compute the error in physical units or non-dimensionalize.
    normalize_target : bool
        Whether target should be normalized before comparing to computed values.
        if `normalize` is `True` and the target is in physical units, this should also
        be set to True.
    profile : Profile, optional
        Profile containing the radial modes to evaluate at.
    indices : ndarray or bool, optional
        indices of the Profile.params array to fix.
        (e.g. indices corresponding to modes for a PowerSeriesProfile or indices
        corresponding to knots for a SplineProfile).
        Must have len(target) = len(weight) = len(modes).
        If True/False uses all/none of the Profile.params indices.
    name : str
        Name of the objective function.

    """

    _scalar = False
    _linear = True
    _fixed = True
    _units = "(m^-3)"
    _print_value_fmt = "Fixed-electron-density profile error: {:10.3e} "

    def __init__(
        self,
        eq=None,
        target=None,
        bounds=None,
        weight=1,
        normalize=True,
        normalize_target=True,
        profile=None,
        indices=True,
        name="fixed-electron-density",
    ):

        super().__init__(
            eq=eq,
            target=target,
            bounds=bounds,
            weight=weight,
            normalize=normalize,
            normalize_target=normalize_target,
            profile=profile,
            indices=indices,
            name=name,
        )

    def build(self, eq, use_jit=True, verbose=1):
        """Build constant arrays.

        Parameters
        ----------
        eq : Equilibrium
            Equilibrium that will be optimized to satisfy the Objective.
        use_jit : bool, optional
            Whether to just-in-time compile the objective and derivatives.
        verbose : int, optional
            Level of output.

        """
        if eq.electron_density is None:
            raise RuntimeError(
                "Attempting to fix electron density on an equilibrium with no "
                + "electron density profile assigned"
            )
        profile = eq.electron_density
        if self._normalize:
            scales = compute_scaling_factors(eq)
            self._normalization = scales["n"]
        super().build(eq, profile, use_jit, verbose)

    def compute(self, ne_l, **kwargs):
        """Compute fixed electron density errors.

        Parameters
        ----------
        ne_l : ndarray
            parameters of the electron density profile (1/m^3).

        Returns
        -------
        f : ndarray
            Fixed profile errors.

        """
        return ne_l[self._idx]

    @property
    def target_arg(self):
        """str: Name of argument corresponding to the target."""
        return "ne_l"


class FixIonTemperature(_FixProfile):
    """Fixes ion temperature profile coefficients.

    Parameters
    ----------
    eq : Equilibrium, optional
        Equilibrium that will be optimized to satisfy the Objective.
    target : tuple, float, ndarray, optional
        Target value(s) of the objective.
        len(target) = len(weight) = len(modes). If None, uses profile coefficients.
    bounds : tuple, optional
        Lower and upper bounds on the objective. Overrides target.
        len(bounds[0]) and len(bounds[1]) must be equal to Objective.dim_f
    weight : float, ndarray, optional
        Weighting to apply to the Objective, relative to other Objectives.
        len(target) = len(weight) = len(modes)
    normalize : bool
        Whether to compute the error in physical units or non-dimensionalize.
    normalize_target : bool
        Whether target should be normalized before comparing to computed values.
        if `normalize` is `True` and the target is in physical units, this should also
        be set to True.
    profile : Profile, optional
        Profile containing the radial modes to evaluate at.
    indices : ndarray or bool, optional
        indices of the Profile.params array to fix.
        (e.g. indices corresponding to modes for a PowerSeriesProfile or indices
        corresponding to knots for a SplineProfile).
        Must have len(target) = len(weight) = len(modes).
        If True/False uses all/none of the Profile.params indices.
    name : str
        Name of the objective function.

    """

    _scalar = False
    _linear = True
    _fixed = True
    _units = "(eV)"
    _print_value_fmt = "Fixed-ion-temperature profile error: {:10.3e} "

    def __init__(
        self,
        eq=None,
        target=None,
        bounds=None,
        weight=1,
        normalize=True,
        normalize_target=True,
        profile=None,
        indices=True,
        name="fixed-ion-temperature",
    ):

        super().__init__(
            eq=eq,
            target=target,
            bounds=bounds,
            weight=weight,
            normalize=normalize,
            normalize_target=normalize_target,
            profile=profile,
            indices=indices,
            name=name,
        )

    def build(self, eq, use_jit=True, verbose=1):
        """Build constant arrays.

        Parameters
        ----------
        eq : Equilibrium
            Equilibrium that will be optimized to satisfy the Objective.
        use_jit : bool, optional
            Whether to just-in-time compile the objective and derivatives.
        verbose : int, optional
            Level of output.

        """
        if eq.ion_temperature is None:
            raise RuntimeError(
                "Attempting to fix ion temperature on an equilibrium with no "
                + "ion temperature profile assigned"
            )
        profile = eq.ion_temperature
        if self._normalize:
            scales = compute_scaling_factors(eq)
            self._normalization = scales["T"]
        super().build(eq, profile, use_jit, verbose)

    def compute(self, Ti_l, **kwargs):
        """Compute fixed ion temperature errors.

        Parameters
        ----------
        Ti_l : ndarray
            parameters of the ion temperature profile (eV).

        Returns
        -------
        f : ndarray
            Fixed profile errors.

        """
        return Ti_l[self._idx]

    @property
    def target_arg(self):
        """str: Name of argument corresponding to the target."""
        return "Ti_l"


class FixAtomicNumber(_FixProfile):
    """Fixes effective atomic number profile coefficients.

    Parameters
    ----------
    eq : Equilibrium, optional
        Equilibrium that will be optimized to satisfy the Objective.
    target : tuple, float, ndarray, optional
        Target value(s) of the objective.
        len(target) = len(weight) = len(modes). If None, uses profile coefficients.
    bounds : tuple, optional
        Lower and upper bounds on the objective. Overrides target.
        len(bounds[0]) and len(bounds[1]) must be equal to Objective.dim_f
    weight : float, ndarray, optional
        Weighting to apply to the Objective, relative to other Objectives.
        len(target) = len(weight) = len(modes)
    normalize : bool
        Whether to compute the error in physical units or non-dimensionalize.
        Note: has no effect for this objective.
    normalize_target : bool
        Whether target should be normalized before comparing to computed values.
        if `normalize` is `True` and the target is in physical units, this should also
        be set to True.
        Note: has no effect for this objective.
    profile : Profile, optional
        Profile containing the radial modes to evaluate at.
    indices : ndarray or bool, optional
        indices of the Profile.params array to fix.
        (e.g. indices corresponding to modes for a PowerSeriesProfile or indices
        corresponding to knots for a SplineProfile).
        Must have len(target) = len(weight) = len(modes).
        If True/False uses all/none of the Profile.params indices.
    name : str
        Name of the objective function.

    """

    _scalar = False
    _linear = True
    _fixed = True
    _units = "(dimensionless)"
    _print_value_fmt = "Fixed-atomic-number profile error: {:10.3e} "

    def __init__(
        self,
        eq=None,
        target=None,
        bounds=None,
        weight=1,
        normalize=False,
        normalize_target=False,
        profile=None,
        indices=True,
        name="fixed-atomic-number",
    ):

        super().__init__(
            eq=eq,
            target=target,
            bounds=bounds,
            weight=weight,
            normalize=normalize,
            normalize_target=normalize_target,
            profile=profile,
            indices=indices,
            name=name,
        )

    def build(self, eq, use_jit=True, verbose=1):
        """Build constant arrays.

        Parameters
        ----------
        eq : Equilibrium
            Equilibrium that will be optimized to satisfy the Objective.
        use_jit : bool, optional
            Whether to just-in-time compile the objective and derivatives.
        verbose : int, optional
            Level of output.

        """
        if eq.atomic_number is None:
            raise RuntimeError(
                "Attempting to fix atomic number on an equilibrium with no "
                + "atomic number profile assigned"
            )
        profile = eq.atomic_number
        super().build(eq, profile, use_jit, verbose)

    def compute(self, Zeff_l, **kwargs):
        """Compute fixed atomic number errors.

        Parameters
        ----------
        Zeff_l : ndarray
            parameters of the current profile.

        Returns
        -------
        f : ndarray
            Fixed profile errors.

        """
        return Zeff_l[self._idx]

    @property
    def target_arg(self):
        """str: Name of argument corresponding to the target."""
        return "Zeff_l"


class FixPsi(_Objective):
    """Fixes total toroidal magnetic flux within the last closed flux surface.

    Parameters
    ----------
    eq : Equilibrium, optional
        Equilibrium that will be optimized to satisfy the Objective.
    target : float, optional
        Target value(s) of the objective. If None, uses Equilibrium value.
    bounds : tuple, optional
        Lower and upper bounds on the objective. Overrides target.
    normalize : bool
        Whether to compute the error in physical units or non-dimensionalize.
    normalize_target : bool
        Whether target should be normalized before comparing to computed values.
        if `normalize` is `True` and the target is in physical units, this should also
        be set to True.
    weight : float, optional
        Weighting to apply to the Objective, relative to other Objectives.
    name : str
        Name of the objective function.

    """

    _scalar = True
    _linear = True
    _fixed = True
    _units = "(Wb)"
    _print_value_fmt = "Fixed-Psi error: {:10.3e} "

    def __init__(
        self,
        eq=None,
        target=None,
        bounds=None,
        weight=1,
        normalize=True,
        normalize_target=True,
        name="fixed-Psi",
    ):
        self._target_from_user = target
        super().__init__(
            eq=eq,
            target=target,
            bounds=bounds,
            weight=weight,
            normalize=normalize,
            normalize_target=normalize_target,
            name=name,
        )

    def build(self, eq, use_jit=False, verbose=1):
        """Build constant arrays.

        Parameters
        ----------
        eq : Equilibrium, optional
            Equilibrium that will be optimized to satisfy the Objective.
        use_jit : bool, optional
            Whether to just-in-time compile the objective and derivatives.
        verbose : int, optional
            Level of output.

        """
        self._dim_f = 1

        if self._target_from_user is None:
            self.target = eq.Psi

        if self._normalize:
            scales = compute_scaling_factors(eq)
            self._normalization = scales["Psi"]

        super().build(eq=eq, use_jit=use_jit, verbose=verbose)

    def compute(self, Psi, **kwargs):
        """Compute fixed-Psi error.

        Parameters
        ----------
        Psi : float
            Total toroidal magnetic flux within the last closed flux surface (Wb).

        Returns
        -------
        f : ndarray
            Total toroidal magnetic flux error (Wb).

        """
        return Psi

    @property
    def target_arg(self):
        """str: Name of argument corresponding to the target."""
        return "Psi"<|MERGE_RESOLUTION|>--- conflicted
+++ resolved
@@ -181,6 +181,88 @@
         """Compute boundary self consistency errror."""
         params = self._parse_args(*args, **kwargs)
         return jnp.dot(self._A, params["Z_lmn"]) - params["Zb_lmn"]
+
+
+class BoundaryWSelfConsistency(_Objective):
+    """Ensure that the boundary and interior surfaces are self consistent.
+
+    Note: this constraint is automatically applied when needed, and does not need to be
+    included by the user.
+
+    Parameters
+    ----------
+    eq : Equilibrium, optional
+        Equilibrium that will be optimized to satisfy the Objective.
+    surface_label : float
+        Surface to enforce boundary conditions on. Defaults to Equilibrium.surface.rho
+    name : str
+        Name of the objective function.
+
+    """
+
+    _scalar = False
+    _linear = True
+    _fixed = False
+    _units = "(rad)"
+    _print_value_fmt = "W boundary self consistency error: {:10.3e} "
+
+    def __init__(
+        self,
+        eq=None,
+        surface_label=None,
+        name="self_consistency W",
+    ):
+
+        self._surface_label = surface_label
+        self._args = ["W_lmn", "Wb_lmn"]
+        super().__init__(
+            eq=eq,
+            target=0,
+            bounds=None,
+            weight=1,
+            normalize=False,
+            normalize_target=False,
+            name=name,
+        )
+
+    def build(self, eq, use_jit=False, verbose=1):
+        """Build constant arrays.
+
+        Parameters
+        ----------
+        eq : Equilibrium, optional
+            Equilibrium that will be optimized to satisfy the Objective.
+        use_jit : bool, optional
+            Whether to just-in-time compile the objective and derivatives.
+        verbose : int, optional
+            Level of output.
+
+        """
+        modes = eq.surface.W_basis.modes
+        idx = np.arange(eq.surface.W_basis.num_modes)
+
+        self._dim_f = idx.size
+        self._A = np.zeros((self._dim_f, eq.W_basis.num_modes))
+        for i, (l, m, n) in enumerate(eq.W_basis.modes):
+            if eq.bdry_mode == "lcfs":
+                j = np.argwhere((modes[:, 1:] == [m, n]).all(axis=1))
+                surf = (
+                    eq.surface.rho
+                    if self._surface_label is None
+                    else self._surface_label
+                )
+                self._A[j, i] = zernike_radial(surf, l, m)
+            else:
+                raise NotImplementedError(
+                    "bdry_mode is not lcfs, yell at Dario to finish poincare stuff"
+                )
+
+        super().build(eq=eq, use_jit=use_jit, verbose=verbose)
+
+    def compute(self, *args, **kwargs):
+        """Compute boundary self consistency errror."""
+        params = self._parse_args(*args, **kwargs)
+        return jnp.dot(self._A, params["W_lmn"]) - params["Wb_lmn"]
 
 
 class FixBoundaryR(_Objective):
@@ -506,9 +588,6 @@
         Whether target should be normalized before comparing to computed values.
         if `normalize` is `True` and the target is in physical units, this should also
         be set to True.
-    fixed_boundary : bool, optional
-        True to enforce the boundary condition on flux surfaces,
-        or False to fix the boundary surface coefficients (default).
     modes : ndarray, optional
         Basis modes numbers [l,m,n] of boundary modes to fix.
         len(target) = len(weight) = len(modes).
@@ -540,16 +619,14 @@
         weight=1,
         normalize=True,
         normalize_target=True,
-        fixed_boundary=False,
         modes=True,
         surface_label=None,
         name="lcfs W",
     ):
 
-        self._fixed_boundary = fixed_boundary
         self._modes = modes
         self._surface_label = surface_label
-        self._args = ["W_lmn"] if self._fixed_boundary else ["Wb_lmn"]
+        self._args = ["Wb_lmn"]
         super().__init__(
             eq=eq,
             target=target,
@@ -573,16 +650,12 @@
             Level of output.
 
         """
-        if hasattr(eq.surface, "W_basis"):
-            basis = eq.surface.W_basis
-        else:
-            basis = eq.surface.Z_basis.copy()  # should have the same symmetry
         if self._modes is False or self._modes is None:  # no modes
             modes = np.array([[]], dtype=int)
             idx = np.array([], dtype=int)
         elif self._modes is True:  # all modes
-            modes = basis.modes
-            idx = np.arange(basis.num_modes)
+            modes = eq.W_basis.modes
+            idx = np.arange(eq.W_basis.num_modes)
         else:  # specified modes
             modes = np.atleast_2d(self._modes)
             dtype = {
@@ -590,14 +663,14 @@
                 "formats": 3 * [modes.dtype],
             }
             _, idx, modes_idx = np.intersect1d(
-                basis.modes.astype(modes.dtype).view(dtype),
+                eq.W_basis.modes.astype(modes.dtype).view(dtype),
                 modes.view(dtype),
                 return_indices=True,
             )
             # rearrange modes to match order of basis.modes
             # and eq.surface.Z_lmn,
             # necessary so that the A matrix rows match up with the target b
-            modes = np.atleast_2d(basis.modes[idx, :])
+            modes = np.atleast_2d(eq.W_basis.modes[idx, :])
 
             if idx.size < modes.shape[0]:
                 warnings.warn(
@@ -619,40 +692,18 @@
                 )
             self.target = self.target[modes_idx]
 
-        if self._fixed_boundary:  # W_lmn -> Wb_lmn boundary condition
-            self._A = np.zeros((self._dim_f, eq.W_basis.num_modes))
-            for i, (l, m, n) in enumerate(eq.W_basis.modes):
-                if eq.bdry_mode == "lcfs":
-                    j = np.argwhere((modes[:, 1:] == [m, n]).all(axis=1))
-                    surf = (
-                        eq.surface.rho
-                        if self._surface_label is None
-                        else self._surface_label
-                    )
-                    self._A[j, i] = zernike_radial(surf, l, m)
-        else:  # Wb_lmn -> Wb optimization space
-            self._A = np.eye(basis.num_modes)[idx, :]
+        self._A = np.eye(eq.W_basis.num_modes)[idx, :]
 
         # use surface parameters as target if needed
         if self.target is None:
-            if hasattr(eq.surface, "W_lmn"):
-                self.target = eq.surface.W_lmn[idx]
-            else:
-                self.target = np.zeros(idx.size)
-
-        if self._normalize:
-            scales = compute_scaling_factors(eq)
-            self._normalization = scales["a"]
+            self.target = eq.surface.W_lmn[idx]
 
         super().build(eq=eq, use_jit=use_jit, verbose=verbose)
 
     def compute(self, *args, **kwargs):
         """Compute deviation from desired boundary."""
-        if len(args):
-            x = kwargs.get(self.args[0], args[0])
-        else:
-            x = kwargs.get(self.args[0])
-        return jnp.dot(self._A, x)
+        params = self._parse_args(*args, **kwargs)
+        return jnp.dot(self._A, params["Wb_lmn"])
 
     @property
     def target_arg(self):
@@ -662,12 +713,9 @@
 
 class FixLambdaGauge(_Objective):
     """Fixes gauge freedom for lambda: lambda(theta=0,zeta=0)=0.
-<<<<<<< HEAD
-=======
 
     Note: this constraint is automatically applied when needed, and does not need to be
     included by the user.
->>>>>>> 8c1e1e60
 
     Parameters
     ----------
