--- conflicted
+++ resolved
@@ -399,10 +399,7 @@
         eq,
         name="axis R self consistency",
     ):
-<<<<<<< HEAD
-=======
-        self._args = ["R_lmn", "Ra_n"]
->>>>>>> b6ede28b
+
         super().__init__(
             things=eq,
             target=0,
@@ -489,10 +486,7 @@
         eq,
         name="axis Z self consistency",
     ):
-<<<<<<< HEAD
-=======
-        self._args = ["Z_lmn", "Za_n"]
->>>>>>> b6ede28b
+
         super().__init__(
             things=eq,
             target=0,
@@ -981,14 +975,9 @@
     _units = "(radians)"
     _print_value_fmt = "Theta - Theta SFL error: {:10.3e} "
 
-<<<<<<< HEAD
     def __init__(self, eq, name="Theta SFL"):
 
         super().__init__(things=eq, target=0, weight=1, name=name)
-=======
-    def __init__(self, eq=None, name="Theta SFL"):
-        super().__init__(eq=eq, target=0, weight=1, name=name)
->>>>>>> b6ede28b
 
     def build(self, use_jit=False, verbose=1):
         """Build constant arrays.
@@ -1610,7 +1599,7 @@
 
     Parameters
     ----------
-    eq : Equilibrium, optional
+    eq : Equilibrium
         Equilibrium that will be optimized to satisfy the Objective.
     target : float, ndarray, optional
         Fourier-Zernike lambda coefficient target values. If None,
@@ -1643,7 +1632,7 @@
 
     def __init__(
         self,
-        eq=None,
+        eq,
         target=None,
         bounds=None,
         weight=1,
@@ -1660,7 +1649,7 @@
             )
         self._target_from_user = target
         super().__init__(
-            eq=eq,
+            things=eq,
             target=target,
             bounds=bounds,
             weight=weight,
@@ -1669,20 +1658,18 @@
             normalize_target=normalize_target,
         )
 
-    def build(self, eq=None, use_jit=False, verbose=1):
+    def build(self, use_jit=False, verbose=1):
         """Build constant arrays.
 
         Parameters
         ----------
-        eq : Equilibrium, optional
-            Equilibrium that will be optimized to satisfy the Objective.
         use_jit : bool, optional
             Whether to just-in-time compile the objective and derivatives.
         verbose : int, optional
             Level of output.
 
         """
-        eq = eq or self._eq
+        eq = self.things[0]
         if self._modes is True:  # all modes
             modes = eq.L_basis.modes
             idx = np.arange(eq.L_basis.num_modes)
@@ -1723,15 +1710,18 @@
                 )
             self.target = self._target_from_user[modes_idx]
 
-        super().build(eq=eq, use_jit=use_jit, verbose=verbose)
-
-    def compute(self, L_lmn, **kwargs):
+        super().build(use_jit=use_jit, verbose=verbose)
+
+    def compute(self, params, constants=None):
         """Compute Fixed mode lambda errors.
 
         Parameters
         ----------
-        L_lmn : ndarray
-            Spectral coefficients of lambda(rho,theta,zeta) .
+        params : dict
+            Dictionary of equilibrium degrees of freedom, eg Equilibrium.params_dict
+        constants : dict
+            Dictionary of constant data, eg transforms, profiles etc. Defaults to
+            self.constants
 
         Returns
         -------
@@ -1739,7 +1729,7 @@
             Fixed mode lambda errors.
 
         """
-        fixed_params = L_lmn[self._idx]
+        fixed_params = params["L_lmn"][self._idx]
         return fixed_params
 
 
@@ -2061,7 +2051,7 @@
 
     Parameters
     ----------
-    eq : Equilibrium, optional
+    eq : Equilibrium
         Equilibrium that will be optimized to satisfy the Objective.
     target : float, ndarray, optional
         Fourier-Zernike Lambda coefficient target sum. If None,
@@ -2101,7 +2091,7 @@
 
     def __init__(
         self,
-        eq=None,
+        eq,
         target=None,
         bounds=None,
         weight=1,
@@ -2128,7 +2118,7 @@
                 )
         self._target_from_user = target
         super().__init__(
-            eq=eq,
+            things=eq,
             target=target,
             bounds=bounds,
             weight=weight,
@@ -2137,20 +2127,18 @@
             normalize_target=normalize_target,
         )
 
-    def build(self, eq=None, use_jit=False, verbose=1):
+    def build(self, use_jit=False, verbose=1):
         """Build constant arrays.
 
         Parameters
         ----------
-        eq : Equilibrium, optional
-            Equilibrium that will be optimized to satisfy the Objective.
         use_jit : bool, optional
             Whether to just-in-time compile the objective and derivatives.
         verbose : int, optional
             Level of output.
 
         """
-        eq = eq or self._eq
+        eq = self.things[0]
         if self._modes is True:  # all modes
             modes = eq.L_basis.modes
             idx = np.arange(eq.L_basis.num_modes)
@@ -2197,15 +2185,18 @@
         if self._target_from_user is None:
             self.target = np.dot(sum_weights.T, eq.L_lmn[self._idx])
 
-        super().build(eq=eq, use_jit=use_jit, verbose=verbose)
-
-    def compute(self, L_lmn, **kwargs):
+        super().build(use_jit=use_jit, verbose=verbose)
+
+    def compute(self, params, constants=None):
         """Compute Sum mode lambda errors.
 
         Parameters
         ----------
-        L_lmn : ndarray
-            Spectral coefficients of lambda(rho,theta,zeta) .
+        params : dict
+            Dictionary of equilibrium degrees of freedom, eg Equilibrium.params_dict
+        constants : dict
+            Dictionary of constant data, eg transforms, profiles etc. Defaults to
+            self.constants
 
         Returns
         -------
@@ -2213,7 +2204,7 @@
             Fixed sum mode lambda errors.
 
         """
-        f = jnp.dot(self._A, L_lmn)
+        f = jnp.dot(self._A, params["L_lmn"])
         return f
 
 
