--- conflicted
+++ resolved
@@ -2781,13 +2781,4 @@
             Total toroidal magnetic flux error (Wb).
 
         """
-<<<<<<< HEAD
-        return params["Psi"]
-
-    @property
-    def target_arg(self):
-        """str: Name of argument corresponding to the target."""
-        return "Psi"
-=======
-        return Psi
->>>>>>> d896b0ac
+        return params["Psi"]