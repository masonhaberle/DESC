--- conflicted
+++ resolved
@@ -227,15 +227,6 @@
         else:
             current = params.pop("current", self.current)
 
-<<<<<<< HEAD
-        data = self.compute(
-            ["x", "x_s", "ds"],
-            grid=source_grid,
-            params=params,
-            transforms=transforms,
-            basis="xyz",
-        )
-=======
         if not params or not transforms:
             data = self.compute(
                 ["x", "x_s", "ds"],
@@ -254,7 +245,6 @@
                 basis="xyz",
             )
 
->>>>>>> bd651113
         B = biot_savart_quad(
             coords, data["x"], data["x_s"] * data["ds"][:, None], current
         )
