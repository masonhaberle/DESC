--- conflicted
+++ resolved
@@ -3,16 +3,7 @@
 
 from desc.backend import use_jax
 from desc.utils import Timer
-<<<<<<< HEAD
-from desc.jacobian import AutoDiffJacobian, FiniteDiffJacobian
-
-if use_jax:
-    jac = AutoDiffJacobian
-else:
-    jac = FiniteDiffJacobian
-=======
 from desc.derivatives import Derivative
->>>>>>> 13e46523
 
 
 def perturb_continuation_params(x, equil_obj, deltas, args, pert_order=1, verbose=False, timer=None):
