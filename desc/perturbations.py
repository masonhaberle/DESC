--- conflicted
+++ resolved
@@ -507,60 +507,12 @@
         "Zb_lmn": dZb,
     }
     deltas = {}
-<<<<<<< HEAD
-    if type(dR) is bool or dR is None:
-        if dR is True:
-            deltas["R_lmn"] = jnp.ones((objective_f.dimensions["R_lmn"],), dtype=bool)
-    elif jnp.any(dR):
-        deltas["R_lmn"] = dR
-    if type(dZ) is bool or dZ is None:
-        if dZ is True:
-            deltas["Z_lmn"] = jnp.ones((objective_f.dimensions["Z_lmn"],), dtype=bool)
-    elif jnp.any(dZ):
-        deltas["Z_lmn"] = dZ
-    if type(dL) is bool or dL is None:
-        if dL is True:
-            deltas["L_lmn"] = jnp.ones((objective_f.dimensions["L_lmn"],), dtype=bool)
-    elif jnp.any(dL):
-        deltas["L_lmn"] = dL
-    if type(dp) is bool or dp is None:
-        if dp is True:
-            deltas["p_l"] = jnp.ones((objective_f.dimensions["p_l"],), dtype=bool)
-    elif jnp.any(dp):
-        deltas["p_l"] = dp
-    if type(di) is bool or di is None:
-        if di is True:
-            deltas["i_l"] = jnp.ones((objective_f.dimensions["i_l"],), dtype=bool)
-    elif jnp.any(di):
-        deltas["i_l"] = di
-    if type(dPsi) is bool or dPsi is None:
-        if dPsi is True:
-            deltas["Psi"] = jnp.ones((objective_f.dimensions["Psi"],), dtype=bool)
-    if type(dRb) is bool or dRb is None:
-        if dRb is True:
-            deltas["Rb_lmn"] = jnp.ones((objective_f.dimensions["Rb_lmn"],), dtype=bool)
-    elif jnp.any(dRb):
-        deltas["Rb_lmn"] = dRb
-    if type(dZb) is bool or dZb is None:
-        if dZb is True:
-            deltas["Zb_lmn"] = jnp.ones((objective_f.dimensions["Zb_lmn"],), dtype=bool)
-    elif jnp.any(dZb):
-        deltas["Zb_lmn"] = dZb
-    if type(dIGPhi) is bool or dIGPhi is None:
-        if dIGPhi is True:
-            deltas["IGPhi_mn"] = jnp.ones(
-                (objective_f.dimensions["IGPhi_mn"],), dtype=bool
-            )
-    elif jnp.any(dIGPhi):
-        deltas["IGPhi_mn"] = dIGPhi
-=======
     for name, arg in argmap.items():
         if type(arg) is bool or arg is None:
             if arg is True:
                 deltas[name] = jnp.ones((eq.dimensions[name],), dtype=bool)
         elif jnp.any(arg):
             deltas[name] = arg
->>>>>>> 1bd1581d
 
     if not len(deltas):
         raise ValueError("At least one input must be a free variable for optimization.")
@@ -626,37 +578,6 @@
     dxdx_reduced = jnp.eye(eq.dim_x)[:, unfixed_idx] @ Z
 
     # dx/dc
-<<<<<<< HEAD
-    dxdc = jnp.zeros((objective_f.dim_x, 0))
-    if len(
-        [
-            arg
-            for arg in ("R_lmn", "Z_lmn", "L_lmn", "p_l", "i_l", "Psi", "IGPhi_mn")
-            if arg in deltas.keys()
-        ]
-    ):
-        x_idx = jnp.concatenate(
-            [objective_f.x_idx[arg] for arg in arg_order if arg in deltas.keys()]
-        )
-        x_idx = jnp.sort(x_idx)
-        dxdc = jnp.eye(objective_f.dim_x)[:, x_idx]
-    if "Rb_lmn" in deltas.keys():
-        con = get_instance(constraints, BoundaryRSelfConsistency)
-        A = con.derivatives["jac_unscaled"]["R_lmn"](
-            *[jnp.zeros(con.dimensions[arg]) for arg in con.args]
-        )
-        Ainv = jnp.linalg.pinv(A)
-        dxdRb = jnp.eye(objective_f.dim_x)[:, objective_f.x_idx["R_lmn"]] @ Ainv
-        dxdc = jnp.hstack((dxdc, dxdRb))
-    if "Zb_lmn" in deltas.keys():
-        con = get_instance(constraints, BoundaryZSelfConsistency)
-        A = con.derivatives["jac_unscaled"]["Z_lmn"](
-            *[jnp.zeros(con.dimensions[arg]) for arg in con.args]
-        )
-        Ainv = jnp.linalg.pinv(A)
-        dxdZb = jnp.eye(objective_f.dim_x)[:, objective_f.x_idx["Z_lmn"]] @ Ainv
-        dxdc = jnp.hstack((dxdc, dxdZb))
-=======
     dxdc = []
     xz = objective_f.unpack_state(jnp.zeros_like(xf), False)[0]
 
@@ -677,7 +598,6 @@
             dxdZb = jnp.eye(eq.dim_x)[:, eq.x_idx["Z_lmn"]] @ Ainv
             dxdc.append(dxdZb)
     dxdc = jnp.hstack(dxdc)
->>>>>>> 1bd1581d
 
     # 1st order
     if order > 0:
