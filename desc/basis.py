--- conflicted
+++ resolved
@@ -21,11 +21,7 @@
     _io_attrs_ = ["_L", "_M", "_N", "_NFP", "_modes", "_sym", "_spectral_indexing"]
 
     def _enforce_symmetry(self):
-<<<<<<< HEAD
         """Enforces stellarator symmetry."""
-=======
-        """Enforces stellarator symmetry"""
-
         assert self.sym in [
             "sin",
             "sine",
@@ -33,7 +29,6 @@
             "cosine",
             False,
         ], f"Unknown symmetry type {self.sym}"
->>>>>>> 97e76573
         if self.sym in ["cos", "cosine"]:  # cos(m*t-n*z) symmetry
             non_sym_idx = np.where(sign(self.modes[:, 1]) != sign(self.modes[:, 2]))
             self._modes = np.delete(self.modes, non_sym_idx, axis=0)
