--- conflicted
+++ resolved
@@ -2484,13 +2484,7 @@
         self._equilibria.insert(i, new_item)
 
 
-<<<<<<< HEAD
-# TODO: in GitHub issue #1035.
-#  Move logic to eq.compute and store spline of rotational transform used to
-#  compute coordinate mapping.
-=======
 # TODO: GitHub issue #1035. Move logic to eq.compute
->>>>>>> 711f7345
 def compute_raz_data(
     eq, grid, names_field_line, names_0d=None, names_1dr=None, data=None
 ):
