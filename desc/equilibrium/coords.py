--- conflicted
+++ resolved
@@ -111,15 +111,7 @@
 
     # do surface average to get iota once
     if "iota" in profiles and profiles["iota"] is None:
-<<<<<<< HEAD
-        profiles["iota"] = (
-            kwargs.pop("iota")
-            if "iota" in kwargs
-            else eq.get_profile("iota", params=params)
-        )
-=======
         profiles["iota"] = eq.get_profile(["iota", "iota_r"], params=params)
->>>>>>> 031e8405
         params["i_l"] = profiles["iota"].params
     else:
         kwargs.pop("iota", None)
@@ -213,16 +205,8 @@
     elif poloidal == "alpha":
         alpha = coords[:, inbasis.index("alpha")]
         rho = jnp.atleast_1d(rho)
-<<<<<<< HEAD
-        grid = Grid(
-            nodes=jnp.column_stack([rho, jnp.zeros_like(rho), jnp.zeros_like(rho)]),
-            sort=False,
-            jitable=True,
-        )
-=======
         zero = jnp.zeros_like(rho)
         grid = Grid(nodes=jnp.column_stack([rho, zero, zero]), sort=False, jitable=True)
->>>>>>> 031e8405
         iota = profiles["iota"].compute(grid)
         theta = (alpha + iota * zeta) % (2 * jnp.pi)
 
