--- conflicted
+++ resolved
@@ -517,15 +517,10 @@
     return eq_sfl
 
 
-<<<<<<< HEAD
 def get_rtz_grid(
     eq, radial, poloidal, toroidal, coordinates, period, jitable=True, **kwargs
 ):
-    """Return DESC coordinate grid from given coordinates.
-=======
-def get_rtz_grid(eq, radial, poloidal, toroidal, coordinates, period, jitable=True):
     """Return DESC grid in rtz (rho, theta, zeta) coordinates from given coordinates.
->>>>>>> d1981b22
 
     Create a tensor-product grid from the given coordinates, and return the same grid
     in DESC coordinates.
