--- conflicted
+++ resolved
@@ -8,11 +8,8 @@
 from desc.basis import FourierSeries
 from desc.compute import rpz2xyz
 from desc.grid import LinearGrid
-<<<<<<< HEAD
+from desc.io import InputReader
 from desc.optimizable import optimizable_parameter
-=======
-from desc.io import InputReader
->>>>>>> 8d2b96f0
 from desc.transform import Transform
 from desc.utils import copy_coeffs
 
