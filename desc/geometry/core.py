"""Base classes for curves and surfaces."""

import numbers
from abc import ABC, abstractmethod

import numpy as np

from desc.backend import jnp
<<<<<<< HEAD
from desc.compute.utils import compute as compute_fun
from desc.compute.utils import get_params, get_transforms
=======
from desc.compute import compute as compute_fun
from desc.compute import data_index
from desc.compute.geom_utils import reflection_matrix, rotation_matrix
from desc.compute.utils import (
    _parse_parameterization,
    get_data_deps,
    get_params,
    get_transforms,
)
>>>>>>> 4a34ffce
from desc.grid import LinearGrid, QuadratureGrid
from desc.io import IOAble
from desc.optimizeable import Optimizeable


class Curve(IOAble, Optimizeable, ABC):
    """Abstract base class for 1D curves in 3D space."""

    _io_attrs_ = ["_name", "shift", "rotmat"]

    def __init__(self, name=""):
        self.shift = jnp.array([0, 0, 0])
        self.rotmat = jnp.array([[1, 0, 0], [0, 1, 0], [0, 0, 1]])
        self.name = name

    @property
    def name(self):
        """Name of the curve."""
        return self._name

    @name.setter
    def name(self, new):
        self._name = new

    def compute(
        self,
        names,
        grid=None,
        params=None,
        transforms=None,
        data=None,
        **kwargs,
    ):
        """Compute the quantity given by name on grid.

        Parameters
        ----------
        names : str or array-like of str
            Name(s) of the quantity(s) to compute.
        grid : Grid or int, optional
            Grid of coordinates to evaluate at. Defaults to a Linear grid.
            If an integer, uses that many equally spaced points.
        params : dict of ndarray
            Parameters from the equilibrium. Defaults to attributes of self.
        transforms : dict of Transform
            Transforms for R, Z, lambda, etc. Default is to build from grid
        data : dict of ndarray
            Data computed so far, generally output from other compute functions

        Returns
        -------
        data : dict of ndarray
            Computed quantity and intermediate variables.

        """
        if isinstance(names, str):
            names = [names]
        if grid is None:
            NFP = self.NFP if hasattr(self, "NFP") else 1
            grid = LinearGrid(N=2 * self.N + 5, NFP=NFP, endpoint=True)
        if isinstance(grid, numbers.Integral):
            NFP = self.NFP if hasattr(self, "NFP") else 1
            grid = LinearGrid(N=grid, NFP=NFP, endpoint=True)

        if params is None:
            params = get_params(names, obj=self)
        if transforms is None:
            transforms = get_transforms(names, obj=self, grid=grid, **kwargs)
        if data is None:
            data = {}
        profiles = {}

<<<<<<< HEAD
=======
        p = _parse_parameterization(self)
        deps = list(set(get_data_deps(names, obj=p) + names))
        dep0d = [
            dep
            for dep in deps
            if (data_index[p][dep]["coordinates"] == "") and (dep not in data)
        ]
        calc0d = bool(len(dep0d))
        # see if the grid we're already using will work for desired qtys
        if calc0d and (grid.N >= 2 * self.N + 5) and isinstance(grid, LinearGrid):
            calc0d = False

        if calc0d:
            grid0d = LinearGrid(N=2 * self.N + 5, NFP=NFP, endpoint=True)
            data0d = compute_fun(
                self,
                dep0d,
                params=params,
                transforms=get_transforms(dep0d, obj=self, grid=grid0d, **kwargs),
                profiles={},
                data=None,
                **kwargs,
            )
            # these should all be 0d quantities so don't need to compress/expand
            data0d = {key: val for key, val in data0d.items() if key in dep0d}
            data.update(data0d)

>>>>>>> 4a34ffce
        data = compute_fun(
            self,
            names,
            params=params,
            transforms=transforms,
            profiles=profiles,
            data=data,
            **kwargs,
        )
        return data

    def translate(self, displacement=[0, 0, 0]):
        """Translate the curve by a rigid displacement in x, y, z."""
        self.shift += jnp.asarray(displacement)

    def rotate(self, axis=[0, 0, 1], angle=0):
        """Rotate the curve by a fixed angle about axis in xyz coordinates."""
        R = rotation_matrix(axis, angle)
        self.rotmat = R @ self.rotmat
        self.shift = self.shift @ R.T

    def flip(self, normal):
        """Flip the curve about the plane with specified normal."""
        F = reflection_matrix(normal)
        self.rotmat = F @ self.rotmat
        self.shift = self.shift @ F.T

    def __repr__(self):
        """Get the string form of the object."""
        return (
            type(self).__name__
            + " at "
            + str(hex(id(self)))
            + " (name={})".format(self.name)
        )


class Surface(IOAble, Optimizeable, ABC):
    """Abstract base class for 2d surfaces in 3d space."""

    _io_attrs_ = ["_name", "_sym", "_L", "_M", "_N"]

    @property
    def name(self):
        """str: Name of the surface."""
        return self._name

    @name.setter
    def name(self, new):
        self._name = new

    @property
    def L(self):
        """int: Maximum radial mode number."""
        return self._L

    @property
    def M(self):
        """int: Maximum poloidal mode number."""
        return self._M

    @property
    def N(self):
        """int: Maximum toroidal mode number."""
        return self._N

    @property
    def sym(self):
        """bool: Whether or not the surface is stellarator symmetric."""
        return self._sym

    def _compute_orientation(self):
        """Handedness of coordinate system.

        Returns
        -------
        orientation : float
            +1 for right handed coordinate system (theta increasing CW),
            -1 for left handed coordinates (theta increasing CCW),
            or 0 for a singular coordinate system (no volume)
        """
        R0 = self.R_lmn[self.R_basis.get_idx(0, 0, 0, False)]
        R0 = R0 if R0.size > 0 else 0
        Rsin = self.R_lmn[self.R_basis.get_idx(0, -1, 0, False)]
        Rsin = Rsin if Rsin.size > 0 else 0
        Rcos = self.R_lmn[self.R_basis.get_idx(0, 1, 0, False)]
        Rcos = Rcos if Rcos.size > 0 else 0
        Zsin = self.Z_lmn[self.Z_basis.get_idx(0, -1, 0, False)]
        Zsin = Zsin if Zsin.size > 0 else 0
        Zcos = self.Z_lmn[self.Z_basis.get_idx(0, 1, 0, False)]
        Zcos = Zcos if Zcos.size > 0 else 0
        out = np.sign((R0 + Rcos) * (Rsin * Zcos - Rcos * Zsin))
        assert (out == -1) or (out == 0) or (out == 1)
        return out

    def _flip_orientation(self):
        """Flip the orientation of theta."""
        one = np.ones_like(self.R_lmn)
        one[self.R_basis.modes[:, 1] < 0] *= -1
        self.R_lmn *= one
        one = np.ones_like(self.Z_lmn)
        one[self.Z_basis.modes[:, 1] < 0] *= -1
        self.Z_lmn *= one

    @abstractmethod
    def change_resolution(self, *args, **kwargs):
        """Change the maximum resolution."""

    def compute(
        self,
        names,
        grid=None,
        params=None,
        transforms=None,
        data=None,
        **kwargs,
    ):
        """Compute the quantity given by name on grid.

        Parameters
        ----------
        names : str or array-like of str
            Name(s) of the quantity(s) to compute.
        grid : Grid, optional
            Grid of coordinates to evaluate at. Defaults to a Linear grid for constant
            rho surfaces or a Quadrature grid for constant zeta surfaces.
        params : dict of ndarray
            Parameters from the equilibrium. Defaults to attributes of self.
        transforms : dict of Transform
            Transforms for R, Z, lambda, etc. Default is to build from grid
        data : dict of ndarray
            Data computed so far, generally output from other compute functions

        Returns
        -------
        data : dict of ndarray
            Computed quantity and intermediate variables.

        """
        if isinstance(names, str):
            names = [names]
        if grid is None:
<<<<<<< HEAD
            NFP = self.NFP if hasattr(self, "NFP") else 1
            if hasattr(self, "rho"):  # constant rho surface
                grid = LinearGrid(
                    rho=np.array(self.rho), M=2 * self.M + 5, N=2 * self.N + 5, NFP=NFP
                )
            elif hasattr(self, "zeta"):  # constant zeta surface
                grid = QuadratureGrid(L=2 * self.L + 5, M=2 * self.M + 5, N=0, NFP=NFP)
=======
            if hasattr(self, "rho"):  # constant rho surface
                grid = LinearGrid(
                    rho=np.array(self.rho),
                    M=2 * self.M + 5,
                    N=2 * self.N + 5,
                    NFP=self.NFP,
                )
            elif hasattr(self, "zeta"):  # constant zeta surface
                grid = QuadratureGrid(L=2 * self.L + 5, M=2 * self.M + 5, N=0, NFP=1)
>>>>>>> 4a34ffce
                grid._nodes[:, 2] = self.zeta
        if params is None:
            params = get_params(names, obj=self)
        if transforms is None:
            transforms = get_transforms(names, obj=self, grid=grid, **kwargs)
        if data is None:
            data = {}
        profiles = {}

<<<<<<< HEAD
=======
        p = _parse_parameterization(self)
        deps = list(set(get_data_deps(names, obj=p) + names))
        dep0d = [
            dep
            for dep in deps
            if (data_index[p][dep]["coordinates"] == "") and (dep not in data)
        ]
        calc0d = bool(len(dep0d))
        # see if the grid we're already using will work for desired qtys
        if calc0d and hasattr(self, "rho"):  # constant rho surface
            if (
                (grid.N >= 2 * self.N + 5)
                and (grid.M > 2 * self.M + 5)
                and isinstance(grid, LinearGrid)
            ):
                calc0d = False
            else:
                grid0d = LinearGrid(
                    rho=np.array(self.rho),
                    M=2 * self.M + 5,
                    N=2 * self.N + 5,
                    NFP=self.NFP,
                )
        elif calc0d and hasattr(self, "zeta"):  # constant zeta surface
            if (
                (grid.L >= self.L + 1)
                and (grid.M > 2 * self.M + 5)
                and isinstance(grid, QuadratureGrid)
            ):
                calc0d = False
            else:
                grid0d = QuadratureGrid(L=2 * self.L + 5, M=2 * self.M + 5, N=0, NFP=1)
                grid0d._nodes[:, 2] = self.zeta

        if calc0d:
            data0d = compute_fun(
                self,
                dep0d,
                params=params,
                transforms=get_transforms(dep0d, obj=self, grid=grid0d, **kwargs),
                profiles={},
                data=None,
                **kwargs,
            )
            # these should all be 0d quantities so don't need to compress/expand
            data0d = {key: val for key, val in data0d.items() if key in dep0d}
            data.update(data0d)

>>>>>>> 4a34ffce
        data = compute_fun(
            self,
            names,
            params=params,
            transforms=transforms,
            profiles=profiles,
            data=data,
            **kwargs,
        )
        return data

    def __repr__(self):
        """Get the string form of the object."""
        return (
            type(self).__name__
            + " at "
            + str(hex(id(self)))
            + " (name={})".format(self.name)
        )<|MERGE_RESOLUTION|>--- conflicted
+++ resolved
@@ -6,10 +6,6 @@
 import numpy as np
 
 from desc.backend import jnp
-<<<<<<< HEAD
-from desc.compute.utils import compute as compute_fun
-from desc.compute.utils import get_params, get_transforms
-=======
 from desc.compute import compute as compute_fun
 from desc.compute import data_index
 from desc.compute.geom_utils import reflection_matrix, rotation_matrix
@@ -19,7 +15,6 @@
     get_params,
     get_transforms,
 )
->>>>>>> 4a34ffce
 from desc.grid import LinearGrid, QuadratureGrid
 from desc.io import IOAble
 from desc.optimizeable import Optimizeable
@@ -92,8 +87,6 @@
             data = {}
         profiles = {}
 
-<<<<<<< HEAD
-=======
         p = _parse_parameterization(self)
         deps = list(set(get_data_deps(names, obj=p) + names))
         dep0d = [
@@ -121,7 +114,6 @@
             data0d = {key: val for key, val in data0d.items() if key in dep0d}
             data.update(data0d)
 
->>>>>>> 4a34ffce
         data = compute_fun(
             self,
             names,
@@ -264,15 +256,6 @@
         if isinstance(names, str):
             names = [names]
         if grid is None:
-<<<<<<< HEAD
-            NFP = self.NFP if hasattr(self, "NFP") else 1
-            if hasattr(self, "rho"):  # constant rho surface
-                grid = LinearGrid(
-                    rho=np.array(self.rho), M=2 * self.M + 5, N=2 * self.N + 5, NFP=NFP
-                )
-            elif hasattr(self, "zeta"):  # constant zeta surface
-                grid = QuadratureGrid(L=2 * self.L + 5, M=2 * self.M + 5, N=0, NFP=NFP)
-=======
             if hasattr(self, "rho"):  # constant rho surface
                 grid = LinearGrid(
                     rho=np.array(self.rho),
@@ -282,7 +265,6 @@
                 )
             elif hasattr(self, "zeta"):  # constant zeta surface
                 grid = QuadratureGrid(L=2 * self.L + 5, M=2 * self.M + 5, N=0, NFP=1)
->>>>>>> 4a34ffce
                 grid._nodes[:, 2] = self.zeta
         if params is None:
             params = get_params(names, obj=self)
@@ -292,8 +274,6 @@
             data = {}
         profiles = {}
 
-<<<<<<< HEAD
-=======
         p = _parse_parameterization(self)
         deps = list(set(get_data_deps(names, obj=p) + names))
         dep0d = [
@@ -342,7 +322,6 @@
             data0d = {key: val for key, val in data0d.items() if key in dep0d}
             data.update(data0d)
 
->>>>>>> 4a34ffce
         data = compute_fun(
             self,
             names,
