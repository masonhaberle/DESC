"""Magnetic field due to sheet current on a winding surface."""

import warnings

import matplotlib.pyplot as plt
import numpy as np
from scipy.constants import mu_0

from desc.backend import fori_loop, jnp
from desc.basis import DoubleFourierSeries
from desc.compute import rpz2xyz, rpz2xyz_vec, xyz2rpz, xyz2rpz_vec
<<<<<<< HEAD
from desc.compute.utils import safediv
from desc.derivatives import Derivative
=======
from desc.compute.utils import _compute as compute_fun
>>>>>>> 9334e097
from desc.geometry import FourierRZToroidalSurface
from desc.grid import Grid, LinearGrid
from desc.optimizable import Optimizable, optimizable_parameter
from desc.singularities import compute_B_plasma
from desc.utils import Timer, copy_coeffs, errorif, setdefault, svd_inv_null, warnif

from ._core import _MagneticField, biot_savart_general


class CurrentPotentialField(_MagneticField, FourierRZToroidalSurface):
    """Magnetic field due to a surface current potential on a toroidal surface.

    Surface current K is assumed given by K = n x ∇ Φ
    where:

        - n is the winding surface unit normal.
        - Phi is the current potential function, which is a function of theta and zeta.

    This function then uses biot-savart to find the B field from this current
    density K on the surface.

    Parameters
    ----------
    potential : callable
        function to compute the current potential. Should have a signature of
        the form potential(theta,zeta,**params) -> ndarray.
        theta,zeta are poloidal and toroidal angles on the surface
    potential_dtheta: callable
        function to compute the theta derivative of the current potential
    potential_dzeta: callable
        function to compute the zeta derivative of the current potential
    params : dict, optional
        default parameters to pass to potential function (and its derivatives)
    R_lmn, Z_lmn : array-like, shape(k,)
        Fourier coefficients for winding surface R and Z in cylindrical coordinates
    modes_R : array-like, shape(k,2)
        poloidal and toroidal mode numbers [m,n] for R_lmn.
    modes_Z : array-like, shape(k,2)
        mode numbers associated with Z_lmn, defaults to modes_R
    NFP : int
        number of field periods
    sym : bool
        whether to enforce stellarator symmetry for the surface geometry.
        Default is "auto" which enforces if modes are symmetric. If True,
        non-symmetric modes will be truncated.
    M, N: int or None
        Maximum poloidal and toroidal mode numbers. Defaults to maximum from modes_R
        and modes_Z.
    name : str
        name for this field
    check_orientation : bool
        ensure that this surface has a right handed orientation. Do not set to False
        unless you are sure the parameterization you have given is right handed
        (ie, e_theta x e_zeta points outward from the surface).

    """

    _io_attrs_ = (
        _MagneticField._io_attrs_
        + FourierRZToroidalSurface._io_attrs_
        + [
            "_params",
        ]
    )

    def __init__(
        self,
        potential,
        potential_dtheta,
        potential_dzeta,
        params=None,
        R_lmn=None,
        Z_lmn=None,
        modes_R=None,
        modes_Z=None,
        NFP=1,
        sym="auto",
        M=None,
        N=None,
        name="",
        check_orientation=True,
    ):
        assert callable(potential), "Potential must be callable!"
        assert callable(potential_dtheta), "Potential derivative must be callable!"
        assert callable(potential_dzeta), "Potential derivative must be callable!"

        self._potential = potential
        self._potential_dtheta = potential_dtheta
        self._potential_dzeta = potential_dzeta
        self._params = params

        super().__init__(
            R_lmn=R_lmn,
            Z_lmn=Z_lmn,
            modes_R=modes_R,
            modes_Z=modes_Z,
            NFP=NFP,
            sym=sym,
            M=M,
            N=N,
            name=name,
            check_orientation=check_orientation,
        )

    @property
    def params(self):
        """Dict of parameters to pass to potential function and its derivatives."""
        return self._params

    @params.setter
    def params(self, new):
        warnif(
            len(new) != len(self._params),
            UserWarning,
            "Length of new params is different from length of current params! "
            "May cause errors unless potential function is also changed.",
        )
        self._params = new

    @property
    def potential(self):
        """Potential function, signature (theta,zeta,**params) -> potential value."""
        return self._potential

    @potential.setter
    def potential(self, new):
        if new != self._potential:
            assert callable(new), "Potential must be callable!"
            self._potential = new

    @property
    def potential_dtheta(self):
        """Phi poloidal deriv. function, signature (theta,zeta,**params) -> value."""
        return self._potential_dtheta

    @potential_dtheta.setter
    def potential_dtheta(self, new):
        if new != self._potential_dtheta:
            assert callable(new), "Potential derivative must be callable!"
            self._potential_dtheta = new

    @property
    def potential_dzeta(self):
        """Phi toroidal deriv. function, signature (theta,zeta,**params) -> value."""
        return self._potential_dzeta

    @potential_dzeta.setter
    def potential_dzeta(self, new):
        if new != self._potential_dzeta:
            assert callable(new), "Potential derivative must be callable!"
            self._potential_dzeta = new

    def save(self, file_name, file_format=None, file_mode="w"):
        """Save the object.

        **Not supported for this object!**

        Parameters
        ----------
        file_name : str file path OR file instance
            location to save object
        file_format : str (Default hdf5)
            format of save file. Only used if file_name is a file path
        file_mode : str (Default w - overwrite)
            mode for save file. Only used if file_name is a file path

        """
        raise OSError(
            "Saving CurrentPotentialField is not supported,"
            " as the potential function cannot be serialized."
        )

    def compute_magnetic_field(
        self, coords, params=None, basis="rpz", source_grid=None, transforms=None
    ):
        """Compute magnetic field at a set of points.

        Parameters
        ----------
        coords : array-like shape(n,3)
            Nodes to evaluate field at in [R,phi,Z] or [X,Y,Z] coordinates.
        params : dict or array-like of dict, optional
            Dictionary of optimizable parameters, eg field.params_dict.
        basis : {"rpz", "xyz"}
            Basis for input coordinates and returned magnetic field.
        source_grid : Grid, int or None or array-like, optional
            Source grid upon which to evaluate the surface current density K.
        transforms : dict of Transform
            Transforms for R, Z, lambda, etc. Default is to build from source_grid

        Returns
        -------
        field : ndarray, shape(N,3)
            magnetic field at specified points

        """
        source_grid = source_grid or LinearGrid(
            M=30 + 2 * self.M,
            N=30 + 2 * self.N,
            NFP=self.NFP,
        )
        return _compute_magnetic_field_from_CurrentPotentialField(
            field=self,
            coords=coords,
            params=params,
            basis=basis,
            source_grid=source_grid,
            transforms=transforms,
        )

    @classmethod
    def from_surface(
        cls,
        surface,
        potential,
        potential_dtheta,
        potential_dzeta,
        params=None,
    ):
        """Create CurrentPotentialField using geometry provided by given surface.

        Parameters
        ----------
        surface: FourierRZToroidalSurface, optional, default None
            Existing FourierRZToroidalSurface object to create a
            CurrentPotentialField with.
        potential : callable
            function to compute the current potential. Should have a signature of
            the form potential(theta,zeta,**params) -> ndarray.
            theta,zeta are poloidal and toroidal angles on the surface
        potential_dtheta: callable
            function to compute the theta derivative of the current potential
        potential_dzeta: callable
            function to compute the zeta derivative of the current potential
        params : dict, optional
            default parameters to pass to potential function (and its derivatives)

        """
        errorif(
            not isinstance(surface, FourierRZToroidalSurface),
            TypeError,
            "Expected type FourierRZToroidalSurface for argument surface, "
            f"instead got type {type(surface)}",
        )

        R_lmn = surface.R_lmn
        Z_lmn = surface.Z_lmn
        modes_R = surface._R_basis.modes[:, 1:]
        modes_Z = surface._Z_basis.modes[:, 1:]
        NFP = surface.NFP
        sym = surface.sym
        name = surface.name

        return cls(
            potential,
            potential_dtheta,
            potential_dzeta,
            params,
            R_lmn,
            Z_lmn,
            modes_R,
            modes_Z,
            NFP,
            sym,
            name=name,
            check_orientation=False,
        )


class FourierCurrentPotentialField(
    _MagneticField, FourierRZToroidalSurface, Optimizable
):
    """Magnetic field due to a surface current potential on a toroidal surface.

    Surface current K is assumed given by

    K = n x ∇ Φ

    Φ(θ,ζ) = Φₛᵥ(θ,ζ) + Gζ/2π + Iθ/2π

    where:

        - n is the winding surface unit normal.
        - Phi is the current potential function, which is a function of theta and zeta,
          and is given as a secular linear term in theta/zeta and a double Fourier
          series in theta/zeta.

    This function then uses biot-savart to find the B field from this current
    density K on the surface.

    Parameters
    ----------
    Phi_mn : ndarray
        Fourier coefficients of the double FourierSeries part of the current potential.
    modes_Phi : array-like, shape(k,2)
        Poloidal and Toroidal mode numbers corresponding to passed-in Phi_mn
        coefficients.
    I : float
        Net current linking the plasma and the surface toroidally
        Denoted I in the algorithm
    G : float
        Net current linking the plasma and the surface poloidally
        Denoted G in the algorithm
        NOTE: a negative G will tend to produce a positive toroidal magnetic field
        B in DESC, as in DESC the poloidal angle is taken to be positive
        and increasing when going in the clockwise direction, which with the
        convention n x grad(phi) will result in a toroidal field in the negative
        toroidal direction.
    sym_Phi :  {False,"cos","sin"}
        whether to enforce a given symmetry for the DoubleFourierSeries part of the
        current potential.
    M_Phi, N_Phi: int or None
        Maximum poloidal and toroidal mode numbers for the single valued part of the
        current potential.
    R_lmn, Z_lmn : array-like, shape(k,)
        Fourier coefficients for winding surface R and Z in cylindrical coordinates
    modes_R : array-like, shape(k,2)
        poloidal and toroidal mode numbers [m,n] for R_lmn.
    modes_Z : array-like, shape(k,2)
        mode numbers associated with Z_lmn, defaults to modes_R
    NFP : int
        number of field periods
    sym : bool
        whether to enforce stellarator symmetry for the surface geometry.
        Default is "auto" which enforces if modes are symmetric. If True,
        non-symmetric modes will be truncated.
    M, N: int or None
        Maximum poloidal and toroidal mode numbers. Defaults to maximum from modes_R
        and modes_Z.
    name : str
        name for this field
    check_orientation : bool
        ensure that this surface has a right handed orientation. Do not set to False
        unless you are sure the parameterization you have given is right handed
        (ie, e_theta x e_zeta points outward from the surface).

    """

    _io_attrs_ = (
        _MagneticField._io_attrs_
        + FourierRZToroidalSurface._io_attrs_
        + ["_Phi_mn", "_I", "_G", "_Phi_basis", "_M_Phi", "_N_Phi", "_sym_Phi"]
    )

    def __init__(
        self,
        Phi_mn=np.array([0.0]),
        modes_Phi=np.array([[0, 0]]),
        I=0,
        G=0,
        sym_Phi=False,
        M_Phi=None,
        N_Phi=None,
        R_lmn=None,
        Z_lmn=None,
        modes_R=None,
        modes_Z=None,
        NFP=1,
        sym="auto",
        M=None,
        N=None,
        name="",
        check_orientation=True,
    ):
        Phi_mn, modes_Phi = map(np.asarray, (Phi_mn, modes_Phi))
        assert (
            Phi_mn.size == modes_Phi.shape[0]
        ), "Phi_mn size and modes_Phi.shape[0] must be the same size!"

        assert np.issubdtype(modes_Phi.dtype, np.integer)

        M_Phi = setdefault(M_Phi, np.max(abs(modes_Phi[:, 0])))
        N_Phi = setdefault(N_Phi, np.max(abs(modes_Phi[:, 1])))

        self._M_Phi = M_Phi
        self._N_Phi = N_Phi

        self._sym_Phi = sym_Phi
        self._Phi_basis = DoubleFourierSeries(M=M_Phi, N=N_Phi, NFP=NFP, sym=sym_Phi)
        self._Phi_mn = copy_coeffs(Phi_mn, modes_Phi, self._Phi_basis.modes[:, 1:])

        self._I = float(np.squeeze(I))
        self._G = float(np.squeeze(G))

        super().__init__(
            R_lmn=R_lmn,
            Z_lmn=Z_lmn,
            modes_R=modes_R,
            modes_Z=modes_Z,
            NFP=NFP,
            sym=sym,
            M=M,
            N=N,
            name=name,
            check_orientation=check_orientation,
        )

    @optimizable_parameter
    @property
    def I(self):  # noqa: E743
        """Net current linking the plasma and the surface toroidally."""
        return self._I

    @I.setter
    def I(self, new):  # noqa: E743
        self._I = float(np.squeeze(new))

    @optimizable_parameter
    @property
    def G(self):
        """Net current linking the plasma and the surface poloidally."""
        return self._G

    @G.setter
    def G(self, new):
        self._G = float(np.squeeze(new))

    @optimizable_parameter
    @property
    def Phi_mn(self):
        """Fourier coefficients describing single-valued part of potential."""
        return self._Phi_mn

    @Phi_mn.setter
    def Phi_mn(self, new):
        if len(new) == self.Phi_basis.num_modes:
            self._Phi_mn = jnp.asarray(new)
        else:
            raise ValueError(
                f"Phi_mn should have the same size as the basis, got {len(new)} for "
                + f"basis with {self.Phi_basis.num_modes} modes."
            )

    @property
    def Phi_basis(self):
        """DoubleFourierSeries: Spectral basis for Phi."""
        return self._Phi_basis

    @property
    def sym_Phi(self):
        """str: Type of symmetry of periodic part of Phi (no symmetry if False)."""
        return self._sym_Phi

    @property
    def M_Phi(self):
        """int: Poloidal resolution of periodic part of Phi."""
        return self._M_Phi

    @property
    def N_Phi(self):
        """int: Toroidal resolution of periodic part of Phi."""
        return self._N_Phi

    def change_Phi_resolution(self, M=None, N=None, NFP=None, sym_Phi=None):
        """Change the maximum poloidal and toroidal resolution for Phi.

        Parameters
        ----------
        M : int
            Poloidal resolution to change Phi basis to.
            If None, defaults to current self.Phi_basis poloidal resolution
        N : int
            Toroidal resolution to change Phi basis to.
            If None, defaults to current self.Phi_basis toroidal resolution
        NFP : int
            Number of field periods for surface and Phi basis.
            If None, defaults to current NFP.
            Note: will change the NFP of the surface geometry as well as the
            Phi basis.
        sym_Phi :  {"auto","cos","sin",False}
            whether to enforce a given symmetry for the DoubleFourierSeries part of the
            current potential. Default is "auto" which enforces if modes are symmetric.
            If True, non-symmetric modes will be truncated.

        """
        M = M or self._M_Phi
        N = N or self._M_Phi
        NFP = NFP or self.NFP
        sym_Phi = sym_Phi or self.sym_Phi

        Phi_modes_old = self.Phi_basis.modes
        self.Phi_basis.change_resolution(M=M, N=N, NFP=self.NFP, sym=sym_Phi)

        self._Phi_mn = copy_coeffs(self.Phi_mn, Phi_modes_old, self.Phi_basis.modes)
        self._M_Phi = M
        self._N_Phi = N
        self._sym_Phi = sym_Phi
        self.change_resolution(
            NFP=NFP
        )  # make sure surface and Phi basis NFP are the same

    def compute_magnetic_field(
        self, coords, params=None, basis="rpz", source_grid=None, transforms=None
    ):
        """Compute magnetic field at a set of points.

        Parameters
        ----------
        coords : array-like shape(n,3)
            Nodes to evaluate field at in [R,phi,Z] or [X,Y,Z] coordinates.
        params : dict or array-like of dict, optional
            Dictionary of optimizable parameters, eg field.params_dict.
        basis : {"rpz", "xyz"}
            Basis for input coordinates and returned magnetic field.
        source_grid : Grid, int or None or array-like, optional
            Source grid upon which to evaluate the surface current density K.
        transforms : dict of Transform
            Transforms for R, Z, lambda, etc. Default is to build from source_grid

        Returns
        -------
        field : ndarray, shape(N,3)
            magnetic field at specified points

        """
        source_grid = source_grid or LinearGrid(
            M=30 + 2 * max(self.M, self.M_Phi),
            N=30 + 2 * max(self.N, self.N_Phi),
            NFP=self.NFP,
        )
        return _compute_magnetic_field_from_CurrentPotentialField(
            field=self,
            coords=coords,
            params=params,
            basis=basis,
            source_grid=source_grid,
            transforms=transforms,
        )

    @classmethod
    def from_surface(
        cls,
        surface,
        Phi_mn=np.array([0.0]),
        modes_Phi=np.array([[0, 0]]),
        I=0,
        G=0,
        sym_Phi="auto",
        M_Phi=None,
        N_Phi=None,
    ):
        """Create FourierCurrentPotentialField using geometry of given surface.

        Parameters
        ----------
        surface: FourierRZToroidalSurface, optional, default None
            Existing FourierRZToroidalSurface object to create a
            CurrentPotentialField with.
        Phi_mn : ndarray
            Fourier coefficients of the double FourierSeries of the current potential.
            Should correspond to the given DoubleFourierSeries basis object passed in.
        modes_Phi : array-like, shape(k,2)
            Poloidal and Toroidal mode numbers corresponding to passed-in Phi_mn
            coefficients
        I : float
            Net current linking the plasma and the surface toroidally
            Denoted I in the algorithm
        G : float
            Net current linking the plasma and the surface poloidally
            Denoted G in the algorithm
            NOTE: a negative G will tend to produce a positive toroidal magnetic field
            B in DESC, as in DESC the poloidal angle is taken to be positive
            and increasing when going in the clockwise direction, which with the
            convention n x grad(phi) will result in a toroidal field in the negative
            toroidal direction.
        sym_Phi :  {"auto", "cos","sin", False}
            whether to enforce a given symmetry for the DoubleFourierSeries part of the
            current potential. If "auto", assumes sin symmetry if the surface is
            symmetric, else False.
        M_Phi, N_Phi: int or None
            Maximum poloidal and toroidal mode numbers for the single valued part of the
            current potential.

        """
        if not isinstance(surface, FourierRZToroidalSurface):
            raise TypeError(
                "Expected type FourierRZToroidalSurface for argument surface, "
                f"instead got type {type(surface)}"
            )
        R_lmn = surface.R_lmn
        Z_lmn = surface.Z_lmn
        modes_R = surface._R_basis.modes[:, 1:]
        modes_Z = surface._Z_basis.modes[:, 1:]
        NFP = surface.NFP
        sym = surface.sym
        name = surface.name
        if sym_Phi == "auto":
            sym_Phi = "sin" if surface.sym else False

        return cls(
            Phi_mn=Phi_mn,
            modes_Phi=modes_Phi,
            I=I,
            G=G,
            sym_Phi=sym_Phi,
            M_Phi=M_Phi,
            N_Phi=N_Phi,
            R_lmn=R_lmn,
            Z_lmn=Z_lmn,
            modes_R=modes_R,
            modes_Z=modes_Z,
            NFP=NFP,
            sym=sym,
            name=name,
            check_orientation=False,
        )

    def to_CoilSet(  # noqa: C901 - FIXME: simplify this
        self,
        desirednumcoils=10,  # TODO: make this coils_per_NFP for modular...
        step=2,
        spline_method="cubic",
        show_plots=False,
    ):
        """Find helical or modular coils from this surface current potential.

        Parameters
        ----------
        desirednumcoils : int, optional
            Total number of coils to discretize the surface current with, by default 10
        step : int, optional
            Amount of points to skip by when saving the coil geometry spline
            by default 2, meaning that every other point will be saved
            if higher, less points will be saved e.g. 3 saves every 3rd point
        spline_method : str, optional
            method of fitting to use for the spline, by default ``"cubic"``
            see ``SplineXYZCoil`` for more info
        show_plots : bool, optional,
            whether to show plots of the contours chosen for coils, by default False

        Returns
        -------
        coils : CoilSet or MixedCoilSet
            DESC `CoilSet` of `SplineXYZCoil` coils that are a discretization of
            the surface current on the given winding surface.
            A `MixedCoilSet` is returned if the number of spline points per
            coil are not uniform across the coils.
        """
        nfp = self.Phi_basis.NFP

        net_toroidal_current = self.I
        net_poloidal_current = self.G
        assert not jnp.isclose(net_toroidal_current, 0) or not jnp.isclose(
            net_poloidal_current, 0
        ), (
            "Detected both net toroidal and poloidal current are both zero, "
            "this function cannot find windowpane coils"
        )

        ################################################################
        # find current helicity
        ################################################################
        # we know that I = -(G - G_ext) / (helicity * NFP)
        # if net_toroidal_current is zero, then we have modular coils,
        # and just make helicity zero
        helicity = safediv(
            net_poloidal_current, net_toroidal_current * nfp, threshold=1e-8
        )
        npts = 128  # number of points in the zeta direction
        dz = 2 * np.pi / nfp / npts
        if not jnp.isclose(helicity, 0):
            # helical coils
            zeta_full = jnp.arange(
                0,
                2 * jnp.pi / nfp + 1e-6,
                dz,
            )
            # ensure we have always have points at least from -2pi, 2pi as depending
            # on sign of I, the contours from Phi = [0, abs(I)] may have their starting
            # points (the theta value at zeta=0) be positive or negative theta values,
            # and we want to ensure we catch the start and end of the contours
            theta_full = jnp.arange(
                jnp.sign(helicity) * 2 * jnp.pi,
                -jnp.sign(helicity) * (2 * np.pi * int(np.abs(helicity) + 1) + 1e-6),
                -jnp.sign(helicity) * 2 * np.pi / npts / nfp,
            )

            theta_full = jnp.sort(theta_full)
        else:
            # modular coils
            theta_full = jnp.linspace(0, 2 * jnp.pi, npts + 1)
            # we start below 0 for zeta to allow for contours which may go in/out of
            # the zeta=0 plane
            zeta_full = jnp.arange(-jnp.pi / nfp, (2 + 1 / nfp) * jnp.pi, dz)
            # TODO: make this also go to only 2pi/NFP, and make it so that
            # the number of coils means coils per field period

        ################################################################
        # find contours of constant phi
        ################################################################
        # make linspace contours
        if not jnp.isclose(helicity, 0):
            # helical coils
            # we start them on zeta=0 plane, so we will find contours
            # going from 0 to I (corresponding to zeta=0, and theta*sign(I) increasing)
            contours = jnp.linspace(
                0, jnp.abs(net_toroidal_current), desirednumcoils + 1, endpoint=True
            )
            contours = jnp.sort(contours)
            coil_current = jnp.abs(net_toroidal_current) / desirednumcoils

        else:
            # modular coils
            # go from zero to G
            contours = jnp.linspace(
                0, jnp.abs(net_poloidal_current), desirednumcoils + 1, endpoint=True
            ) * jnp.sign(net_poloidal_current)
            contours = jnp.sort(jnp.asarray(contours))
            coil_current = net_poloidal_current / desirednumcoils

        # TODO: change this so that  this we only need Ncoils length array
        theta_full_2D, zeta_full_2D = jnp.meshgrid(theta_full, zeta_full, indexing="ij")

        grid = Grid(
            jnp.vstack(
                (
                    jnp.zeros_like(theta_full_2D.flatten(order="F")),
                    theta_full_2D.flatten(order="F"),
                    zeta_full_2D.flatten(order="F"),
                )
            ).T,
            sort=False,
        )
        phi_total_full = self.compute("Phi", grid=grid)["Phi"].reshape(
            theta_full.size, zeta_full.size, order="F"
        )

        N_trial_contours = len(contours) - 1
        contour_zeta = []
        contour_theta = []
        plt.figure(figsize=(18, 10))
        cdata = plt.contour(
            zeta_full_2D.T, theta_full_2D.T, jnp.transpose(phi_total_full), contours
        )

        numCoils = 0
        plt.xlabel(r"$\zeta$")
        plt.ylabel(r"$\theta$")

        for j in range(N_trial_contours):
            try:
                with warnings.catch_warnings():
                    warnings.filterwarnings("ignore", category=DeprecationWarning)
                    p = cdata.collections[j].get_paths()[0]
            except Exception as e:
                print("failed to find a contour with error:")
                print(e)

            v = p.vertices

            contour_zeta.append(v[:, 0])
            contour_theta.append(v[:, 1])

            # check if closed and if not throw warning
            ## closure condition in zeta for modular is returns to same zeta,
            ## while for helical is that the contour dzeta = 2pi/NFP
            zeta_diff = 2 * jnp.pi / nfp if not jnp.isclose(helicity, 0) else 0.0
            ## closure condition in theta for modular is that dtheta = 2pi,
            ## while for helical the dtheta = 2pi*abs(helicity)
            theta_diff = (
                2 * jnp.pi * jnp.abs(helicity)
                if not jnp.isclose(helicity, 0)
                else 2 * jnp.pi
            )
            if not jnp.isclose(
                jnp.abs(v[-1, 0] - v[0, 0]), zeta_diff
            ) or not jnp.isclose(jnp.abs(v[-1, 1] - v[0, 1]), theta_diff):
                warnings.warn(
                    f"Detected a coil contour (coil index {j}) that may not be "
                    "closed, this may lead to incorrect coils, "
                    "check that the surface current potential contours do not contain "
                    "any local maxima or window-pane-like structures,"
                    " and that the current potential contours do not go across "
                    "The edges of the zeta extent used for the plotting:"
                    "the zeta=0 or zeta=2pi/NFP planes for helical coils or the"
                    " zeta=-pi/NFP and zeta=2pi+pi/NFP planes, for modular coils. "
                    "Use `show_plots=True` to visualize the contours.",
                    UserWarning,
                )

            numCoils += 1
            if show_plots:
                plt.plot(contour_zeta[-1], contour_theta[-1], "-r", linewidth=1)
                plt.plot(contour_zeta[-1][-1], contour_theta[-1][-1], "sk")
        if not jnp.isclose(helicity, 0):
            # right now these are only over 1 FP
            # so must tile them s.t. they are full coils, by repeating them
            #  with a 2pi/NFP shift in zeta
            # and a -2pi*helicity shift in theta
            # we could alternatively wait until we are in real space and then
            # rotate the coils there, but this also works

            for i_contour in range(len(contour_theta)):
                # check if the contour is arranged with zeta=0 at the start
                # or at the end, easiest to do this tiling if we assume
                # the first index is at zeta=0
                zeta_starts_at_zero = (
                    contour_zeta[i_contour][-1] > contour_zeta[i_contour][0]
                )
                orig_theta = contour_theta[i_contour]
                orig_zeta = contour_zeta[i_contour]
                if not zeta_starts_at_zero:
                    # flip so that the contour starts at zeta=0
                    orig_theta = jnp.flip(orig_theta)
                    orig_zeta = jnp.flip(orig_zeta)
                orig_endpoint_theta = orig_theta[-1]

                # dont need last points here since we will shift the whole
                # curve over, and we know the last point must be
                # (zeta0+2pi/NFP, theta0+2pi*abs(helicity)),
                # so easiest to just not include them initially and shift whole curve
                orig_theta = jnp.atleast_1d(orig_theta[:-1])
                orig_zeta = jnp.atleast_1d(orig_zeta[:-1])

                contour_theta[i_contour] = jnp.atleast_1d(orig_theta)
                contour_zeta[i_contour] = jnp.atleast_1d(orig_zeta)

                theta_shift = -2 * np.pi * helicity

                zeta_shift = 2 * jnp.pi / nfp - orig_zeta[0]

                for i in range(1, nfp):
                    contour_theta[i_contour] = jnp.concatenate(
                        [contour_theta[i_contour], orig_theta + theta_shift * i]
                    )
                    contour_zeta[i_contour] = jnp.concatenate(
                        [contour_zeta[i_contour], orig_zeta + zeta_shift * i]
                    )
                contour_theta[i_contour] = jnp.append(
                    contour_theta[i_contour],
                    nfp * (orig_endpoint_theta - contour_theta[i_contour][0])
                    + contour_theta[i_contour][0],
                )
                contour_zeta[i_contour] = jnp.append(
                    contour_zeta[i_contour], 2 * jnp.pi
                )

        else:
            # TODO: this should be able to easily be used to
            # find only N contours in one FP then rotate them in zeta
            # to get the full coilset.
            pass
        if not show_plots:
            plt.close("all")

        # for modular coils, easiest way to check contour direction is to see
        # direction of the contour thetas
        sign_of_theta_contours = jnp.sign(contour_theta[0][-1] - contour_theta[0][0])

        ################################################################
        # Find the XYZ points in real space of the coil contours
        ################################################################
        def find_XYZ_points(
            theta_pts,
            zeta_pts,
            surface,
        ):
            contour_X = []
            contour_Y = []
            contour_Z = []
            coil_coords = []

            for thetas, zetas in zip(theta_pts, zeta_pts):
                coords = surface.compute(
                    "x",
                    grid=Grid(
                        jnp.vstack((jnp.zeros_like(thetas), thetas, zetas)).T,
                        sort=False,
                    ),
                    basis="xyz",
                )["x"]
                contour_X.append(coords[:, 0])
                contour_Y.append(coords[:, 1])
                contour_Z.append(coords[:, 2])
                coil_coords.append(
                    jnp.vstack((coords[:, 0], coords[:, 1], coords[:, 2])).T
                )

            return contour_X, contour_Y, contour_Z

        contour_X, contour_Y, contour_Z = find_XYZ_points(
            contour_theta,
            contour_zeta,
            self,
        )
        ################################################################
        # Create CoilSet object
        ################################################################
        # local imports to avoid circular imports
        from desc.coils import CoilSet, MixedCoilSet, SplineXYZCoil

        coils = []
        for j in range(len(contour_X)):
            if not jnp.isclose(helicity, 0):
                # helical coils
                # make sure that the sign of the coil current is correct
                # by dotting K with the vector along the contour
                # TODO: probably could use helicity sign and just check the slope of
                # the contours to see which way they are going, but this is easy for
                # now and not too expensive
                contour_vector = jnp.array(
                    [
                        contour_X[j][1] - contour_X[j][0],
                        contour_Y[j][1] - contour_Y[j][0],
                        contour_Z[j][1] - contour_Z[j][0],
                    ]
                )
                K = self.compute(
                    "K",
                    grid=Grid(
                        jnp.array([[0, contour_theta[j][0], contour_zeta[j][0]]])
                    ),
                    basis="xyz",
                )["K"]
                current_sign = jnp.sign(jnp.dot(contour_vector, K[0, :]))
                thisCurrent = current_sign * coil_current
            else:
                # modular coils
                # make sure that the sign of the coil current is correct
                # don't need to dot with K here because we know the direction
                # based off the direction of the theta contour and sign of G
                # (extra negative sign because a positive G -> negative toroidal B
                # but we always have a right-handed coord system, and so current flowing
                # in positive poloidal direction creates a positive toroidal B)
                current_sign = -sign_of_theta_contours * jnp.sign(net_poloidal_current)
                thisCurrent = jnp.abs(coil_current) * current_sign
            coils.append(
                SplineXYZCoil(
                    thisCurrent,
                    jnp.append(contour_X[j][0::step], contour_X[j][0]),
                    jnp.append(contour_Y[j][0::step], contour_Y[j][0]),
                    jnp.append(contour_Z[j][0::step], contour_Z[j][0]),
                    method=spline_method,
                )
            )
        try:
            final_coilset = CoilSet(*coils)
        except ValueError:
            # can't make a CoilSet so make a MixedCoilSet instead
            final_coilset = MixedCoilSet(*coils)
        return final_coilset


def _compute_magnetic_field_from_CurrentPotentialField(
    field, coords, source_grid, params=None, basis="rpz", transforms=None
):
    """Compute magnetic field at a set of points.

    Parameters
    ----------
    field : CurrentPotentialField or FourierCurrentPotentialField
        current potential field object from which to compute magnetic field.
    coords : array-like shape(N,3)
        cylindrical or cartesian coordinates
    source_grid : Grid,
        source grid upon which to evaluate the surface current density K
    params : dict, optional
        parameters to pass to compute function
        should include the potential
    basis : {"rpz", "xyz"}
        basis for input coordinates and returned magnetic field


    Returns
    -------
    field : ndarray, shape(N,3)
        magnetic field at specified points

    """
    assert basis.lower() in ["rpz", "xyz"]
    coords = jnp.atleast_2d(jnp.asarray(coords))
    if basis == "rpz":
        coords = rpz2xyz(coords)

    # compute surface current, and store grid quantities
    # needed for integration in class
    # TODO: does this have to be xyz, or can it be computed in rpz as well?
<<<<<<< HEAD
    data = field.compute(
        ["K", "x"], grid=source_grid, basis="xyz", params=params, transforms=transforms
    )
=======
    if not params and not transforms:
        data = field.compute(
            ["K", "x"],
            grid=source_grid,
            basis="xyz",
            params=params,
            transforms=transforms,
        )
    else:
        data = compute_fun(
            field,
            names=["K", "x"],
            params=params,
            transforms=transforms,
            profiles={},
            basis="xyz",
        )
>>>>>>> 9334e097

    _rs = xyz2rpz(data["x"])
    _K = xyz2rpz_vec(data["K"], phi=source_grid.nodes[:, 2])

    # surface element, must divide by NFP to remove the NFP multiple on the
    # surface grid weights, as we account for that when doing the for loop
    # over NFP
    _dV = source_grid.weights * data["|e_theta x e_zeta|"] / source_grid.NFP

    def nfp_loop(j, f):
        # calculate (by rotating) rs, rs_t, rz_t
        phi = (source_grid.nodes[:, 2] + j * 2 * jnp.pi / source_grid.NFP) % (
            2 * jnp.pi
        )
        # new coords are just old R,Z at a new phi (bc of discrete NFP symmetry)
        rs = jnp.vstack((_rs[:, 0], phi, _rs[:, 2])).T
        rs = rpz2xyz(rs)
        K = rpz2xyz_vec(_K, phi=phi)
        fj = biot_savart_general(
            coords,
            rs,
            K,
            _dV,
        )
        f += fj
        return f

    B = fori_loop(0, source_grid.NFP, nfp_loop, jnp.zeros_like(coords))
    if basis == "rpz":
        B = xyz2rpz_vec(B, x=coords[:, 0], y=coords[:, 1])
    return B


# REGCOIL utilities


def run_regcoil(  # noqa: C901 fxn too complex
    current_potential_field,
    eq,
    alpha=0.0,
    source_grid=None,
    eval_grid=None,
    current_helicity=0,
    external_field=None,
    external_field_grid=None,
    verbose=1,
    normalize=True,
    vacuum=False,
):
    """Runs regcoil algorithm to find the current potential for the surface.

    NOTE: will set the FourierCurrentPotentialField's Phi_mn to
    the lowest alpha value's solution, and will also set I and G
    to the values corresponding to the input equilibrium, external_field,
    and current_helicity.

    Follows algorithm of [1] to find the current potential Phi on the surface,
    given a surface current::

        K = n x ∇ Φ
        Φ(θ,ζ) = Φₛᵥ(θ,ζ) + Gζ/2π + Iθ/2π

    The algorithm minimizes the quadratic flux on the plasma surface due to the
    surface current (B_Phi_SV for field from the single valued part Φₛᵥ, and
    B_GI for that from the secular terms I and G), plasma current, and external
    fields::

        Bn = ∫ ∫ (B . n)^2 dA
        B = B_plasma + B_external + B_Phi_SV + B_GI

    G is fixed by the equilibrium magnetic field strength, and I is determined
    by the desired coil topology (given by ``current_helicity``), with zero
    helicity corresponding to modular coils, and non-zero helicity corresponding
    to helical coils. The algorithm then finds the single-valued part of Φ
    by minimizing the quadratic flux on the plasma surface along with a
    regularization term on the surface current magnitude::

        min_Φₛᵥ  ∫ ∫ (B . n)^2 dA + α ∫ ∫ |K|^2 dA

    where α is the regularization parameter, smaller alpha corresponds to no
    regularization (consequently, lower Bn error but more complex and large surface
    currents) and larger alpha corresponds to more regularization (consequently,
    higher Bn error but simpler and smaller surface currents).

    [1] Landreman, An improved current potential method for fast computation
        of stellarator coil shapes, Nuclear Fusion (2017)

    Parameters
    ----------
    current_potential_field : FourierCurrentPotentialField
        `FourierCurrentPotentialField` to run REGCOIL with.
    eq : Equilibrium
        Equilibrium to minimize the quadratic flux (plus regularization) on.
    alpha : float or ndarray, optional
        regularization parameter, > 0, regularizes minimization of Bn
        on plasma surface with minimization of current density mag K on winding
        surface i.e. larger alpha, simpler coilset and smaller currents, but
        worse Bn. If a float, only runs REGCOIL for that single value and returns
        a single FourierCurrentPotentialField and the associated data. If an array
        is passed, will run REGCOIL for each alpha in that array and return a list
        of FourierCurrentPotentialFields, and the associated data.
    source_grid : Grid, optional
        Source grid upon which to evaluate the surface current when calculating
        the normal field on the plasma surface. Also used to evaluate the
        virtual casing current, if the plasma has finite plasma currents.
        Defaults to
        `LinearGrid(M=max(3 * current_potential_field.M_Phi, 30),
         N=max(3 * current_potential_field.N_Phi, 30), NFP=eq.NFP)`
    eval_grid : _type_, optional
        Grid upon which to evaluate the normal field on the plasma surface, and
        at which the normal field is minimized.
        Defaults to
        `LinearGrid(M= 30, N= 30, NFP=eq.NFP)`
    external_field: _MagneticField,
        DESC `_MagneticField` object giving the magnetic field
        provided by any coils/fields external to the winding surface.
        e.g. can provide a TF coilset to calculate the surface current
        which is needed to minimize Bn given this external coilset providing
        the bulk of the required net toroidal magnetic flux, by default None
    external_field_grid : Grid, optional
        Source grid with which to evaluate the external field when calculating
        its contribution to the normal field on the plasma surface (if it is a type
        that requires a source, like a `CoilSet` or a `CurrentPotentialField`).
        By default None, which will use the default grid for the given
        external field type.
    current_helicity : int, optional
        Ratio of used to determine if coils are modular (0) or helical (!=0)
        defined as (G - G_ext) / (I * NFP)  = current_helicity
        positive current_helicity corresponds to coils which rotate in the negative
        poloidal direction as they rotate toroidally
    verbose : int, optional
        level of verbosity, if 0 will print nothing.
        1 will display jacobian timing info
        2 will display Bn max,min,average and chi^2 values for each alpha.
    normalize : bool, optional
        whether or not to normalize Bn when printing the Bnormal errors. If true,
        will normalize by the average equilibrium field strength on the surface.
    vacuum : bool, optional
        if True, will not include the contribution to the normal field from the
        plasma currents.


    Returns
    -------
    surface_current_field : FourierCurrentPotentialField or list of
        A FourierCurrentPotentialField with the Phi_mn set to the
        optimized current potential. If multiple alpha were passed in,
        this is a list of length alpha.size with the optimized fields
        for each parameter value alpha.
    data : dict
        Dictionary with the following keys,::

            alpha : regularization parameter the algorithm was ran with, a float
                    if passed-in alpha was a float, or an array if it was an array,
                    corresponding to the list of `Phi_mn`.
            Phi_mn : the single-valued current potential coefficients which
                    minimize the Bn at the given eval_grid on the plasma, subject
                    to regularization on the surface current magnitude governed by
                    alpha.
                    An array of length `self.Phi_basis.num_modes` if passed-in alpha,
                    was a float, or a list of arrays, with list length `alpha.size` if
                    `alpha` was an array, corresponding to the list of regularization
                    parameters alpha.
            I : float, net toroidal current (in Amperes) on the winding surface.
                Governed by the `current_helicity` parameter, and is zero for
                modular coils (`current_helicity=0`).
            G : float, net poloidal current (in Amperes) on the winding surface.
                Determined by the equilibrium toroidal magnetic field, as well as
                the given external field.
            chi^2_B : quadratic flux integrated over the plasma surface.
                a float if `alpha` was a float, or list of float of length
                `alpha.size` if `alpha` was an array, corresponding to the array
                of `alpha` values.
            chi^2_K : Current density magnitude integrated over winding surface.
                a float if `alpha` was a float, or list of float of length
                `alpha.size` if `alpha` was an array, corresponding to the array of
                `alpha`.
            |K| : Current density magnitude on winding surface, evaluated at the
                given `source_grid`. An array of length `source_grid.num_nodes` if
                `alpha` was a float, or list of arrays, with list length
                `alpha.size`, if `alpha` was an array, corresponding to the array of
                `alpha`.
            eval_grid: Grid object that Bn was evaluated at.
            source_grid: Grid object that Phi and K were evaluated at.


    """
    assert (
        int(current_helicity) == current_helicity
    ), "current_helicity must be an integer!"
    # maybe it is an EquilibriaFamily
    if hasattr(eq, "__len__"):
        eq = eq[-1]

    # check if vacuum flag should be True or not
    pres = np.max(np.abs(eq.compute("p")["p"]))
    curr = np.max(np.abs(eq.compute("current")["current"]))
    warnif(
        vacuum and pres > 1e-8,
        UserWarning,
        f"Pressure appears to be non-zero (max {pres} Pa), "
        + "vacuum flag should probably be set to False.",
    )
    warnif(
        vacuum and curr > 1e-8,
        UserWarning,
        f"Current appears to be non-zero (max {curr} A), "
        + "vacuum flag should probably be set to False.",
    )

    data = {}
    if external_field:  # ensure given field is an instance of _MagneticField
        assert hasattr(external_field, "compute_magnetic_field"), (
            "Expected"
            + "MagneticField for argument external_field,"
            + f" got type {type(external_field)} "
        )
        data["external_field"] = external_field
        data["external_field_grid"] = external_field_grid

    if source_grid is None:
        source_grid = LinearGrid(
            M=max(3 * current_potential_field.M_Phi, 30),
            N=max(3 * current_potential_field.N_Phi, 30),
            NFP=int(eq.NFP),
        )
    if eval_grid is None:
        eval_grid = LinearGrid(M=30, N=30, NFP=int(eq.NFP))
    if normalize:
        B_eq_surf = eq.compute("|B|", eval_grid)["|B|"]
        # just need it for normalization, so do a simple mean
        normalization_B = jnp.mean(B_eq_surf)
    else:
        normalization_B = 1

    data["eval_grid"] = eval_grid
    data["source_grid"] = source_grid

    # plasma surface normal vector magnitude on eval grid
    ne_mag = eq.compute(["|e_theta x e_zeta|"], eval_grid)["|e_theta x e_zeta|"]
    # winding surface normal vector magnitude on source grid
    ns_mag = current_potential_field.compute(["|e_theta x e_zeta|"], source_grid)[
        "|e_theta x e_zeta|"
    ]

    # calculate net enclosed poloidal and toroidal currents
    G_tot = -(eq.compute("G", grid=source_grid)["G"][0] / mu_0 * 2 * jnp.pi)

    if external_field:
        # calculate the portion of G provided by external field
        # by integrating external toroidal field along a curve of constant theta
        try:
            G_ext = external_field.G
        except AttributeError:
            curve_grid = LinearGrid(
                N=int(eq.NFP) * 1000,
                theta=jnp.array(jnp.pi),
                rho=jnp.array(1.0),
                endpoint=True,
            )
            with warnings.catch_warnings():
                warnings.simplefilter("ignore", UserWarning)
                # ignore warning from unequal NFP for grid and basis,
                # as we don't know a-priori if the external field
                # shares the same discrete symmetry as the equilibrium,
                # so we will use a grid with NFP=1 to be safe
                curve_data = eq.compute(
                    ["R", "phi", "Z", "e_zeta"],
                    grid=curve_grid,
                )
                curve_coords = jnp.vstack(
                    (curve_data["R"], curve_data["phi"], curve_data["Z"])
                ).T
                ext_field_along_curve = external_field.compute_magnetic_field(
                    curve_coords, basis="rpz", source_grid=external_field_grid
                )
            # calculate covariant B_zeta = B dot e_zeta from external field
            ext_field_B_zeta = jnp.sum(
                ext_field_along_curve * curve_data["e_zeta"], axis=-1
            )
            # negative sign here because with REGCOIL convention, negative G makes
            # positive toroidal B
            G_ext = -(
                np.trapz(
                    y=ext_field_B_zeta,
                    x=curve_grid.nodes[:, 2],
                )
                / mu_0
            )
    else:
        G_ext = 0

    # G needed by surface current is the total G minus the external contribution
    G = G_tot - G_ext
    # calclulate I, net toroidal current on winding surface
    if current_helicity == 0:  # modular coils
        I = 0
    else:  # helical coils
        I = G / current_helicity / eq.NFP

    def B_from_K_SV(phi_mn):
        """B from single value part of K from REGCOIL eqn 4."""
        params = current_potential_field.params_dict
        params["Phi_mn"] = phi_mn
        params["I"] = 0
        params["G"] = 0
        Bn, _ = current_potential_field.compute_Bnormal(
            eq.surface, eval_grid=eval_grid, source_grid=source_grid, params=params
        )
        return Bn

    def B_from_K_secular(I, G):
        """B from secular part of K, i.e. B^GI_{normal} from REGCOIL eqn 4."""
        params = current_potential_field.params_dict
        params["I"] = I
        params["G"] = G
        params["Phi_mn"] = jnp.zeros_like(params["Phi_mn"])

        Bn, _ = current_potential_field.compute_Bnormal(
            eq.surface, eval_grid=eval_grid, source_grid=source_grid, params=params
        )
        return Bn

    timer = Timer()
    # calculate the Jacobian matrix A for  Bn_SV = A*Phi_mn
    timer.start("Jacobian Calculation")
    A = Derivative(B_from_K_SV).compute(current_potential_field.Phi_mn)
    timer.stop("Jacobian Calculation")
    if verbose > 0:
        timer.disp("Jacobian Calculation")

    current_potential_field.I = float(I)
    current_potential_field.G = float(G)

    # find the normal field from the secular part of the current potential
    B_GI_normal = B_from_K_secular(I, G)
    if not vacuum:
        Bn_plasma = compute_B_plasma(eq, eval_grid, source_grid, normal_only=True)
    else:
        Bn_plasma = jnp.zeros_like(
            B_GI_normal
        )  # from plasma current, currently assume is 0
    # find external field's Bnormal contribution
    if external_field:
        Bn_ext, _ = external_field.compute_Bnormal(
            eq.surface, eval_grid=eval_grid, source_grid=external_field_grid
        )
    else:
        Bn_ext = jnp.zeros_like(B_GI_normal)

    rhs = -(Bn_plasma + Bn_ext + B_GI_normal).T @ A
    alphas = np.atleast_1d(alpha)
    scan = alphas.size > 1

    chi2Bs = []
    chi2Ks = []
    K_mags = []
    phi_mns = []
    Bn_arrs = []
    fields = []

    # calculate the Phi_mn which minimizes (chi^2_B + alpha*chi^2_K) for each alpha
    for alpha in alphas:
        printstring = f"Calculating Phi_SV for alpha = {alpha:1.5e}"
        if verbose > 1:
            print(
                "#" * len(printstring)
                + "\n"
                + printstring
                + "\n"
                + "#" * len(printstring)
            )

        # calculate Phi_mn with SVD
        Ainv_full, _ = svd_inv_null(A.T @ A + alpha * jnp.eye(A.shape[1]))
        phi_mn_opt = Ainv_full @ rhs

        phi_mns.append(phi_mn_opt)

        Bn_SV = A @ phi_mn_opt
        Bn_tot = Bn_SV + Bn_plasma + B_GI_normal + Bn_ext

        chi_B = jnp.sum(Bn_tot * Bn_tot * ne_mag * eval_grid.weights)
        chi2Bs.append(chi_B)

        current_potential_field.Phi_mn = phi_mn_opt
        fields.append(current_potential_field.copy())
        K = current_potential_field.compute(["K"], grid=source_grid)["K"]
        K_mag = jnp.linalg.norm(K, axis=-1)
        chi_K = jnp.sum(K_mag * K_mag * ns_mag * source_grid.weights)
        chi2Ks.append(chi_K)
        K_mags.append(K_mag)
        Bn_print = Bn_tot / normalization_B
        Bn_arrs.append(Bn_tot)
        if verbose > 1:
            units = " (T)" if not normalize else " (unitless)"
            printstring = f"chi^2 B = {chi_B:1.5e}"
            print(printstring)
            printstring = f"min Bnormal = {jnp.min(np.abs(Bn_print)):1.5e}"
            printstring += units
            print(printstring)
            printstring = f"Max Bnormal = {jnp.max(jnp.abs(Bn_print)):1.5e}"
            printstring += units
            print(printstring)
            printstring = f"Avg Bnormal = {jnp.mean(jnp.abs(Bn_print)):1.5e}"
            printstring += units
            print(printstring)
    data["alpha"] = alphas[0] if not scan else alphas
    data["Phi_mn"] = phi_mns[0] if not scan else phi_mns
    data["I"] = I
    data["G"] = G
    data["chi^2_B"] = chi2Bs[0] if not scan else chi2Bs
    data["chi^2_K"] = chi2Ks[0] if not scan else chi2Ks
    data["|K|"] = K_mags[0] if not scan else K_mags
    data["Bn_total"] = Bn_arrs[0] if not scan else Bn_arrs

    if len(fields) == 1:
        fields = fields[0]
    return fields, data<|MERGE_RESOLUTION|>--- conflicted
+++ resolved
@@ -9,12 +9,9 @@
 from desc.backend import fori_loop, jnp
 from desc.basis import DoubleFourierSeries
 from desc.compute import rpz2xyz, rpz2xyz_vec, xyz2rpz, xyz2rpz_vec
-<<<<<<< HEAD
+from desc.compute.utils import _compute as compute_fun
 from desc.compute.utils import safediv
 from desc.derivatives import Derivative
-=======
-from desc.compute.utils import _compute as compute_fun
->>>>>>> 9334e097
 from desc.geometry import FourierRZToroidalSurface
 from desc.grid import Grid, LinearGrid
 from desc.optimizable import Optimizable, optimizable_parameter
@@ -992,11 +989,6 @@
     # compute surface current, and store grid quantities
     # needed for integration in class
     # TODO: does this have to be xyz, or can it be computed in rpz as well?
-<<<<<<< HEAD
-    data = field.compute(
-        ["K", "x"], grid=source_grid, basis="xyz", params=params, transforms=transforms
-    )
-=======
     if not params and not transforms:
         data = field.compute(
             ["K", "x"],
@@ -1014,7 +1006,6 @@
             profiles={},
             basis="xyz",
         )
->>>>>>> 9334e097
 
     _rs = xyz2rpz(data["x"])
     _K = xyz2rpz_vec(data["K"], phi=source_grid.nodes[:, 2])
