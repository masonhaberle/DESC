--- conflicted
+++ resolved
@@ -2003,21 +2003,13 @@
     transforms={},
     profiles=[],
     coordinates="rtz",
-<<<<<<< HEAD
-    data=["|B|^2", "b", "e^rho", "grad(|B|)", "rho"],
-=======
     data=["rho", "|B|^2", "b", "e^rho", "grad(|B|)"],
->>>>>>> 883b34dd
 )
 def _cvdrift0(params, transforms, profiles, data, **kwargs):
     data["cvdrift0"] = (
         2
         * data["rho"]
         / data["|B|^2"]
-<<<<<<< HEAD
         * dot(data["b"], cross(data["grad(|B|)"], data["e^rho"]))
-=======
-        * (dot(data["b"], cross(data["grad(|B|)"], data["e^rho"])))
->>>>>>> 883b34dd
     )
     return data