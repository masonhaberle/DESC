"""Compute functions related to the metric tensor of the coordinate system.

Notes
-----
Some quantities require additional work to compute at the magnetic axis.
A Python lambda function is used to lazily compute the magnetic axis limits
of these quantities. These lambda functions are evaluated only when the
computational grid has a node on the magnetic axis to avoid potentially
expensive computations.
"""

from scipy.constants import mu_0

from desc.backend import jnp

from ..integrals.surface_integral import surface_averages
from ..utils import cross, dot, safediv, safenorm
from .data_index import register_compute_fun


@register_compute_fun(
    name="sqrt(g)",
    label="\\sqrt{g}",
    units="m^{3}",
    units_long="cubic meters",
    description="Jacobian determinant of flux coordinate system",
    dim=1,
    params=[],
    transforms={},
    profiles=[],
    coordinates="rtz",
    data=["e_rho", "e_theta", "e_zeta"],
)
def _sqrtg(params, transforms, profiles, data, **kwargs):
    data["sqrt(g)"] = dot(data["e_rho"], cross(data["e_theta"], data["e_zeta"]))
    return data


@register_compute_fun(
    name="sqrt(g)_PEST",
    label="\\sqrt{g}_{PEST}",
    units="m^{3}",
    units_long="cubic meters",
    description="Jacobian determinant of (ρ,ϑ,ϕ) coordinate system or"
    " straight field line PEST coordinates. ϕ increases counterclockwise"
    " when viewed from above (cylindrical R,ϕ plane with Z out of page).",
    dim=1,
    params=[],
    transforms={},
    profiles=[],
    coordinates="rtz",
    data=["sqrt(g)", "theta_PEST_t", "phi_z", "theta_PEST_z", "phi_t"],
)
def _sqrtg_pest(params, transforms, profiles, data, **kwargs):
    # Same as dot(data["e_rho|v,p"], cross(data["e_vartheta"], data["e_phi|r,v"])), but
    # more efficient as it avoids computing radial derivatives of the stream functions.
    data["sqrt(g)_PEST"] = data["sqrt(g)"] / (
        data["theta_PEST_t"] * data["phi_z"] - data["theta_PEST_z"] * data["phi_t"]
    )
    return data


@register_compute_fun(
    name="sqrt(g)_Clebsch",
    label="\\sqrt{g}_{\\text{Clebsch}}",
    units="m^{3}",
    units_long="cubic meters",
    description="Jacobian determinant of Clebsch field line coordinate system (ρ,α,ζ)"
    " where ζ is the DESC toroidal coordinate.",
    dim=1,
    params=[],
    transforms={},
    profiles=[],
    coordinates="rtz",
    data=["sqrt(g)", "alpha_t"],
)
def _sqrtg_clebsch(params, transforms, profiles, data, **kwargs):
    # Same as dot(data["e_rho|a,z"], cross(data["e_alpha"], data["e_zeta|r,a"])), but
    # more efficient as it avoids computing radial derivative of alpha and hence iota.
    data["sqrt(g)_Clebsch"] = data["sqrt(g)"] / data["alpha_t"]
    return data


@register_compute_fun(
    name="|e_theta x e_zeta|",
    label="| \\mathbf{e}_{\\theta} \\times \\mathbf{e}_{\\zeta} |",
    units="m^{2}",
    units_long="square meters",
    description="2D Jacobian determinant for constant rho surface",
    dim=1,
    params=[],
    transforms={},
    profiles=[],
    coordinates="rtz",
    data=["e_theta", "e_zeta"],
    parameterization=[
        "desc.equilibrium.equilibrium.Equilibrium",
        "desc.geometry.core.Surface",
    ],
)
def _e_theta_x_e_zeta(params, transforms, profiles, data, **kwargs):
    data["|e_theta x e_zeta|"] = safenorm(
        cross(data["e_theta"], data["e_zeta"]), axis=-1
    )
    return data


@register_compute_fun(
    name="|e_theta x e_zeta|_r",
    label="\\partial_{\\rho} |\\mathbf{e}_{\\theta} \\times \\mathbf{e}_{\\zeta}|",
    units="m^{2}",
    units_long="square meters",
    description="2D Jacobian determinant for constant rho surface"
    + " derivative wrt radial coordinate",
    dim=1,
    params=[],
    transforms={},
    profiles=[],
    coordinates="rtz",
    data=["e_theta", "e_zeta", "e_theta_r", "e_zeta_r"],
    parameterization=[
        "desc.equilibrium.equilibrium.Equilibrium",
        "desc.geometry.core.Surface",
    ],
)
def _e_theta_x_e_zeta_r(params, transforms, profiles, data, **kwargs):
    a = cross(data["e_theta"], data["e_zeta"])
    a_r = cross(data["e_theta_r"], data["e_zeta"]) + cross(
        data["e_theta"], data["e_zeta_r"]
    )
    # The limit of a sequence and the norm function can be interchanged
    # because norms are continuous functions. Likewise with dot product.
    # Then lim ‖𝐞^ρ‖ = ‖ lim 𝐞^ρ ‖ ≠ 0
    # lim (𝐞^ρ ⋅ a_r / ‖𝐞^ρ‖) = lim 𝐞^ρ ⋅ lim a_r / lim ‖𝐞^ρ‖
    # The vectors converge to be parallel.
    data["|e_theta x e_zeta|_r"] = transforms["grid"].replace_at_axis(
        safediv(dot(a, a_r), safenorm(a, axis=-1)), lambda: safenorm(a_r, axis=-1)
    )
    return data


@register_compute_fun(
    name="|e_theta x e_zeta|_rr",
    label="\\partial_{\\rho\\rho}|\\mathbf{e}_{\\theta}\\times\\mathbf{e}_{\\zeta}|",
    units="m^{2}",
    units_long="square meters",
    description="2D Jacobian determinant for constant rho surface"
    + " second derivative wrt radial coordinate",
    dim=1,
    params=[],
    transforms={},
    profiles=[],
    coordinates="rtz",
    data=["e_theta", "e_zeta", "e_theta_r", "e_zeta_r", "e_theta_rr", "e_zeta_rr"],
    parameterization=[
        "desc.equilibrium.equilibrium.Equilibrium",
        "desc.geometry.core.Surface",
    ],
)
def _e_theta_x_e_zeta_rr(params, transforms, profiles, data, **kwargs):
    a = cross(data["e_theta"], data["e_zeta"])
    a_r = cross(data["e_theta_r"], data["e_zeta"]) + cross(
        data["e_theta"], data["e_zeta_r"]
    )
    a_rr = (
        cross(data["e_theta_rr"], data["e_zeta"])
        + 2 * cross(data["e_theta_r"], data["e_zeta_r"])
        + cross(data["e_theta"], data["e_zeta_rr"])
    )
    norm_a = safenorm(a, axis=-1)
    norm_a_r = safenorm(a_r, axis=-1)
    # The limit eventually reduces to a form where the technique used to compute
    # lim |e_theta x e_zeta|_r can be applied.
    data["|e_theta x e_zeta|_rr"] = transforms["grid"].replace_at_axis(
        safediv(norm_a_r**2 + dot(a, a_rr) - safediv(dot(a, a_r), norm_a) ** 2, norm_a),
        lambda: safediv(dot(a_r, a_rr), norm_a_r),
    )
    return data


@register_compute_fun(
    name="|e_theta x e_zeta|_z",
    label="\\partial_{\\zeta}|\\mathbf{e}_{\\theta} \\times \\mathbf{e}_{\\zeta}|",
    units="m^{2}",
    units_long="square meters",
    description="2D Jacobian determinant for constant rho surface,"
    "derivative wrt toroidal angle",
    dim=1,
    params=[],
    transforms={},
    profiles=[],
    coordinates="rtz",
    data=["e_theta", "e_theta_z", "e_zeta", "e_zeta_z", "|e_theta x e_zeta|"],
    parameterization=[
        "desc.equilibrium.equilibrium.Equilibrium",
        "desc.geometry.core.Surface",
    ],
)
def _e_theta_x_e_zeta_z(params, transforms, profiles, data, **kwargs):
    data["|e_theta x e_zeta|_z"] = dot(
        (
            cross(data["e_theta_z"], data["e_zeta"])
            + cross(data["e_theta"], data["e_zeta_z"])
        ),
        cross(data["e_theta"], data["e_zeta"]),
    ) / (data["|e_theta x e_zeta|"])
    return data


@register_compute_fun(
    name="|e_zeta x e_rho|",
    label="|\\mathbf{e}_{\\zeta} \\times \\mathbf{e}_{\\rho}|",
    units="m^{2}",
    units_long="square meters",
    description="2D Jacobian determinant for constant theta surface",
    dim=1,
    params=[],
    transforms={},
    profiles=[],
    coordinates="rtz",
    data=["e^theta*sqrt(g)"],
    parameterization=[
        "desc.equilibrium.equilibrium.Equilibrium",
        "desc.geometry.core.Surface",
    ],
)
def _e_zeta_x_e_rho(params, transforms, profiles, data, **kwargs):
    data["|e_zeta x e_rho|"] = safenorm(data["e^theta*sqrt(g)"], axis=-1)
    return data


@register_compute_fun(
    name="|e_rho x e_theta|",
    label="|\\mathbf{e}_{\\rho} \\times \\mathbf{e}_{\\theta}|",
    units="m^{2}",
    units_long="square meters",
    description="2D Jacobian determinant for constant zeta surface",
    dim=1,
    params=[],
    transforms={},
    profiles=[],
    coordinates="rtz",
    data=["e_rho", "e_theta"],
    parameterization=[
        "desc.equilibrium.equilibrium.Equilibrium",
        "desc.geometry.core.Surface",
    ],
)
def _e_rho_x_e_theta(params, transforms, profiles, data, **kwargs):
    data["|e_rho x e_theta|"] = safenorm(cross(data["e_rho"], data["e_theta"]), axis=-1)
    return data


@register_compute_fun(
    name="|e_rho x e_alpha|",
    label="|\\mathbf{e}_{\\rho} \\times \\mathbf{e}_{\\alpha}|",
    units="m^{2}",
    units_long="square meters",
    description="2D Jacobian determinant for constant zeta surface in Clebsch "
    "field line coordinates (ρ,α,ζ) where ζ is the DESC toroidal coordinate.",
    dim=1,
    params=[],
    transforms={},
    profiles=[],
    coordinates="rtz",
    data=["|e_rho x e_theta|", "alpha_t"],
)
def _e_rho_x_e_alpha(params, transforms, profiles, data, **kwargs):
    # Same as safenorm(cross(data["e_rho|a,z"], data["e_alpha"]), axis=-1), but more
    # efficient as it avoids computing radial derivative of iota and stream functions.
    data["|e_rho x e_alpha|"] = data["|e_rho x e_theta|"] / jnp.abs(data["alpha_t"])
    return data


@register_compute_fun(
    name="|e_rho x e_theta|_r",
    label="\\partial_{\\rho} |\\mathbf{e}_{\\rho} \\times \\mathbf{e}_{\\theta}|",
    units="m^{2}",
    units_long="square meters",
    description="2D Jacobian determinant for constant zeta surface"
    " derivative wrt radial coordinate",
    dim=1,
    params=[],
    transforms={},
    profiles=[],
    coordinates="rtz",
    data=["e_rho", "e_theta", "e_rho_r", "e_theta_r"],
    parameterization=[
        "desc.equilibrium.equilibrium.Equilibrium",
        "desc.geometry.core.Surface",
    ],
)
def _e_rho_x_e_theta_r(params, transforms, profiles, data, **kwargs):
    a = cross(data["e_rho"], data["e_theta"])
    a_r = cross(data["e_rho_r"], data["e_theta"]) + cross(
        data["e_rho"], data["e_theta_r"]
    )
    # The limit of a sequence and the norm function can be interchanged
    # because norms are continuous functions. Likewise with dot product.
    # Then lim ‖𝐞^ζ‖ = ‖ lim 𝐞^ζ ‖ ≠ 0
    # lim (𝐞^ζ ⋅ a_r / ‖𝐞^ζ‖) = lim 𝐞^ζ ⋅ lim a_r / lim ‖𝐞^ζ‖
    # The vectors converge to be parallel.
    data["|e_rho x e_theta|_r"] = transforms["grid"].replace_at_axis(
        safediv(dot(a, a_r), safenorm(a, axis=-1)), lambda: safenorm(a_r, axis=-1)
    )
    return data


@register_compute_fun(
    name="|e_rho x e_theta|_rr",
    label="\\partial_{\\rho \\rho} |\\mathbf{e}_{\\rho} \\times \\mathbf{e}_{\\theta}|",
    units="m^{2}",
    units_long="square meters",
    description="2D Jacobian determinant for constant zeta surface"
    + " second derivative wrt radial coordinate",
    dim=1,
    params=[],
    transforms={},
    profiles=[],
    coordinates="rtz",
    data=["e_rho", "e_theta", "e_rho_r", "e_theta_r", "e_rho_rr", "e_theta_rr"],
    parameterization=[
        "desc.equilibrium.equilibrium.Equilibrium",
        "desc.geometry.core.Surface",
    ],
)
def _e_rho_x_e_theta_rr(params, transforms, profiles, data, **kwargs):
    a = cross(data["e_rho"], data["e_theta"])
    a_r = cross(data["e_rho_r"], data["e_theta"]) + cross(
        data["e_rho"], data["e_theta_r"]
    )
    a_rr = (
        cross(data["e_rho_rr"], data["e_theta"])
        + 2 * cross(data["e_rho_r"], data["e_theta_r"])
        + cross(data["e_rho"], data["e_theta_rr"])
    )
    norm_a = safenorm(a, axis=-1)
    norm_a_r = safenorm(a_r, axis=-1)
    # The limit eventually reduces to a form where the technique used to compute
    # lim |e_rho x e_theta|_r can be applied.
    data["|e_rho x e_theta|_rr"] = transforms["grid"].replace_at_axis(
        safediv(norm_a_r**2 + dot(a, a_rr) - safediv(dot(a, a_r), norm_a) ** 2, norm_a),
        lambda: safediv(dot(a_r, a_rr), norm_a_r),
    )
    return data


@register_compute_fun(
    name="sqrt(g)_r",
    label="\\partial_{\\rho} \\sqrt{g}",
    units="m^{3}",
    units_long="cubic meters",
    description="Jacobian determinant of flux coordinate system, derivative wrt "
    + "radial coordinate",
    dim=1,
    params=[],
    transforms={},
    profiles=[],
    coordinates="rtz",
    data=["e_rho", "e_theta", "e_zeta", "e_rho_r", "e_theta_r", "e_zeta_r"],
)
def _sqrtg_r(params, transforms, profiles, data, **kwargs):
    data["sqrt(g)_r"] = (
        dot(data["e_rho_r"], cross(data["e_theta"], data["e_zeta"]))
        + dot(data["e_rho"], cross(data["e_theta_r"], data["e_zeta"]))
        + dot(data["e_rho"], cross(data["e_theta"], data["e_zeta_r"]))
    )
    return data


@register_compute_fun(
    name="sqrt(g)_t",
    label="\\partial_{\\theta} \\sqrt{g}",
    units="m^{3}",
    units_long="cubic meters",
    description="Jacobian determinant of flux coordinate system, derivative wrt "
    + "poloidal angle",
    dim=1,
    params=[],
    transforms={},
    profiles=[],
    coordinates="rtz",
    data=["e_rho", "e_theta", "e_zeta", "e_rho_t", "e_theta_t", "e_zeta_t"],
)
def _sqrtg_t(params, transforms, profiles, data, **kwargs):
    data["sqrt(g)_t"] = (
        dot(data["e_rho_t"], cross(data["e_theta"], data["e_zeta"]))
        + dot(data["e_rho"], cross(data["e_theta_t"], data["e_zeta"]))
        + dot(data["e_rho"], cross(data["e_theta"], data["e_zeta_t"]))
    )
    return data


@register_compute_fun(
    name="sqrt(g)_z",
    label="\\partial_{\\zeta} \\sqrt{g}",
    units="m^{3}",
    units_long="cubic meters",
    description="Jacobian determinant of flux coordinate system, derivative wrt "
    + "toroidal angle",
    dim=1,
    params=[],
    transforms={},
    profiles=[],
    coordinates="rtz",
    data=["e_rho", "e_theta", "e_zeta", "e_rho_z", "e_theta_z", "e_zeta_z"],
)
def _sqrtg_z(params, transforms, profiles, data, **kwargs):
    data["sqrt(g)_z"] = (
        dot(data["e_rho_z"], cross(data["e_theta"], data["e_zeta"]))
        + dot(data["e_rho"], cross(data["e_theta_z"], data["e_zeta"]))
        + dot(data["e_rho"], cross(data["e_theta"], data["e_zeta_z"]))
    )
    return data


@register_compute_fun(
    name="sqrt(g)_rr",
    label="\\partial_{\\rho\\rho} \\sqrt{g}",
    units="m^{3}",
    units_long="cubic meters",
    description="Jacobian determinant of flux coordinate system, second derivative wrt "
    + "radial coordinate",
    dim=1,
    params=[],
    transforms={},
    profiles=[],
    coordinates="rtz",
    data=[
        "e_rho",
        "e_theta",
        "e_zeta",
        "e_rho_r",
        "e_theta_r",
        "e_zeta_r",
        "e_rho_rr",
        "e_theta_rr",
        "e_zeta_rr",
    ],
)
def _sqrtg_rr(params, transforms, profiles, data, **kwargs):
    data["sqrt(g)_rr"] = (
        dot(data["e_rho_rr"], cross(data["e_theta"], data["e_zeta"]))
        + dot(data["e_rho"], cross(data["e_theta_rr"], data["e_zeta"]))
        + dot(data["e_rho"], cross(data["e_theta"], data["e_zeta_rr"]))
        + 2 * dot(data["e_rho_r"], cross(data["e_theta_r"], data["e_zeta"]))
        + 2 * dot(data["e_rho_r"], cross(data["e_theta"], data["e_zeta_r"]))
        + 2 * dot(data["e_rho"], cross(data["e_theta_r"], data["e_zeta_r"]))
    )
    return data


@register_compute_fun(
    name="sqrt(g)_rrr",
    label="\\partial_{\\rho\\rho\\rho} \\sqrt{g}",
    units="m^{3}",
    units_long="cubic meters",
    description="Jacobian determinant of flux coordinate system, third derivative wrt "
    + "radial coordinate",
    dim=1,
    params=[],
    transforms={},
    profiles=[],
    coordinates="rtz",
    data=[
        "e_rho",
        "e_theta",
        "e_zeta",
        "e_rho_r",
        "e_theta_r",
        "e_zeta_r",
        "e_rho_rr",
        "e_theta_rr",
        "e_zeta_rr",
        "e_rho_rrr",
        "e_theta_rrr",
        "e_zeta_rrr",
    ],
)
def _sqrtg_rrr(params, transforms, profiles, data, **kwargs):
    data["sqrt(g)_rrr"] = (
        dot(data["e_rho_rrr"], cross(data["e_theta"], data["e_zeta"]))
        + dot(data["e_rho"], cross(data["e_theta_rrr"], data["e_zeta"]))
        + dot(data["e_rho"], cross(data["e_theta"], data["e_zeta_rrr"]))
        + 3 * dot(data["e_rho_rr"], cross(data["e_theta_r"], data["e_zeta"]))
        + 3 * dot(data["e_rho_rr"], cross(data["e_theta"], data["e_zeta_r"]))
        + 3 * dot(data["e_rho_r"], cross(data["e_theta_rr"], data["e_zeta"]))
        + 3 * dot(data["e_rho"], cross(data["e_theta_rr"], data["e_zeta_r"]))
        + 3 * dot(data["e_rho_r"], cross(data["e_theta"], data["e_zeta_rr"]))
        + 3 * dot(data["e_rho"], cross(data["e_theta_r"], data["e_zeta_rr"]))
        + 6 * dot(data["e_rho_r"], cross(data["e_theta_r"], data["e_zeta_r"]))
    )
    return data


@register_compute_fun(
    name="sqrt(g)_rrt",
    label="\\partial_{\\rho\\rho\\theta} \\sqrt{g}",
    units="m^{3}",
    units_long="cubic meters",
    description="Jacobian determinant of flux coordinate system, third derivative wrt "
    + "radial coordinate twice and poloidal angle once",
    dim=1,
    params=[],
    transforms={},
    profiles=[],
    coordinates="rtz",
    data=[
        "e_rho",
        "e_theta",
        "e_zeta",
        "e_rho_r",
        "e_theta_r",
        "e_zeta_r",
        "e_rho_t",
        "e_theta_t",
        "e_zeta_t",
        "e_rho_rt",
        "e_theta_rt",
        "e_zeta_rt",
        "e_rho_rr",
        "e_theta_rr",
        "e_zeta_rr",
        "e_rho_rrt",
        "e_theta_rrt",
        "e_zeta_rrt",
    ],
)
def _sqrtg_rrt(params, transforms, profiles, data, **kwargs):
    data["sqrt(g)_rrt"] = (
        dot(data["e_rho_rrt"], cross(data["e_theta"], data["e_zeta"]))
        + dot(
            data["e_rho_rr"],
            cross(data["e_theta_t"], data["e_zeta"])
            + cross(data["e_theta"], data["e_zeta_t"]),
        )
        + 2
        * dot(
            data["e_rho_rt"],
            cross(data["e_theta_r"], data["e_zeta"])
            + cross(data["e_theta"], data["e_zeta_r"]),
        )
        + 2
        * dot(
            data["e_rho_r"],
            cross(data["e_theta_rt"], data["e_zeta"])
            + cross(data["e_theta_r"], data["e_zeta_t"])
            + cross(data["e_theta_t"], data["e_zeta_r"])
            + cross(data["e_theta"], data["e_zeta_rt"]),
        )
        + dot(
            data["e_rho_t"],
            cross(data["e_theta_rr"], data["e_zeta"])
            + cross(data["e_theta"], data["e_zeta_rr"]),
        )
        + dot(
            data["e_rho"],
            cross(data["e_theta_rrt"], data["e_zeta"])
            + 2 * cross(data["e_theta_rt"], data["e_zeta_r"])
            + cross(data["e_theta_rr"], data["e_zeta_t"])
            + 2 * cross(data["e_theta_r"], data["e_zeta_rt"])
            + cross(data["e_theta_t"], data["e_zeta_rr"])
            + cross(data["e_theta"], data["e_zeta_rrt"]),
        )
    )
    return data


@register_compute_fun(
    name="sqrt(g)_tt",
    label="\\partial_{\\theta\\theta} \\sqrt{g}",
    units="m^{3}",
    units_long="cubic meters",
    description="Jacobian determinant of flux coordinate system, second derivative wrt "
    + "poloidal angle",
    dim=1,
    params=[],
    transforms={},
    profiles=[],
    coordinates="rtz",
    data=[
        "e_rho",
        "e_theta",
        "e_zeta",
        "e_rho_t",
        "e_theta_t",
        "e_zeta_t",
        "e_rho_tt",
        "e_theta_tt",
        "e_zeta_tt",
    ],
)
def _sqrtg_tt(params, transforms, profiles, data, **kwargs):
    data["sqrt(g)_tt"] = (
        dot(data["e_rho_tt"], cross(data["e_theta"], data["e_zeta"]))
        + dot(data["e_rho"], cross(data["e_theta_tt"], data["e_zeta"]))
        + dot(data["e_rho"], cross(data["e_theta"], data["e_zeta_tt"]))
        + 2 * dot(data["e_rho_t"], cross(data["e_theta_t"], data["e_zeta"]))
        + 2 * dot(data["e_rho_t"], cross(data["e_theta"], data["e_zeta_t"]))
        + 2 * dot(data["e_rho"], cross(data["e_theta_t"], data["e_zeta_t"]))
    )
    return data


@register_compute_fun(
    name="sqrt(g)_rtt",
    label="\\partial_{\\rho\\theta\\theta} \\sqrt{g}",
    units="m^{3}",
    units_long="cubic meters",
    description="Jacobian determinant of flux coordinate system, third derivative wrt"
    + " radial coordinate once and poloidal angle twice.",
    dim=1,
    params=[],
    transforms={},
    profiles=[],
    coordinates="rtz",
    data=[
        "e_rho",
        "e_theta",
        "e_zeta",
        "e_rho_r",
        "e_theta_r",
        "e_zeta_r",
        "e_rho_t",
        "e_theta_t",
        "e_zeta_t",
        "e_rho_rt",
        "e_theta_rt",
        "e_zeta_rt",
        "e_rho_tt",
        "e_theta_tt",
        "e_zeta_tt",
        "e_rho_rtt",
        "e_theta_rtt",
        "e_zeta_rtt",
    ],
)
def _sqrtg_rtt(params, transforms, profiles, data, **kwargs):
    data["sqrt(g)_rtt"] = (
        dot(data["e_rho_rtt"], cross(data["e_theta"], data["e_zeta"]))
        + dot(data["e_rho_r"], cross(data["e_theta_tt"], data["e_zeta"]))
        + dot(data["e_rho_r"], cross(data["e_theta"], data["e_zeta_tt"]))
        + 2 * dot(data["e_rho_rt"], cross(data["e_theta_t"], data["e_zeta"]))
        + 2 * dot(data["e_rho_rt"], cross(data["e_theta"], data["e_zeta_t"]))
        + 2 * dot(data["e_rho_r"], cross(data["e_theta_t"], data["e_zeta_t"]))
        + dot(data["e_rho_tt"], cross(data["e_theta_r"], data["e_zeta"]))
        + dot(data["e_rho"], cross(data["e_theta_rtt"], data["e_zeta"]))
        + dot(data["e_rho"], cross(data["e_theta_r"], data["e_zeta_tt"]))
        + 2 * dot(data["e_rho_t"], cross(data["e_theta_rt"], data["e_zeta"]))
        + 2 * dot(data["e_rho"], cross(data["e_theta_rt"], data["e_zeta_t"]))
        + dot(data["e_rho_tt"], cross(data["e_theta"], data["e_zeta_r"]))
        + dot(data["e_rho"], cross(data["e_theta_tt"], data["e_zeta_r"]))
        + dot(data["e_rho"], cross(data["e_theta"], data["e_zeta_rtt"]))
        + 2 * dot(data["e_rho_t"], cross(data["e_theta_t"], data["e_zeta_r"]))
        + 2 * dot(data["e_rho_t"], cross(data["e_theta"], data["e_zeta_rt"]))
        + 2 * dot(data["e_rho"], cross(data["e_theta_t"], data["e_zeta_rt"]))
    )
    return data


@register_compute_fun(
    name="sqrt(g)_zz",
    label="\\partial_{\\zeta\\zeta} \\sqrt{g}",
    units="m^{3}",
    units_long="cubic meters",
    description="Jacobian determinant of flux coordinate system, second derivative wrt "
    + "toroidal angle",
    dim=1,
    params=[],
    transforms={},
    profiles=[],
    coordinates="rtz",
    data=[
        "e_rho",
        "e_theta",
        "e_zeta",
        "e_rho_z",
        "e_theta_z",
        "e_zeta_z",
        "e_rho_zz",
        "e_theta_zz",
        "e_zeta_zz",
    ],
)
def _sqrtg_zz(params, transforms, profiles, data, **kwargs):
    data["sqrt(g)_zz"] = (
        dot(data["e_rho_zz"], cross(data["e_theta"], data["e_zeta"]))
        + dot(data["e_rho"], cross(data["e_theta_zz"], data["e_zeta"]))
        + dot(data["e_rho"], cross(data["e_theta"], data["e_zeta_zz"]))
        + 2 * dot(data["e_rho_z"], cross(data["e_theta_z"], data["e_zeta"]))
        + 2 * dot(data["e_rho_z"], cross(data["e_theta"], data["e_zeta_z"]))
        + 2 * dot(data["e_rho"], cross(data["e_theta_z"], data["e_zeta_z"]))
    )
    return data


@register_compute_fun(
    name="sqrt(g)_rzz",
    label="\\partial_{\\rho\\zeta\\zeta} \\sqrt{g}",
    units="m^{3}",
    units_long="cubic meters",
    description="Jacobian determinant of flux coordinate system, third derivative wrt "
    + "radial coordinate once and toroidal angle twice",
    dim=1,
    params=[],
    transforms={},
    profiles=[],
    coordinates="rtz",
    data=[
        "e_rho",
        "e_theta",
        "e_zeta",
        "e_rho_z",
        "e_theta_z",
        "e_zeta_z",
        "e_rho_zz",
        "e_theta_zz",
        "e_zeta_zz",
        "e_rho_r",
        "e_theta_r",
        "e_zeta_r",
        "e_rho_rz",
        "e_theta_rz",
        "e_zeta_rz",
        "e_rho_rzz",
        "e_theta_rzz",
        "e_zeta_rzz",
    ],
)
def _sqrtg_rzz(params, transforms, profiles, data, **kwargs):
    data["sqrt(g)_rzz"] = (
        dot(data["e_rho_rzz"], cross(data["e_theta"], data["e_zeta"]))
        + dot(data["e_rho_r"], cross(data["e_theta_zz"], data["e_zeta"]))
        + dot(data["e_rho_r"], cross(data["e_theta"], data["e_zeta_zz"]))
        + 2 * dot(data["e_rho_rz"], cross(data["e_theta_z"], data["e_zeta"]))
        + 2 * dot(data["e_rho_rz"], cross(data["e_theta"], data["e_zeta_z"]))
        + 2 * dot(data["e_rho_r"], cross(data["e_theta_z"], data["e_zeta_z"]))
        + dot(data["e_rho_zz"], cross(data["e_theta_r"], data["e_zeta"]))
        + dot(data["e_rho"], cross(data["e_theta_rzz"], data["e_zeta"]))
        + dot(data["e_rho"], cross(data["e_theta_r"], data["e_zeta_zz"]))
        + 2 * dot(data["e_rho_z"], cross(data["e_theta_rz"], data["e_zeta"]))
        + 2 * dot(data["e_rho_z"], cross(data["e_theta_r"], data["e_zeta_z"]))
        + 2 * dot(data["e_rho"], cross(data["e_theta_rz"], data["e_zeta_z"]))
        + dot(data["e_rho_zz"], cross(data["e_theta"], data["e_zeta_r"]))
        + dot(data["e_rho"], cross(data["e_theta_zz"], data["e_zeta_r"]))
        + dot(data["e_rho"], cross(data["e_theta"], data["e_zeta_rzz"]))
        + 2 * dot(data["e_rho_z"], cross(data["e_theta"], data["e_zeta_rz"]))
        + 2 * dot(data["e_rho"], cross(data["e_theta_z"], data["e_zeta_rz"]))
    )
    return data


@register_compute_fun(
    name="sqrt(g)_rt",
    label="\\partial_{\\rho\\theta} \\sqrt{g}",
    units="m^{3}",
    units_long="cubic meters",
    description="Jacobian determinant of flux coordinate system, second derivative wrt "
    + "radial coordinate and poloidal angle",
    dim=1,
    params=[],
    transforms={},
    profiles=[],
    coordinates="rtz",
    data=[
        "e_rho",
        "e_theta",
        "e_zeta",
        "e_rho_r",
        "e_theta_r",
        "e_zeta_r",
        "e_rho_t",
        "e_theta_t",
        "e_zeta_t",
        "e_rho_rt",
        "e_theta_rt",
        "e_zeta_rt",
    ],
)
def _sqrtg_rt(params, transforms, profiles, data, **kwargs):
    data["sqrt(g)_rt"] = (
        dot(data["e_rho_rt"], cross(data["e_theta"], data["e_zeta"]))
        + dot(data["e_rho_r"], cross(data["e_theta_t"], data["e_zeta"]))
        + dot(data["e_rho_r"], cross(data["e_theta"], data["e_zeta_t"]))
        + dot(data["e_rho"], cross(data["e_theta_rt"], data["e_zeta"]))
        + dot(data["e_rho"], cross(data["e_theta_r"], data["e_zeta_t"]))
        + dot(data["e_rho_t"], cross(data["e_theta"], data["e_zeta_r"]))
        + dot(data["e_rho"], cross(data["e_theta_t"], data["e_zeta_r"]))
        + dot(data["e_rho"], cross(data["e_theta"], data["e_zeta_rt"]))
    )
    return data


@register_compute_fun(
    name="sqrt(g)_tz",
    label="\\partial_{\\theta\\zeta} \\sqrt{g}",
    units="m^{3}",
    units_long="cubic meters",
    description="Jacobian determinant of flux coordinate system, second derivative wrt "
    + "poloidal and toroidal angles",
    dim=1,
    params=[],
    transforms={},
    profiles=[],
    coordinates="rtz",
    data=[
        "e_rho",
        "e_theta",
        "e_zeta",
        "e_rho_t",
        "e_theta_t",
        "e_zeta_t",
        "e_rho_z",
        "e_theta_z",
        "e_zeta_z",
        "e_rho_tz",
        "e_theta_tz",
        "e_zeta_tz",
    ],
)
def _sqrtg_tz(params, transforms, profiles, data, **kwargs):
    data["sqrt(g)_tz"] = (
        dot(data["e_rho_tz"], cross(data["e_theta"], data["e_zeta"]))
        + dot(data["e_rho_z"], cross(data["e_theta_t"], data["e_zeta"]))
        + dot(data["e_rho_z"], cross(data["e_theta"], data["e_zeta_t"]))
        + dot(data["e_rho_t"], cross(data["e_theta_z"], data["e_zeta"]))
        + dot(data["e_rho"], cross(data["e_theta_tz"], data["e_zeta"]))
        + dot(data["e_rho_t"], cross(data["e_theta"], data["e_zeta_z"]))
        + dot(data["e_rho"], cross(data["e_theta_t"], data["e_zeta_z"]))
        + dot(data["e_rho"], cross(data["e_theta"], data["e_zeta_tz"]))
    )
    return data


@register_compute_fun(
    name="sqrt(g)_rtz",
    label="\\partial_{\\rho\\theta\\zeta} \\sqrt{g}",
    units="m^{3}",
    units_long="cubic meters",
    description="Jacobian determinant of flux coordinate system, third derivative wrt "
    + "radial, poloidal, and toroidal coordinate",
    dim=1,
    params=[],
    transforms={},
    profiles=[],
    coordinates="rtz",
    data=[
        "e_rho",
        "e_theta",
        "e_zeta",
        "e_rho_r",
        "e_theta_r",
        "e_zeta_r",
        "e_rho_t",
        "e_theta_t",
        "e_zeta_t",
        "e_rho_rt",
        "e_theta_rt",
        "e_zeta_rt",
        "e_rho_z",
        "e_theta_z",
        "e_zeta_z",
        "e_rho_rz",
        "e_theta_rz",
        "e_zeta_rz",
        "e_rho_tz",
        "e_theta_tz",
        "e_zeta_tz",
        "e_rho_rtz",
        "e_theta_rtz",
        "e_zeta_rtz",
    ],
)
def _sqrtg_rtz(params, transforms, profiles, data, **kwargs):
    data["sqrt(g)_rtz"] = (
        dot(data["e_rho_rtz"], cross(data["e_theta"], data["e_zeta"]))
        + dot(
            data["e_rho_rz"],
            cross(data["e_theta_t"], data["e_zeta"])
            + cross(data["e_theta"], data["e_zeta_t"]),
        )
        + dot(
            data["e_rho_rt"],
            cross(data["e_theta_z"], data["e_zeta"])
            + cross(data["e_theta"], data["e_zeta_z"]),
        )
        + dot(
            data["e_rho_r"],
            cross(data["e_theta_tz"], data["e_zeta"])
            + cross(data["e_theta_t"], data["e_zeta_z"])
            + cross(data["e_theta"], data["e_zeta_tz"]),
        )
        + dot(
            data["e_rho_tz"],
            cross(data["e_theta_r"], data["e_zeta"])
            + cross(data["e_theta"], data["e_zeta_r"]),
        )
        + dot(
            data["e_rho_z"],
            cross(data["e_theta_rt"], data["e_zeta"])
            + cross(data["e_theta_r"], data["e_zeta_t"])
            + cross(data["e_theta"], data["e_zeta_rt"]),
        )
        + dot(
            data["e_rho_t"],
            cross(data["e_theta_rz"], data["e_zeta"])
            + cross(data["e_theta_z"], data["e_zeta_r"])
            + cross(data["e_theta"], data["e_zeta_rz"]),
        )
        + dot(
            data["e_rho"],
            cross(data["e_theta_rtz"], data["e_zeta"])
            + cross(data["e_theta_tz"], data["e_zeta_r"])
            + cross(data["e_theta_rz"], data["e_zeta_t"])
            + cross(data["e_theta_z"], data["e_zeta_rt"])
            + cross(data["e_theta_rt"], data["e_zeta_z"])
            + cross(data["e_theta_t"], data["e_zeta_rz"])
            + cross(data["e_theta_r"], data["e_zeta_tz"])
            + cross(data["e_theta"], data["e_zeta_rtz"]),
        )
    )
    return data


@register_compute_fun(
    name="sqrt(g)_rz",
    label="\\partial_{\\rho\\zeta} \\sqrt{g}",
    units="m^{3}",
    units_long="cubic meters",
    description="Jacobian determinant of flux coordinate system, second derivative wrt "
    + "radial coordinate and toroidal angle",
    dim=1,
    params=[],
    transforms={},
    profiles=[],
    coordinates="rtz",
    data=[
        "e_rho",
        "e_theta",
        "e_zeta",
        "e_rho_r",
        "e_theta_r",
        "e_zeta_r",
        "e_rho_z",
        "e_theta_z",
        "e_zeta_z",
        "e_rho_rz",
        "e_theta_rz",
        "e_zeta_rz",
    ],
)
def _sqrtg_rz(params, transforms, profiles, data, **kwargs):
    data["sqrt(g)_rz"] = (
        dot(data["e_rho_rz"], cross(data["e_theta"], data["e_zeta"]))
        + dot(data["e_rho_r"], cross(data["e_theta_z"], data["e_zeta"]))
        + dot(data["e_rho_r"], cross(data["e_theta"], data["e_zeta_z"]))
        + dot(data["e_rho_z"], cross(data["e_theta_r"], data["e_zeta"]))
        + dot(data["e_rho"], cross(data["e_theta_rz"], data["e_zeta"]))
        + dot(data["e_rho"], cross(data["e_theta_r"], data["e_zeta_z"]))
        + dot(data["e_rho"], cross(data["e_theta_z"], data["e_zeta_r"]))
        + dot(data["e_rho"], cross(data["e_theta"], data["e_zeta_rz"]))
    )
    return data


@register_compute_fun(
    name="sqrt(g)_rrz",
    label="\\partial_{\\rho\\rho\\zeta} \\sqrt{g}",
    units="m^{3}",
    units_long="cubic meters",
    description="Jacobian determinant of flux coordinate system, third derivative wrt "
    + "radial coordinate twice and toroidal angle once",
    dim=1,
    params=[],
    transforms={},
    profiles=[],
    coordinates="rtz",
    data=[
        "e_rho",
        "e_theta",
        "e_zeta",
        "e_rho_r",
        "e_theta_r",
        "e_zeta_r",
        "e_rho_z",
        "e_theta_z",
        "e_zeta_z",
        "e_rho_rr",
        "e_rho_rz",
        "e_theta_rr",
        "e_theta_rz",
        "e_zeta_rz",
        "e_zeta_rr",
        "e_rho_rrz",
        "e_theta_rrz",
        "e_zeta_rrz",
    ],
)
def _sqrtg_rrz(params, transforms, profiles, data, **kwargs):
    data["sqrt(g)_rrz"] = (
        dot(data["e_rho_rrz"], cross(data["e_theta"], data["e_zeta"]))
        + dot(
            data["e_rho_rr"],
            cross(data["e_theta_z"], data["e_zeta"])
            + cross(data["e_theta"], data["e_zeta_z"]),
        )
        + 2
        * dot(
            data["e_rho_rz"],
            cross(data["e_theta_r"], data["e_zeta"])
            + cross(data["e_theta"], data["e_zeta_r"]),
        )
        + 2
        * dot(
            data["e_rho_r"],
            cross(data["e_theta_rz"], data["e_zeta"])
            + cross(data["e_theta_r"], data["e_zeta_z"])
            + cross(data["e_theta_z"], data["e_zeta_r"])
            + cross(data["e_theta"], data["e_zeta_rz"]),
        )
        + dot(
            data["e_rho_z"],
            cross(data["e_theta_rr"], data["e_zeta"])
            + cross(data["e_theta"], data["e_zeta_rr"]),
        )
        + dot(
            data["e_rho"],
            cross(data["e_theta_rrz"], data["e_zeta"])
            + cross(data["e_theta_rr"], data["e_zeta_z"])
            + 2 * cross(data["e_theta_r"], data["e_zeta_rz"])
            + 2 * cross(data["e_theta_rz"], data["e_zeta_r"])
            + cross(data["e_theta_z"], data["e_zeta_rr"])
            + cross(data["e_theta"], data["e_zeta_rrz"]),
        )
    )
    return data


@register_compute_fun(
    name="g_rr",
    label="g_{\\rho\\rho}",
    units="m^{2}",
    units_long="square meters",
    description="Radial/Radial element of covariant metric tensor",
    dim=1,
    params=[],
    transforms={},
    profiles=[],
    coordinates="rtz",
    data=["e_rho"],
    parameterization=[
        "desc.equilibrium.equilibrium.Equilibrium",
        "desc.geometry.core.Surface",
    ],
)
def _g_sub_rr(params, transforms, profiles, data, **kwargs):
    data["g_rr"] = dot(data["e_rho"], data["e_rho"])
    return data


@register_compute_fun(
    name="g_tt",
    label="g_{\\theta\\theta}",
    units="m^{2}",
    units_long="square meters",
    description="Poloidal/Poloidal element of covariant metric tensor",
    dim=1,
    params=[],
    transforms={},
    profiles=[],
    coordinates="rtz",
    data=["e_theta"],
    parameterization=[
        "desc.equilibrium.equilibrium.Equilibrium",
        "desc.geometry.core.Surface",
    ],
)
def _g_sub_tt(params, transforms, profiles, data, **kwargs):
    data["g_tt"] = dot(data["e_theta"], data["e_theta"])
    return data


@register_compute_fun(
    name="g_zz",
    label="g_{\\zeta\\zeta}",
    units="m^{2}",
    units_long="square meters",
    description="Toroidal/Toroidal element of covariant metric tensor",
    dim=1,
    params=[],
    transforms={},
    profiles=[],
    coordinates="rtz",
    data=["e_zeta"],
    parameterization=[
        "desc.equilibrium.equilibrium.Equilibrium",
        "desc.geometry.core.Surface",
    ],
)
def _g_sub_zz(params, transforms, profiles, data, **kwargs):
    data["g_zz"] = dot(data["e_zeta"], data["e_zeta"])
    return data


@register_compute_fun(
    name="g_rt",
    label="g_{\\rho\\theta}",
    units="m^{2}",
    units_long="square meters",
    description="Radial/Poloidal element of covariant metric tensor",
    dim=1,
    params=[],
    transforms={},
    profiles=[],
    coordinates="rtz",
    data=["e_rho", "e_theta"],
    parameterization=[
        "desc.equilibrium.equilibrium.Equilibrium",
        "desc.geometry.core.Surface",
    ],
)
def _g_sub_rt(params, transforms, profiles, data, **kwargs):
    data["g_rt"] = dot(data["e_rho"], data["e_theta"])
    return data


@register_compute_fun(
    name="g_rz",
    label="g_{\\rho\\zeta}",
    units="m^{2}",
    units_long="square meters",
    description="Radial/Toroidal element of covariant metric tensor",
    dim=1,
    params=[],
    transforms={},
    profiles=[],
    coordinates="rtz",
    data=["e_rho", "e_zeta"],
    parameterization=[
        "desc.equilibrium.equilibrium.Equilibrium",
        "desc.geometry.core.Surface",
    ],
)
def _g_sub_rz(params, transforms, profiles, data, **kwargs):
    data["g_rz"] = dot(data["e_rho"], data["e_zeta"])
    return data


@register_compute_fun(
    name="g_tz",
    label="g_{\\theta\\zeta}",
    units="m^{2}",
    units_long="square meters",
    description="Poloidal/Toroidal element of covariant metric tensor",
    dim=1,
    params=[],
    transforms={},
    profiles=[],
    coordinates="rtz",
    data=["e_theta", "e_zeta"],
    parameterization=[
        "desc.equilibrium.equilibrium.Equilibrium",
        "desc.geometry.core.Surface",
    ],
)
def _g_sub_tz(params, transforms, profiles, data, **kwargs):
    data["g_tz"] = dot(data["e_theta"], data["e_zeta"])
    return data


@register_compute_fun(
    name="g_tt_r",
    label="\\partial_{\\rho} g_{\\theta\\theta}",
    units="m^{2}",
    units_long="square meters",
    description="Poloidal/Poloidal element of covariant metric tensor, derivative "
    + "wrt rho",
    dim=1,
    params=[],
    transforms={},
    profiles=[],
    coordinates="rtz",
    data=["e_theta", "e_theta_r"],
    parameterization=[
        "desc.equilibrium.equilibrium.Equilibrium",
        "desc.geometry.core.Surface",
    ],
)
def _g_sub_tt_r(params, transforms, profiles, data, **kwargs):
    data["g_tt_r"] = 2 * dot(data["e_theta"], data["e_theta_r"])
    return data


@register_compute_fun(
    name="g_tz_r",
    label="\\partial_{\\rho} g_{\\theta\\zeta}",
    units="m^{2}",
    units_long="square meters",
    description="Poloidal/Toroidal element of covariant metric tensor, derivative "
    + "wrt rho",
    dim=1,
    params=[],
    transforms={},
    profiles=[],
    coordinates="rtz",
    data=["e_theta", "e_zeta", "e_theta_r", "e_zeta_r"],
    parameterization=[
        "desc.equilibrium.equilibrium.Equilibrium",
        "desc.geometry.core.Surface",
    ],
)
def _g_sub_tz_r(params, transforms, profiles, data, **kwargs):
    data["g_tz_r"] = dot(data["e_theta_r"], data["e_zeta"]) + dot(
        data["e_theta"], data["e_zeta_r"]
    )
    return data


@register_compute_fun(
    name="g_tt_rr",
    label="\\partial_{\\rho\\rho} g_{\\theta\\theta}",
    units="m^{2}",
    units_long="square meters",
    description="Poloidal/Poloidal element of covariant metric tensor, second "
    + "derivative wrt rho",
    dim=1,
    params=[],
    transforms={},
    profiles=[],
    coordinates="rtz",
    data=["e_theta", "e_theta_r", "e_theta_rr"],
)
def _g_sub_tt_rr(params, transforms, profiles, data, **kwargs):
    data["g_tt_rr"] = 2 * (
        dot(data["e_theta_r"], data["e_theta_r"])
        + dot(data["e_theta"], data["e_theta_rr"])
    )
    return data


@register_compute_fun(
    name="g_tt_rrr",
    label="\\partial_{\\rho\\rho\\rho} g_{\\theta\\theta}",
    units="m^{2}",
    units_long="square meters",
    description="Poloidal/Poloidal element of covariant metric tensor, third "
    + "derivative wrt rho",
    dim=1,
    params=[],
    transforms={},
    profiles=[],
    coordinates="rtz",
    data=["e_theta", "e_theta_r", "e_theta_rr", "e_theta_rrr"],
)
def _g_sub_tt_rrr(params, transforms, profiles, data, **kwargs):
    data["g_tt_rrr"] = 6 * dot(data["e_theta_rr"], data["e_theta_r"]) + 2 * dot(
        data["e_theta"], data["e_theta_rrr"]
    )
    return data


@register_compute_fun(
    name="g_tz_rr",
    label="\\partial_{\\rho\\rho} g_{\\theta\\zeta}",
    units="m^{2}",
    units_long="square meters",
    description="Poloidal/Toroidal element of covariant metric tensor, second "
    + "derivative wrt rho",
    dim=1,
    params=[],
    transforms={},
    profiles=[],
    coordinates="rtz",
    data=["e_theta", "e_zeta", "e_theta_r", "e_zeta_r", "e_theta_rr", "e_zeta_rr"],
)
def _g_sub_tz_rr(params, transforms, profiles, data, **kwargs):
    data["g_tz_rr"] = (
        dot(data["e_theta_rr"], data["e_zeta"])
        + 2 * dot(data["e_theta_r"], data["e_zeta_r"])
        + dot(data["e_theta"], data["e_zeta_rr"])
    )
    return data


@register_compute_fun(
    name="g_tz_rrr",
    label="\\partial_{\\rho\\rho\\rho} g_{\\theta\\zeta}",
    units="m^{2}",
    units_long="square meters",
    description="Poloidal/Toroidal element of covariant metric tensor, third "
    + "derivative wrt rho",
    dim=1,
    params=[],
    transforms={},
    profiles=[],
    coordinates="rtz",
    data=[
        "e_theta",
        "e_zeta",
        "e_theta_r",
        "e_zeta_r",
        "e_theta_rr",
        "e_zeta_rr",
        "e_theta_rrr",
        "e_zeta_rrr",
    ],
)
def _g_sub_tz_rrr(params, transforms, profiles, data, **kwargs):
    data["g_tz_rrr"] = (
        dot(data["e_theta_rrr"], data["e_zeta"])
        + 3 * dot(data["e_theta_rr"], data["e_zeta_r"])
        + 3 * dot(data["e_theta_r"], data["e_zeta_rr"])
        + dot(data["e_theta"], data["e_zeta_rrr"])
    )
    return data


@register_compute_fun(
    name="g^rr",
    label="g^{\\rho\\rho}",
    units="m^{-2}",
    units_long="inverse square meters",
    description="Radial/Radial element of contravariant metric tensor",
    dim=1,
    params=[],
    transforms={},
    profiles=[],
    coordinates="rtz",
    data=["e^rho"],
)
def _g_sup_rr(params, transforms, profiles, data, **kwargs):
    data["g^rr"] = dot(data["e^rho"], data["e^rho"])
    return data


@register_compute_fun(
    name="g^tt",
    label="g^{\\theta\\theta}",
    units="m^{-2}",
    units_long="inverse square meters",
    description="Poloidal/Poloidal element of contravariant metric tensor",
    dim=1,
    params=[],
    transforms={},
    profiles=[],
    coordinates="rtz",
    data=["e^theta"],
)
def _g_sup_tt(params, transforms, profiles, data, **kwargs):
    data["g^tt"] = dot(data["e^theta"], data["e^theta"])
    return data


@register_compute_fun(
    name="g^zz",
    label="g^{\\zeta\\zeta}",
    units="m^{-2}",
    units_long="inverse square meters",
    description="Toroidal/Toroidal element of contravariant metric tensor",
    dim=1,
    params=[],
    transforms={},
    profiles=[],
    coordinates="rtz",
    data=["e^zeta"],
)
def _g_sup_zz(params, transforms, profiles, data, **kwargs):
    data["g^zz"] = dot(data["e^zeta"], data["e^zeta"])
    return data


@register_compute_fun(
    name="g^rt",
    label="g^{\\rho\\theta}",
    units="m^{-2}",
    units_long="inverse square meters",
    description="Radial/Poloidal (ρ, θ) element of contravariant metric tensor",
    dim=1,
    params=[],
    transforms={},
    profiles=[],
    coordinates="rtz",
    data=["e^rho", "e^theta"],
)
def _g_sup_rt(params, transforms, profiles, data, **kwargs):
    data["g^rt"] = dot(data["e^rho"], data["e^theta"])
    return data


@register_compute_fun(
    name="g^rz",
    label="g^{\\rho\\zeta}",
    units="m^{-2}",
    units_long="inverse square meters",
    description="Radial/Toroidal element of contravariant metric tensor",
    dim=1,
    params=[],
    transforms={},
    profiles=[],
    coordinates="rtz",
    data=["e^rho", "e^zeta"],
)
def _g_sup_rz(params, transforms, profiles, data, **kwargs):
    data["g^rz"] = dot(data["e^rho"], data["e^zeta"])
    return data


@register_compute_fun(
    name="g^tz",
    label="g^{\\theta\\zeta}",
    units="m^{-2}",
    units_long="inverse square meters",
    description="Poloidal/Toroidal element of contravariant metric tensor",
    dim=1,
    params=[],
    transforms={},
    profiles=[],
    coordinates="rtz",
    data=["e^theta", "e^zeta"],
    aliases=["g^zt"],
)
def _g_sup_tz(params, transforms, profiles, data, **kwargs):
    data["g^tz"] = dot(data["e^theta"], data["e^zeta"])
    return data


@register_compute_fun(
    name="g^rr_r",
    label="\\partial_{\\rho} g^{\\rho \\rho}",
    units="m^-2",
    units_long="inverse square meters",
    description="Radial/Radial element of contravariant metric tensor, "
    + "first radial derivative",
    dim=1,
    params=[],
    transforms={},
    profiles=[],
    coordinates="rtz",
    data=["e^rho", "e^rho_r"],
)
def _g_sup_rr_r(params, transforms, profiles, data, **kwargs):
    data["g^rr_r"] = 2 * dot(data["e^rho_r"], data["e^rho"])
    return data


@register_compute_fun(
    name="g^rr_t",
    label="\\partial_{\\theta} g^{\\rho \\rho}",
    units="m^-2",
    units_long="inverse square meters",
    description="Radial/Radial element of contravariant metric tensor, "
    + "first poloidal derivative",
    dim=1,
    params=[],
    transforms={},
    profiles=[],
    coordinates="rtz",
    data=["e^rho", "e^rho_t"],
)
def _g_sup_rr_t(params, transforms, profiles, data, **kwargs):
    data["g^rr_t"] = 2 * dot(data["e^rho_t"], data["e^rho"])
    return data


@register_compute_fun(
    name="g^rr_z",
    label="\\partial_{\\zeta} g^{\\rho \\rho}",
    units="m^-2",
    units_long="inverse square meters",
    description="Radial/Radial element of contravariant metric tensor, "
    + "first toroidal derivative",
    dim=1,
    params=[],
    transforms={},
    profiles=[],
    coordinates="rtz",
    data=["e^rho", "e^rho_z"],
)
def _g_sup_rr_z(params, transforms, profiles, data, **kwargs):
    data["g^rr_z"] = 2 * dot(data["e^rho_z"], data["e^rho"])
    return data


@register_compute_fun(
    name="g^rt_r",
    label="\\partial_{\\rho} g^{\\rho \\theta}",
    units="m^-2",
    units_long="inverse square meters",
    description="Radial/Poloidal element of contravariant metric tensor, "
    + "first radial derivative",
    dim=1,
    params=[],
    transforms={},
    profiles=[],
    coordinates="rtz",
    data=["e^rho", "e^theta", "e^rho_r", "e^theta_r"],
)
def _g_sup_rt_r(params, transforms, profiles, data, **kwargs):
    data["g^rt_r"] = dot(data["e^rho_r"], data["e^theta"]) + dot(
        data["e^rho"], data["e^theta_r"]
    )
    return data


@register_compute_fun(
    name="g^rz_r",
    label="\\partial_{\\rho} g^{\\rho \\zeta}",
    units="m^-2",
    units_long="inverse square meters",
    description="Radial/Toroidal element of contravariant metric tensor, "
    + "first radial derivative",
    dim=1,
    params=[],
    transforms={},
    profiles=[],
    coordinates="rtz",
    data=["e^rho", "e^zeta", "e^rho_r", "e^zeta_r"],
)
def _g_sup_rz_r(params, transforms, profiles, data, **kwargs):
    data["g^rz_r"] = dot(data["e^rho_r"], data["e^zeta"]) + dot(
        data["e^rho"], data["e^zeta_r"]
    )
    return data


@register_compute_fun(
    name="g^tt_r",
    label="\\partial_{\\rho} g^{\\theta \\theta}",
    units="m^-2",
    units_long="inverse square meters",
    description="Poloidal/Poloidal element of contravariant metric tensor, "
    + "first radial derivative",
    dim=1,
    params=[],
    transforms={},
    profiles=[],
    coordinates="rtz",
    data=["e^theta", "e^theta_r"],
)
def _g_sup_tt_r(params, transforms, profiles, data, **kwargs):
    data["g^tt_r"] = 2 * dot(data["e^theta_r"], data["e^theta"])
    return data


@register_compute_fun(
    name="g^tz_r",
    label="\\partial_{\\rho} g^{\\theta \\zeta}",
    units="m^-2",
    units_long="inverse square meters",
    description="Poloidal/Toroidal element of contravariant metric tensor, "
    + "first radial derivative",
    dim=1,
    params=[],
    transforms={},
    profiles=[],
    coordinates="rtz",
    data=["e^theta", "e^zeta", "e^theta_r", "e^zeta_r"],
)
def _g_sup_tz_r(params, transforms, profiles, data, **kwargs):
    data["g^tz_r"] = dot(data["e^theta_r"], data["e^zeta"]) + dot(
        data["e^theta"], data["e^zeta_r"]
    )
    return data


@register_compute_fun(
    name="g^zz_r",
    label="\\partial_{\\rho} g^{\\zeta \\zeta}",
    units="m^-2",
    units_long="inverse square meters",
    description="Toroidal/Toroidal element of contravariant metric tensor, "
    + "first radial derivative",
    dim=1,
    params=[],
    transforms={},
    profiles=[],
    coordinates="rtz",
    data=["e^zeta", "e^zeta_r"],
)
def _g_sup_zz_r(params, transforms, profiles, data, **kwargs):
    data["g^zz_r"] = 2 * dot(data["e^zeta_r"], data["e^zeta"])
    return data


@register_compute_fun(
    name="g^rt_t",
    label="\\partial_{\\theta} g^{\\rho \\theta}",
    units="m^-2",
    units_long="inverse square meters",
    description="Radial/Poloidal element of contravariant metric tensor, "
    + "first poloidal derivative",
    dim=1,
    params=[],
    transforms={},
    profiles=[],
    coordinates="rtz",
    data=["e^rho", "e^theta", "e^rho_t", "e^theta_t"],
)
def _g_sup_rt_t(params, transforms, profiles, data, **kwargs):
    data["g^rt_t"] = dot(data["e^rho_t"], data["e^theta"]) + dot(
        data["e^rho"], data["e^theta_t"]
    )
    return data


@register_compute_fun(
    name="g^rz_t",
    label="\\partial_{\\theta} g^{\\rho \\zeta}",
    units="m^-2",
    units_long="inverse square meters",
    description="Radial/Toroidal element of contravariant metric tensor, "
    + "first poloidal derivative",
    dim=1,
    params=[],
    transforms={},
    profiles=[],
    coordinates="rtz",
    data=["e^rho", "e^zeta", "e^rho_t", "e^zeta_t"],
)
def _g_sup_rz_t(params, transforms, profiles, data, **kwargs):
    data["g^rz_t"] = dot(data["e^rho_t"], data["e^zeta"]) + dot(
        data["e^rho"], data["e^zeta_t"]
    )
    return data


@register_compute_fun(
    name="g^tt_t",
    label="\\partial_{\\theta} g^{\\theta \\theta}",
    units="m^-2",
    units_long="inverse square meters",
    description="Poloidal/Poloidal element of contravariant metric tensor, "
    + "first poloidal derivative",
    dim=1,
    params=[],
    transforms={},
    profiles=[],
    coordinates="rtz",
    data=["e^theta", "e^theta_t"],
)
def _g_sup_tt_t(params, transforms, profiles, data, **kwargs):
    data["g^tt_t"] = 2 * dot(data["e^theta_t"], data["e^theta"])
    return data


@register_compute_fun(
    name="g^tz_t",
    label="\\partial_{\\theta} g^{\\theta \\zeta}",
    units="m^-2",
    units_long="inverse square meters",
    description="Poloidal/Toroidal element of contravariant metric tensor, "
    + "first poloidal derivative",
    dim=1,
    params=[],
    transforms={},
    profiles=[],
    coordinates="rtz",
    data=["e^theta", "e^zeta", "e^theta_t", "e^zeta_t"],
)
def _g_sup_tz_t(params, transforms, profiles, data, **kwargs):
    data["g^tz_t"] = dot(data["e^theta_t"], data["e^zeta"]) + dot(
        data["e^theta"], data["e^zeta_t"]
    )
    return data


@register_compute_fun(
    name="g^zz_t",
    label="\\partial_{\\theta} g^{\\zeta \\zeta}",
    units="m^-2",
    units_long="inverse square meters",
    description="Toroidal/Toroidal element of contravariant metric tensor, "
    + "first poloidal derivative",
    dim=1,
    params=[],
    transforms={},
    profiles=[],
    coordinates="rtz",
    data=["e^zeta", "e^zeta_t"],
)
def _g_sup_zz_t(params, transforms, profiles, data, **kwargs):
    data["g^zz_t"] = 2 * dot(data["e^zeta_t"], data["e^zeta"])
    return data


@register_compute_fun(
    name="g^rt_z",
    label="\\partial_{\\zeta} g^{\\rho \\theta}",
    units="m^-2",
    units_long="inverse square meters",
    description="Radial/Poloidal element of contravariant metric tensor, "
    + "first toroidal derivative",
    dim=1,
    params=[],
    transforms={},
    profiles=[],
    coordinates="rtz",
    data=["e^rho", "e^theta", "e^rho_z", "e^theta_z"],
)
def _g_sup_rt_z(params, transforms, profiles, data, **kwargs):
    data["g^rt_z"] = dot(data["e^rho_z"], data["e^theta"]) + dot(
        data["e^rho"], data["e^theta_z"]
    )
    return data


@register_compute_fun(
    name="g^rz_z",
    label="\\partial_{\\zeta} g^{\\rho \\zeta}",
    units="m^-2",
    units_long="inverse square meters",
    description="Radial/Toroidal element of contravariant metric tensor, "
    + "first toroidal derivative",
    dim=1,
    params=[],
    transforms={},
    profiles=[],
    coordinates="rtz",
    data=["e^rho", "e^zeta", "e^rho_z", "e^zeta_z"],
)
def _g_sup_rz_z(params, transforms, profiles, data, **kwargs):
    data["g^rz_z"] = dot(data["e^rho_z"], data["e^zeta"]) + dot(
        data["e^rho"], data["e^zeta_z"]
    )
    return data


@register_compute_fun(
    name="g^tt_z",
    label="\\partial_{\\zeta} g^{\\theta \\theta}",
    units="m^-2",
    units_long="inverse square meters",
    description="Poloidal/Poloidal element of contravariant metric tensor, "
    + "first toroidal derivative",
    dim=1,
    params=[],
    transforms={},
    profiles=[],
    coordinates="rtz",
    data=["e^theta", "e^theta_z"],
)
def _g_sup_tt_z(params, transforms, profiles, data, **kwargs):
    data["g^tt_z"] = 2 * dot(data["e^theta_z"], data["e^theta"])
    return data


@register_compute_fun(
    name="g^tz_z",
    label="\\partial_{\\zeta} g^{\\theta \\zeta}",
    units="m^-2",
    units_long="inverse square meters",
    description="Poloidal/Toroidal element of contravariant metric tensor, "
    + "first toroidal derivative",
    dim=1,
    params=[],
    transforms={},
    profiles=[],
    coordinates="rtz",
    data=["e^theta", "e^zeta", "e^theta_z", "e^zeta_z"],
)
def _g_sup_tz_z(params, transforms, profiles, data, **kwargs):
    data["g^tz_z"] = dot(data["e^theta_z"], data["e^zeta"]) + dot(
        data["e^theta"], data["e^zeta_z"]
    )
    return data


@register_compute_fun(
    name="g^zz_z",
    label="\\partial_{\\zeta} g^{\\zeta \\zeta}",
    units="m^-2",
    units_long="inverse square meters",
    description="Toroidal/Toroidal element of contravariant metric tensor, "
    + "first toroidal derivative",
    dim=1,
    params=[],
    transforms={},
    profiles=[],
    coordinates="rtz",
    data=["e^zeta", "e^zeta_z"],
)
def _g_sup_zz_z(params, transforms, profiles, data, **kwargs):
    data["g^zz_z"] = 2 * dot(data["e^zeta_z"], data["e^zeta"])
    return data


@register_compute_fun(
    name="|grad(rho)|",
    label="|\\nabla \\rho|",
    units="m^{-1}",
    units_long="inverse meters",
    description="Magnitude of contravariant radial basis vector",
    dim=1,
    params=[],
    transforms={},
    profiles=[],
    coordinates="rtz",
    data=["g^rr"],
)
def _gradrho(params, transforms, profiles, data, **kwargs):
    data["|grad(rho)|"] = jnp.sqrt(data["g^rr"])
    return data


@register_compute_fun(
    name="<|grad(rho)|>",  # same as S(r) / V_r(r)
    label="\\langle \\vert \\nabla \\rho \\vert \\rangle",
    units="m^{-1}",
    units_long="inverse meters",
    description="Magnitude of contravariant radial basis vector, flux surface average",
    dim=1,
    params=[],
    transforms={"grid": []},
    profiles=[],
    coordinates="r",
    data=["|grad(rho)|", "sqrt(g)"],
    axis_limit_data=["sqrt(g)_r"],
    resolution_requirement="tz",
)
def _gradrho_norm_fsa(params, transforms, profiles, data, **kwargs):
    data["<|grad(rho)|>"] = surface_averages(
        transforms["grid"],
        data["|grad(rho)|"],
        sqrt_g=transforms["grid"].replace_at_axis(
            data["sqrt(g)"], lambda: data["sqrt(g)_r"], copy=True
        ),
    )
    return data


@register_compute_fun(
    name="|grad(psi)|",
    label="|\\nabla\\psi|",
    units="Wb / m",
    units_long="Webers per meter",
    description="Toroidal flux gradient (normalized by 2pi) magnitude",
    dim=1,
    params=[],
    transforms={},
    profiles=[],
    coordinates="rtz",
    data=["|grad(psi)|^2"],
)
def _gradpsi_mag(params, transforms, profiles, data, **kwargs):
    data["|grad(psi)|"] = jnp.sqrt(data["|grad(psi)|^2"])
    return data


@register_compute_fun(
    name="|grad(psi)|^2",
    label="|\\nabla\\psi|^{2}",
    units="(Wb / m)^{2}",
    units_long="Webers squared per square meter",
    description="Toroidal flux gradient (normalized by 2pi) magnitude squared",
    dim=1,
    params=[],
    transforms={},
    profiles=[],
    coordinates="rtz",
    data=["grad(psi)"],
)
def _gradpsi_mag2(params, transforms, profiles, data, **kwargs):
    data["|grad(psi)|^2"] = dot(data["grad(psi)"], data["grad(psi)"])
    return data


@register_compute_fun(
    name="|grad(theta)|",
    label="|\\nabla \\theta|",
    units="m^{-1}",
    units_long="inverse meters",
    description="Magnitude of contravariant poloidal basis vector",
    dim=1,
    params=[],
    transforms={},
    profiles=[],
    coordinates="rtz",
    data=["g^tt"],
)
def _gradtheta(params, transforms, profiles, data, **kwargs):
    data["|grad(theta)|"] = jnp.sqrt(data["g^tt"])
    return data


@register_compute_fun(
    name="|grad(zeta)|",
    label="|\\nabla \\zeta|",
    units="m^{-1}",
    units_long="inverse meters",
    description="Magnitude of contravariant toroidal basis vector",
    dim=1,
    params=[],
    transforms={},
    profiles=[],
    coordinates="rtz",
    data=["g^zz"],
)
def _gradzeta(params, transforms, profiles, data, **kwargs):
    data["|grad(zeta)|"] = jnp.sqrt(data["g^zz"])
    return data


@register_compute_fun(
    name="g^aa",
    label="g^{\\alpha \\alpha}",
    units="m^{-2}",
    units_long="inverse square meters",
    description="Contravariant metric tensor grad alpha dot grad alpha",
    dim=1,
    params=[],
    transforms={},
    profiles=[],
    coordinates="rtz",
    data=["grad(alpha)"],
)
def _g_sup_aa(params, transforms, profiles, data, **kwargs):
    data["g^aa"] = dot(data["grad(alpha)"], data["grad(alpha)"])
    return data


@register_compute_fun(
    name="g^ra",
    label="g^{\\rho \\alpha}",
    units="m^{-2}",
    units_long="inverse square meters",
    description="Contravariant metric tensor grad rho dot grad alpha",
    dim=1,
    params=[],
    transforms={},
    profiles=[],
    coordinates="rtz",
    data=["grad(alpha)", "e^rho"],
)
def _g_sup_ra(params, transforms, profiles, data, **kwargs):
    data["g^ra"] = dot(data["grad(alpha)"], data["e^rho"])
    return data


@register_compute_fun(
    name="gbdrift",
    # Exact definition of the magnetic drifts taken from
    # eqn. 48 of Introduction to Quasisymmetry by Landreman
    # https://tinyurl.com/54udvaa4
    label="(\\nabla \\vert B \\vert)_{\\mathrm{drift}} = "
    "(\\mathbf{b} \\times \\nabla B) \\cdot \\nabla \\alpha / \\vert B \\vert^{2}",
    units="1 / Wb",
    units_long="Inverse webers",
<<<<<<< HEAD
    description="Binormal component of the geometric part of the gradB drift"
    + " used for local stability analyses",
=======
    description="Binormal, geometric part of the gradB drift. "
    "Used for local stability analyses, gyrokinetics, and Gamma_c.",
>>>>>>> 7bf01e59
    dim=1,
    params=[],
    transforms={},
    profiles=[],
    coordinates="rtz",
    data=["periodic(gbdrift)", "secular(gbdrift)"],
)
def _gbdrift(params, transforms, profiles, data, **kwargs):
    data["gbdrift"] = data["periodic(gbdrift)"] + data["secular(gbdrift)"]
    return data


@register_compute_fun(
    name="periodic(gbdrift)",
    label="\\mathrm{periodic}(\\nabla \\vert B \\vert)_{\\mathrm{drift}}",
    units="1 / Wb",
    units_long="Inverse webers",
    description="Periodic, binormal, geometric part of the gradB drift.",
    dim=1,
    params=[],
    transforms={},
    profiles=[],
    coordinates="rtz",
    data=["|B|^2", "b", "periodic(grad(alpha))", "grad(|B|)"],
)
def _periodic_gbdrift(params, transforms, profiles, data, **kwargs):
    data["periodic(gbdrift)"] = (
        dot(data["b"], cross(data["grad(|B|)"], data["periodic(grad(alpha))"]))
        / data["|B|^2"]
    )
    return data


@register_compute_fun(
    name="secular(gbdrift)",
    label="\\mathrm{secular}(\\nabla \\vert B \\vert)_{\\mathrm{drift}}",
<<<<<<< HEAD
    units="1/(T-m^{2})",
    units_long="inverse Tesla meters^2",
    description="Secular component of binormal component of "
    "the geometric part of the gradB drift.",
=======
    units="1 / Wb",
    units_long="Inverse webers",
    description="Secular, binormal, geometric part of the gradB drift.",
>>>>>>> 7bf01e59
    dim=1,
    params=[],
    transforms={},
    profiles=[],
    coordinates="rtz",
    data=["|B|^2", "b", "secular(grad(alpha))", "grad(|B|)"],
)
def _secular_gbdrift(params, transforms, profiles, data, **kwargs):
    data["secular(gbdrift)"] = (
        dot(data["b"], cross(data["grad(|B|)"], data["secular(grad(alpha))"]))
        / data["|B|^2"]
    )
    return data


@register_compute_fun(
    name="secular(gbdrift)/phi",
    label="\\mathrm{secular}(\\nabla \\vert B \\vert)_{\\mathrm{drift}} / \\phi",
    units="1 / Wb",
    units_long="Inverse webers",
    description="Secular, binormal, geometric part of the gradB drift divided "
    "by the toroidal angle. This quantity is periodic.",
    dim=1,
    params=[],
    transforms={},
    profiles=[],
    coordinates="rtz",
    data=["|B|^2", "b", "e^rho", "grad(|B|)", "iota_r"],
)
def _secular_gbdrift_over_phi(params, transforms, profiles, data, **kwargs):
    data["secular(gbdrift)/phi"] = (
        dot(data["b"], cross(data["e^rho"], data["grad(|B|)"]))
        * data["iota_r"]
        / data["|B|^2"]
    )
    return data


@register_compute_fun(
    name="cvdrift",
    # Exact definition of the magnetic drifts taken from
    # eqn. 48 of Introduction to Quasisymmetry by Landreman
    # https://tinyurl.com/54udvaa4
    label="\\mathrm{cvdrift} = 1/B^{3} (\\mathbf{b}\\times\\nabla(p + B^2/2))"
    + "\\cdot \\nabla \\alpha",
    units="1 / Wb",
    units_long="Inverse webers",
<<<<<<< HEAD
    description="Binormal component of the geometric part of the curvature drift"
    + " used for local stability analyses.",
=======
    description="Binormal, geometric part of the curvature drift. "
    "Used for local stability analyses and gyrokinetics.",
>>>>>>> 7bf01e59
    dim=1,
    params=[],
    transforms={},
    profiles=[],
    coordinates="rtz",
    data=["periodic(cvdrift)", "secular(gbdrift)"],
)
def _cvdrift(params, transforms, profiles, data, **kwargs):
    data["cvdrift"] = data["periodic(cvdrift)"] + data["secular(gbdrift)"]
    return data


@register_compute_fun(
    name="periodic(cvdrift)",
    label="\\mathrm{periodic(cvdrift)}",
<<<<<<< HEAD
    units="1/(T-m^{2})",
    units_long="inverse Tesla meters^2",
    description="Periodic component of binormal component of the "
    "geometric part of the curvature drift",
=======
    units="1 / Wb",
    units_long="Inverse webers",
    description="Periodic, binormal, geometric part of the curvature drift.",
>>>>>>> 7bf01e59
    dim=1,
    params=[],
    transforms={},
    profiles=[],
    coordinates="rtz",
    data=["p_r", "psi_r", "|B|^2", "periodic(gbdrift)"],
)
def _periodic_cvdrift(params, transforms, profiles, data, **kwargs):
    data["periodic(cvdrift)"] = (
        mu_0 * data["p_r"] / data["psi_r"] / data["|B|^2"] + data["periodic(gbdrift)"]
    )
    return data


@register_compute_fun(
    name="cvdrift0",
    # Exact definition of the magnetic drifts taken from
    # eqn. 48 of Introduction to Quasisymmetry by Landreman
<<<<<<< HEAD
    # https://tinyurl.com/54udvaa4
    label="\\mathrm{cvdrift0} = (\\mathbf{b}\\times\\nabla B)"
    + "\\cdot (2 \\rho \\nabla \\rho) / \\vert B \\vert^2",
    units="1 / Wb",
    units_long="Inverse webers",
    description="Radial component of the geometric part of the curvature drift"
    + " used for local stability analyses and gyrokinetics.",
=======
    # https://tinyurl.com/54udvaa4 up to dimensionless factors.
    label="\\mathrm{cvdrift0} = 1/B^{2} (\\mathbf{b}\\times\\nabla B)"
    + "\\cdot (2 \\rho \\nabla \\rho)",
    units="1 / Wb",
    units_long="Inverse webers",
    description="Radial, geometric part of the curvature drift."
    + " Used for local stability analyses, gyrokinetics, and Gamma_c.",
>>>>>>> 7bf01e59
    dim=1,
    params=[],
    transforms={},
    profiles=[],
    coordinates="rtz",
    data=["rho", "|B|^2", "b", "e^rho", "grad(|B|)"],
)
def _cvdrift0(params, transforms, profiles, data, **kwargs):
    data["cvdrift0"] = (
        2
        * data["rho"]
        / data["|B|^2"]
        * dot(data["b"], cross(data["grad(|B|)"], data["e^rho"]))
    )
    return data<|MERGE_RESOLUTION|>--- conflicted
+++ resolved
@@ -1945,13 +1945,8 @@
     "(\\mathbf{b} \\times \\nabla B) \\cdot \\nabla \\alpha / \\vert B \\vert^{2}",
     units="1 / Wb",
     units_long="Inverse webers",
-<<<<<<< HEAD
-    description="Binormal component of the geometric part of the gradB drift"
-    + " used for local stability analyses",
-=======
     description="Binormal, geometric part of the gradB drift. "
     "Used for local stability analyses, gyrokinetics, and Gamma_c.",
->>>>>>> 7bf01e59
     dim=1,
     params=[],
     transforms={},
@@ -1988,16 +1983,9 @@
 @register_compute_fun(
     name="secular(gbdrift)",
     label="\\mathrm{secular}(\\nabla \\vert B \\vert)_{\\mathrm{drift}}",
-<<<<<<< HEAD
-    units="1/(T-m^{2})",
-    units_long="inverse Tesla meters^2",
-    description="Secular component of binormal component of "
-    "the geometric part of the gradB drift.",
-=======
     units="1 / Wb",
     units_long="Inverse webers",
     description="Secular, binormal, geometric part of the gradB drift.",
->>>>>>> 7bf01e59
     dim=1,
     params=[],
     transforms={},
@@ -2045,13 +2033,8 @@
     + "\\cdot \\nabla \\alpha",
     units="1 / Wb",
     units_long="Inverse webers",
-<<<<<<< HEAD
-    description="Binormal component of the geometric part of the curvature drift"
-    + " used for local stability analyses.",
-=======
     description="Binormal, geometric part of the curvature drift. "
     "Used for local stability analyses and gyrokinetics.",
->>>>>>> 7bf01e59
     dim=1,
     params=[],
     transforms={},
@@ -2067,16 +2050,9 @@
 @register_compute_fun(
     name="periodic(cvdrift)",
     label="\\mathrm{periodic(cvdrift)}",
-<<<<<<< HEAD
-    units="1/(T-m^{2})",
-    units_long="inverse Tesla meters^2",
-    description="Periodic component of binormal component of the "
-    "geometric part of the curvature drift",
-=======
     units="1 / Wb",
     units_long="Inverse webers",
     description="Periodic, binormal, geometric part of the curvature drift.",
->>>>>>> 7bf01e59
     dim=1,
     params=[],
     transforms={},
@@ -2095,15 +2071,6 @@
     name="cvdrift0",
     # Exact definition of the magnetic drifts taken from
     # eqn. 48 of Introduction to Quasisymmetry by Landreman
-<<<<<<< HEAD
-    # https://tinyurl.com/54udvaa4
-    label="\\mathrm{cvdrift0} = (\\mathbf{b}\\times\\nabla B)"
-    + "\\cdot (2 \\rho \\nabla \\rho) / \\vert B \\vert^2",
-    units="1 / Wb",
-    units_long="Inverse webers",
-    description="Radial component of the geometric part of the curvature drift"
-    + " used for local stability analyses and gyrokinetics.",
-=======
     # https://tinyurl.com/54udvaa4 up to dimensionless factors.
     label="\\mathrm{cvdrift0} = 1/B^{2} (\\mathbf{b}\\times\\nabla B)"
     + "\\cdot (2 \\rho \\nabla \\rho)",
@@ -2111,7 +2078,6 @@
     units_long="Inverse webers",
     description="Radial, geometric part of the curvature drift."
     + " Used for local stability analyses, gyrokinetics, and Gamma_c.",
->>>>>>> 7bf01e59
     dim=1,
     params=[],
     transforms={},
