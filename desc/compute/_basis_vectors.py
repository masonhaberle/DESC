--- conflicted
+++ resolved
@@ -12,12 +12,7 @@
 from desc.backend import jnp
 
 from .data_index import register_compute_fun
-<<<<<<< HEAD
-from .geom_utils import rpz2xyz_vec
 from .utils import cross, dot, safediv
-=======
-from .utils import cross, safediv
->>>>>>> b00ddc58
 
 
 @register_compute_fun(
