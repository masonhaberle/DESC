--- conflicted
+++ resolved
@@ -3428,14 +3428,11 @@
     profiles=[],
     coordinates="rtz",
     data=["e_theta", "e_zeta", "|e_theta x e_zeta|"],
-<<<<<<< HEAD
     axis_limit_data=["e_theta_r", "|e_theta x e_zeta|_r"],
-=======
     parameterization=[
         "desc.equilibrium.equilibrium.Equilibrium",
         "desc.geometry.core.Surface",
     ],
->>>>>>> 4a34ffce
 )
 def _n_rho(params, transforms, profiles, data, **kwargs):
     # equal to e^rho / |e^rho| but works correctly for surfaces as well that don't have
@@ -3485,14 +3482,11 @@
     profiles=[],
     coordinates="rtz",
     data=["e_rho", "e_theta", "|e_rho x e_theta|"],
-<<<<<<< HEAD
     axis_limit_data=["e_theta_r", "|e_rho x e_theta|_r"],
-=======
     parameterization=[
         "desc.equilibrium.equilibrium.Equilibrium",
         "desc.geometry.core.Surface",
     ],
->>>>>>> 4a34ffce
 )
 def _n_zeta(params, transforms, profiles, data, **kwargs):
     data["n_zeta"] = transforms["grid"].replace_at_axis(
