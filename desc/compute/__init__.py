"""Functions for computing field and plasma quantities from an equilibrium.

All compute functions take the following arguments:

Parameters
----------
params : dict of ndarray
    Parameters from the equilibrium, such as R_lmn, Z_lmn, i_l, p_l, etc
transforms : dict of Transform
    Transforms for R, Z, lambda, etc
profiles : dict of Profile
    Profile objects for pressure, iota, current, etc
data : dict of ndarray
    Data computed so far, generally output from other compute functions
kwargs : dict
    Other arguments needed by some functions, such as helicity

Returns
-------
data : dict of ndarray
    Dictionary of ndarray, shape(num_nodes,) of computed quantities.
    Keys are of the form 'X_y' meaning the derivative of X wrt y.

"""

<<<<<<< HEAD
from ._bootstrap import compute_J_dot_B_Redl
from ._core import (
    compute_cartesian_coords,
    compute_contravariant_basis,
    compute_contravariant_metric_coefficients,
    compute_covariant_basis,
    compute_covariant_metric_coefficients,
    compute_flux_coords,
    compute_geometry,
    compute_jacobian,
    compute_lambda,
    compute_pressure,
    compute_pressure_gradient,
    compute_rotational_transform,
    compute_toroidal_coords,
    compute_toroidal_flux,
    compute_toroidal_flux_gradient,
)
from ._equil import compute_energy, compute_force_error
from ._field import (
    compute_B_dot_gradB,
    compute_boozer_magnetic_field,
    compute_contravariant_current_density,
    compute_contravariant_magnetic_field,
    compute_covariant_magnetic_field,
    compute_magnetic_field_magnitude,
    compute_magnetic_pressure_gradient,
    compute_magnetic_tension,
    compute_avg_B,
    compute_avg_beta,
=======
# just need to import all the submodules here to register everything in the
# data_index

from . import (
    _basis_vectors,
    _core,
    _equil,
    _field,
    _geometry,
    _metric,
    _profiles,
    _qs,
    _stability,
>>>>>>> d81de753
)
from .data_index import data_index
from .utils import (
    compute,
    get_data_deps,
    get_derivs,
    get_params,
    get_profiles,
    get_transforms,
)

# defines the order in which objective arguments get concatenated into the state vector
arg_order = ("R_lmn", "Z_lmn", "L_lmn", "p_l", "i_l", "c_l", "Psi", "Rb_lmn", "Zb_lmn")


# rather than having to recursively compute the full dependencies every time we
# compute something, its easier to just do it once for all quantities when we first
# import the compute module.
def _build_data_index():
    for key in data_index.keys():
        full = {}
        full["data"] = get_data_deps(key)
        full["transforms"] = get_derivs(key)
        full["params"] = get_params(key)
        full["profiles"] = get_profiles(key)
        data_index[key]["full_dependencies"] = full


_build_data_index()<|MERGE_RESOLUTION|>--- conflicted
+++ resolved
@@ -23,43 +23,12 @@
 
 """
 
-<<<<<<< HEAD
-from ._bootstrap import compute_J_dot_B_Redl
-from ._core import (
-    compute_cartesian_coords,
-    compute_contravariant_basis,
-    compute_contravariant_metric_coefficients,
-    compute_covariant_basis,
-    compute_covariant_metric_coefficients,
-    compute_flux_coords,
-    compute_geometry,
-    compute_jacobian,
-    compute_lambda,
-    compute_pressure,
-    compute_pressure_gradient,
-    compute_rotational_transform,
-    compute_toroidal_coords,
-    compute_toroidal_flux,
-    compute_toroidal_flux_gradient,
-)
-from ._equil import compute_energy, compute_force_error
-from ._field import (
-    compute_B_dot_gradB,
-    compute_boozer_magnetic_field,
-    compute_contravariant_current_density,
-    compute_contravariant_magnetic_field,
-    compute_covariant_magnetic_field,
-    compute_magnetic_field_magnitude,
-    compute_magnetic_pressure_gradient,
-    compute_magnetic_tension,
-    compute_avg_B,
-    compute_avg_beta,
-=======
 # just need to import all the submodules here to register everything in the
 # data_index
 
 from . import (
     _basis_vectors,
+    _bootstrap,
     _core,
     _equil,
     _field,
@@ -68,7 +37,6 @@
     _profiles,
     _qs,
     _stability,
->>>>>>> d81de753
 )
 from .data_index import data_index
 from .utils import (
