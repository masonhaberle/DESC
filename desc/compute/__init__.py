"""Functions for computing field and plasma quantities from an equilibrium.

All compute functions take the following arguments:

Parameters
----------
params : dict of ndarray
    Parameters from the equilibrium, such as R_lmn, Z_lmn, i_l, p_l, etc
transforms : dict of Transform
    Transforms for R, Z, lambda, etc
profiles : dict of Profile
    Profile objects for pressure, iota, current, etc
data : dict of ndarray
    Data computed so far, generally output from other compute functions
kwargs : dict
    Other arguments needed by some functions, such as helicity

Returns
-------
data : dict of ndarray
    Dictionary of ndarray, shape(num_nodes,) of computed quantities.
    Keys are of the form 'X_y' meaning the derivative of X wrt y.

"""

# just need to import all the submodules here to register everything in the
# data_index

from . import (
    _basis_vectors,
    _core,
    _equil,
    _field,
    _geometry,
    _metric,
    _profiles,
    _qs,
    _stability,
)
from .data_index import data_index
from .utils import (
    arg_order,
    compute,
    get_data_deps,
    get_derivs,
    get_params,
    get_profiles,
    get_transforms,
)

<<<<<<< HEAD
# defines the order in which objective arguments get concatenated into the state vector
arg_order = (
    "R_lmn",
    "Z_lmn",
    "L_lmn",
    "p_l",
    "i_l",
    "c_l",
    "Psi",
    "multipliers",
    "Rb_lmn",
    "Zb_lmn",
)

=======
>>>>>>> fb5b2a55

# rather than having to recursively compute the full dependencies every time we
# compute something, its easier to just do it once for all quantities when we first
# import the compute module.
def _build_data_index():
    for key in data_index.keys():
        full = {}
        full["data"] = get_data_deps(key)
        full["transforms"] = get_derivs(key)
        full["params"] = get_params(key)
        full["profiles"] = get_profiles(key)
        data_index[key]["full_dependencies"] = full


_build_data_index()<|MERGE_RESOLUTION|>--- conflicted
+++ resolved
@@ -48,23 +48,6 @@
     get_transforms,
 )
 
-<<<<<<< HEAD
-# defines the order in which objective arguments get concatenated into the state vector
-arg_order = (
-    "R_lmn",
-    "Z_lmn",
-    "L_lmn",
-    "p_l",
-    "i_l",
-    "c_l",
-    "Psi",
-    "multipliers",
-    "Rb_lmn",
-    "Zb_lmn",
-)
-
-=======
->>>>>>> fb5b2a55
 
 # rather than having to recursively compute the full dependencies every time we
 # compute something, its easier to just do it once for all quantities when we first
