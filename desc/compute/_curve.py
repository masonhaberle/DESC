--- conflicted
+++ resolved
@@ -581,11 +581,7 @@
     coordinates="s",
     data=["s"],
     parameterization="desc.geometry.curve.SplineXYZCurve",
-<<<<<<< HEAD
-=======
-    basis="{'rpz', 'xyz'}: Basis for returned vectors, Default 'rpz'",
     method="Interpolation type, Default 'cubic'. See SplineXYZCurve docs for options.",
->>>>>>> faabaed9
 )
 def _x_SplineXYZCurve(params, transforms, profiles, data, **kwargs):
     xq = data["s"]
@@ -629,22 +625,13 @@
     units_long="meters",
     description="Position vector along curve, first derivative",
     dim=3,
-<<<<<<< HEAD
     params=["X", "Y", "Z", "knots", "rotmat"],
-    transforms={"method": []},
-=======
-    params=["X", "Y", "Z", "rotmat", "shift"],
     transforms={"knots": []},
->>>>>>> faabaed9
     profiles=[],
     coordinates="s",
     data=["s", "phi"],
     parameterization="desc.geometry.curve.SplineXYZCurve",
-<<<<<<< HEAD
-=======
-    basis="{'rpz', 'xyz'}: Basis for returned vectors, Default 'rpz'",
     method="Interpolation type, Default 'cubic'. See SplineXYZCurve docs for options.",
->>>>>>> faabaed9
 )
 def _x_s_SplineXYZCurve(params, transforms, profiles, data, **kwargs):
     xq = data["s"]
@@ -672,52 +659,10 @@
         derivative=1,
         period=2 * jnp.pi,
     )
-<<<<<<< HEAD
     coords = jnp.stack([dXq, dYq, dZq], axis=1)
     coords = coords @ params["rotmat"].reshape((3, 3)).T
     coords = xyz2rpz_vec(coords, phi=data["phi"])
     data["x_s"] = coords
-=======
-
-    coords_s = jnp.stack([dXq, dYq, dZq], axis=1)
-    coords_s = coords_s @ params["rotmat"].reshape((3, 3)).T
-
-    if kwargs.get("basis", "rpz").lower() == "rpz":
-        # calculate the xy coordinates to rotate to rpz
-        Xq = interp1d(
-            xq,
-            transforms["knots"],
-            params["X"],
-            method=kwargs["method"],
-            derivative=0,
-            period=2 * jnp.pi,
-        )
-        Yq = interp1d(
-            xq,
-            transforms["knots"],
-            params["Y"],
-            method=kwargs["method"],
-            derivative=0,
-            period=2 * jnp.pi,
-        )
-        Zq = interp1d(
-            xq,
-            transforms["knots"],
-            params["Z"],
-            method=kwargs["method"],
-            derivative=0,
-            period=2 * jnp.pi,
-        )
-
-        coords = jnp.stack([Xq, Yq, Zq], axis=1)
-        coords = (
-            coords @ params["rotmat"].reshape((3, 3)).T
-            + params["shift"][jnp.newaxis, :]
-        )
-
-        coords_s = xyz2rpz_vec(coords_s, x=coords[:, 0], y=coords[:, 1])
-    data["x_s"] = coords_s
->>>>>>> faabaed9
     return data
 
 
@@ -728,22 +673,13 @@
     units_long="meters",
     description="Position vector along curve, second derivative",
     dim=3,
-<<<<<<< HEAD
-    params=["X", "Y", "Z", "knots", "rotmat"],
-    transforms={"method": []},
-=======
     params=["X", "Y", "Z", "rotmat", "shift"],
     transforms={"knots": []},
->>>>>>> faabaed9
     profiles=[],
     coordinates="s",
     data=["s", "phi"],
     parameterization="desc.geometry.curve.SplineXYZCurve",
-<<<<<<< HEAD
-=======
-    basis="{'rpz', 'xyz'}: Basis for returned vectors, Default 'rpz'",
     method="Interpolation type, Default 'cubic'. See SplineXYZCurve docs for options.",
->>>>>>> faabaed9
 )
 def _x_ss_SplineXYZCurve(params, transforms, profiles, data, **kwargs):
     xq = data["s"]
@@ -771,51 +707,10 @@
         derivative=2,
         period=2 * jnp.pi,
     )
-<<<<<<< HEAD
     coords = jnp.stack([d2Xq, d2Yq, d2Zq], axis=1)
     coords = coords @ params["rotmat"].reshape((3, 3)).T
     coords = xyz2rpz_vec(coords, phi=data["phi"])
     data["x_ss"] = coords
-=======
-
-    coords_ss = jnp.stack([d2Xq, d2Yq, d2Zq], axis=1)
-    coords_ss = coords_ss @ params["rotmat"].reshape((3, 3)).T
-
-    if kwargs.get("basis", "rpz").lower() == "rpz":
-        # calculate the xy coordinates to rotate to rpz
-        Xq = interp1d(
-            xq,
-            transforms["knots"],
-            params["X"],
-            method=kwargs["method"],
-            derivative=0,
-            period=2 * jnp.pi,
-        )
-        Yq = interp1d(
-            xq,
-            transforms["knots"],
-            params["Y"],
-            method=kwargs["method"],
-            derivative=0,
-            period=2 * jnp.pi,
-        )
-        Zq = interp1d(
-            xq,
-            transforms["knots"],
-            params["Z"],
-            method=kwargs["method"],
-            derivative=0,
-            period=2 * jnp.pi,
-        )
-        coords = jnp.stack([Xq, Yq, Zq], axis=1)
-        coords = (
-            coords @ params["rotmat"].reshape((3, 3)).T
-            + params["shift"][jnp.newaxis, :]
-        )
-
-        coords_ss = xyz2rpz_vec(coords_ss, x=coords[:, 0], y=coords[:, 1])
-    data["x_ss"] = coords_ss
->>>>>>> faabaed9
     return data
 
 
@@ -826,22 +721,13 @@
     units_long="meters",
     description="Position vector along curve, third derivative",
     dim=3,
-<<<<<<< HEAD
-    params=["X", "Y", "Z", "knots", "rotmat"],
-    transforms={"method": []},
-=======
     params=["X", "Y", "Z", "rotmat", "shift"],
     transforms={"knots": []},
->>>>>>> faabaed9
     profiles=[],
     coordinates="s",
     data=["s", "phi"],
     parameterization="desc.geometry.curve.SplineXYZCurve",
-<<<<<<< HEAD
-=======
-    basis="{'rpz', 'xyz'}: Basis for returned vectors, Default 'rpz'",
     method="Interpolation type, Default 'cubic'. See SplineXYZCurve docs for options.",
->>>>>>> faabaed9
 )
 def _x_sss_SplineXYZCurve(params, transforms, profiles, data, **kwargs):
     xq = data["s"]
@@ -869,52 +755,10 @@
         derivative=3,
         period=2 * jnp.pi,
     )
-<<<<<<< HEAD
     coords = jnp.stack([d3Xq, d3Yq, d3Zq], axis=1)
     coords = coords @ params["rotmat"].reshape((3, 3)).T
     coords = xyz2rpz_vec(coords, phi=data["phi"])
     data["x_sss"] = coords
-=======
-
-    coords_sss = jnp.stack([d3Xq, d3Yq, d3Zq], axis=1)
-    coords_sss = coords_sss @ params["rotmat"].reshape((3, 3)).T
-
-    if kwargs.get("basis", "rpz").lower() == "rpz":
-        # calculate the xy coordinates to rotate to rpz
-        Xq = interp1d(
-            xq,
-            transforms["knots"],
-            params["X"],
-            method=kwargs["method"],
-            derivative=0,
-            period=2 * jnp.pi,
-        )
-        Yq = interp1d(
-            xq,
-            transforms["knots"],
-            params["Y"],
-            method=kwargs["method"],
-            derivative=0,
-            period=2 * jnp.pi,
-        )
-        Zq = interp1d(
-            xq,
-            transforms["knots"],
-            params["Z"],
-            method=kwargs["method"],
-            derivative=0,
-            period=2 * jnp.pi,
-        )
-        coords = jnp.stack([Xq, Yq, Zq], axis=1)
-        coords = (
-            coords @ params["rotmat"].reshape((3, 3)).T
-            + params["shift"][jnp.newaxis, :]
-        )
-
-        coords_sss = xyz2rpz_vec(coords_sss, x=coords[:, 0], y=coords[:, 1])
-    data["x_sss"] = coords_sss
-
->>>>>>> faabaed9
     return data
 
 
