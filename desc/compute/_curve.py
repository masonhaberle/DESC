from interpax import interp1d

from desc.backend import cond, jnp

from .data_index import register_compute_fun
from .geom_utils import rotation_matrix, rpz2xyz, rpz2xyz_vec, xyz2rpz, xyz2rpz_vec
<<<<<<< HEAD
from .utils import cross, dot
=======
from .utils import cross, dot, safenormalize
>>>>>>> 66b92a9b


@register_compute_fun(
    name="s",
    label="s",
    units="~",
    units_long="None",
    description="Curve parameter, on [0, 2pi)",
    dim=1,
    params=[],
    transforms={"grid": []},
    profiles=[],
    coordinates="s",
    data=[],
    parameterization="desc.geometry.core.Curve",
)
def _s(params, transforms, profiles, data, **kwargs):
    data["s"] = transforms["grid"].nodes[:, 2]
    return data


@register_compute_fun(
    name="ds",
    label="ds",
    units="~",
    units_long="None",
    description="Spacing of curve parameter",
    dim=1,
    params=[],
    transforms={"grid": []},
    profiles=[],
    coordinates="s",
    data=[],
    parameterization="desc.geometry.core.Curve",
)
def _ds(params, transforms, profiles, data, **kwargs):
    data["ds"] = transforms["grid"].spacing[:, 2]
    return data


@register_compute_fun(
    name="X",
    label="X",
    units="m",
    units_long="meters",
    description="Cartesian X coordinate.",
    dim=1,
    params=[],
    transforms={},
    profiles=[],
    coordinates="s",
    data=["x"],
    parameterization="desc.geometry.core.Curve",
    basis="basis",
)
def _X_curve(params, transforms, profiles, data, **kwargs):
    coords = data["x"]
    if kwargs.get("basis", "rpz").lower() == "rpz":
        # if basis is rpz, then "x" is rpz and we must convert to xyz
        coords = rpz2xyz(coords)
    data["X"] = coords[:, 0]
    return data


@register_compute_fun(
    name="Y",
    label="Y",
    units="m",
    units_long="meters",
    description="Cartesian Y coordinate.",
    dim=1,
    params=[],
    transforms={},
    profiles=[],
    coordinates="s",
    data=["x"],
    parameterization="desc.geometry.core.Curve",
    basis="basis",
)
def _Y_Curve(params, transforms, profiles, data, **kwargs):
    coords = data["x"]
    if kwargs.get("basis", "rpz").lower() == "rpz":
        # if basis is rpz, then "x" is rpz and we must convert to xyz
        coords = rpz2xyz(coords)
    data["Y"] = coords[:, 1]
    return data


@register_compute_fun(
    name="R",
    label="R",
    units="m",
    units_long="meters",
    description="Cylindrical radial position along curve",
    dim=1,
    params=[],
    transforms={},
    profiles=[],
    coordinates="s",
    data=["x"],
    parameterization="desc.geometry.core.Curve",
    basis="basis",
)
def _R_Curve(params, transforms, profiles, data, **kwargs):
    coords = data["x"]
    if kwargs.get("basis", "rpz").lower() == "xyz":
        # if basis is xyz, then "x" is xyz and we must convert to rpz
        coords = xyz2rpz(coords)
    data["R"] = coords[:, 0]
    return data


@register_compute_fun(
    name="phi",
    label="\\phi",
    units="rad",
    units_long="radians",
    description="Toroidal phi position along curve",
    dim=1,
    params=[],
    transforms={},
    profiles=[],
    coordinates="s",
    data=["x"],
    parameterization="desc.geometry.core.Curve",
    basis="basis",
)
def _phi_Curve(params, transforms, profiles, data, **kwargs):
    coords = data["x"]
    if kwargs.get("basis", "rpz").lower() == "xyz":
        # if basis is xyz, then "x" is xyz and we must convert to rpz
        coords = xyz2rpz(coords)
    data["phi"] = coords[:, 1]
    return data


@register_compute_fun(
    name="Z",
    label="Z",
    units="m",
    units_long="meters",
    description="Cylindrical vertical position along curve",
    dim=1,
    params=[],
    transforms={},
    profiles=[],
    coordinates="s",
    data=["x"],
    parameterization="desc.geometry.core.Curve",
)
def _Z_Curve(params, transforms, profiles, data, **kwargs):
    data["Z"] = data["x"][:, 2]
    return data


@register_compute_fun(
    name="x",
    label="\\mathbf{x}",
    units="m",
    units_long="meters",
    description="Position vector along curve",
    dim=3,
    params=["r_n", "center", "normal", "rotmat", "shift"],
    transforms={
        "r": [[0, 0, 0]],
    },
    profiles=[],
    coordinates="s",
    data=["s"],
    parameterization="desc.geometry.curve.FourierPlanarCurve",
    basis="basis",
)
def _x_FourierPlanarCurve(params, transforms, profiles, data, **kwargs):
    # create planar curve at Z==0
    r = transforms["r"].transform(params["r_n"], dz=0)
    Z = jnp.zeros_like(r)
    X = r * jnp.cos(data["s"])
    Y = r * jnp.sin(data["s"])
    coords = jnp.array([X, Y, Z]).T
    # rotate into place
    Zaxis = jnp.array([0.0, 0.0, 1.0])  # 2D curve in X-Y plane has normal = +Z axis
<<<<<<< HEAD
    norm = jnp.linalg.norm(params["normal"])
    angle = jnp.arccos(dot(Zaxis, params["normal"]) / norm)
    eps = 1e2 * jnp.finfo(angle.dtype).eps
    axis = cond(
        jnp.all(jnp.abs(angle) < eps),
        lambda _: jnp.zeros_like(Zaxis),
        lambda _: cross(Zaxis, params["normal"]) / (norm * jnp.sin(angle)) * angle,
        None,
    )
    A = rotation_matrix(axis=axis)
=======
    axis = cross(Zaxis, params["normal"])
    angle = jnp.arccos(dot(Zaxis, safenormalize(params["normal"])))
    A = rotation_matrix(axis=axis, angle=angle)
>>>>>>> 66b92a9b
    coords = jnp.matmul(coords, A.T) + params["center"]
    coords = jnp.matmul(coords, params["rotmat"].reshape((3, 3)).T) + params["shift"]
    if kwargs.get("basis", "rpz").lower() == "rpz":
        coords = xyz2rpz(coords)
    data["x"] = coords
    return data


@register_compute_fun(
    name="x_s",
    label="\\partial_{s} \\mathbf{x}",
    units="m",
    units_long="meters",
    description="Position vector along curve, first derivative",
    dim=3,
    params=["r_n", "center", "normal", "rotmat", "shift"],
    transforms={
        "r": [[0, 0, 0], [0, 0, 1]],
    },
    profiles=[],
    coordinates="s",
    data=["s"],
    parameterization="desc.geometry.curve.FourierPlanarCurve",
    basis="basis",
)
def _x_s_FourierPlanarCurve(params, transforms, profiles, data, **kwargs):
    r = transforms["r"].transform(params["r_n"], dz=0)
    dr = transforms["r"].transform(params["r_n"], dz=1)
    dX = dr * jnp.cos(data["s"]) - r * jnp.sin(data["s"])
    dY = dr * jnp.sin(data["s"]) + r * jnp.cos(data["s"])
    dZ = jnp.zeros_like(dX)
    coords = jnp.array([dX, dY, dZ]).T
    # rotate into place
    Zaxis = jnp.array([0.0, 0.0, 1.0])  # 2D curve in X-Y plane has normal = +Z axis
<<<<<<< HEAD
    norm = jnp.linalg.norm(params["normal"])
    angle = jnp.arccos(dot(Zaxis, params["normal"]) / norm)
    eps = 1e2 * jnp.finfo(angle.dtype).eps
    axis = cond(
        jnp.all(jnp.abs(angle) < eps),
        lambda _: jnp.zeros_like(Zaxis),
        lambda _: cross(Zaxis, params["normal"]) / (norm * jnp.sin(angle)) * angle,
        None,
    )
    A = rotation_matrix(axis=axis)
=======
    axis = cross(Zaxis, params["normal"])
    angle = jnp.arccos(dot(Zaxis, safenormalize(params["normal"])))
    A = rotation_matrix(axis=axis, angle=angle)
>>>>>>> 66b92a9b
    coords = jnp.matmul(coords, A.T)
    coords = jnp.matmul(coords, params["rotmat"].reshape((3, 3)).T)
    if kwargs.get("basis", "rpz").lower() == "rpz":
        X = r * jnp.cos(data["s"])
        Y = r * jnp.sin(data["s"])
        Z = jnp.zeros_like(X)
        xyzcoords = jnp.array([X, Y, Z]).T
        xyzcoords = jnp.matmul(xyzcoords, A.T) + params["center"]
        xyzcoords = (
            jnp.matmul(xyzcoords, params["rotmat"].reshape((3, 3)).T) + params["shift"]
        )
        x, y, z = xyzcoords.T
        coords = xyz2rpz_vec(coords, x=x, y=y)
    data["x_s"] = coords
    return data


@register_compute_fun(
    name="x_ss",
    label="\\partial_{ss} \\mathbf{x}",
    units="m",
    units_long="meters",
    description="Position vector along curve, second derivative",
    dim=3,
    params=["r_n", "center", "normal", "rotmat", "shift"],
    transforms={
        "r": [[0, 0, 0], [0, 0, 1], [0, 0, 2]],
    },
    profiles=[],
    coordinates="s",
    data=["s"],
    parameterization="desc.geometry.curve.FourierPlanarCurve",
    basis="basis",
)
def _x_ss_FourierPlanarCurve(params, transforms, profiles, data, **kwargs):
    r = transforms["r"].transform(params["r_n"], dz=0)
    dr = transforms["r"].transform(params["r_n"], dz=1)
    d2r = transforms["r"].transform(params["r_n"], dz=2)
    d2X = (
        d2r * jnp.cos(data["s"]) - 2 * dr * jnp.sin(data["s"]) - r * jnp.cos(data["s"])
    )
    d2Y = (
        d2r * jnp.sin(data["s"]) + 2 * dr * jnp.cos(data["s"]) - r * jnp.sin(data["s"])
    )
    d2Z = jnp.zeros_like(d2X)
    coords = jnp.array([d2X, d2Y, d2Z]).T
    # rotate into place
    Zaxis = jnp.array([0.0, 0.0, 1.0])  # 2D curve in X-Y plane has normal = +Z axis
<<<<<<< HEAD
    norm = jnp.linalg.norm(params["normal"])
    angle = jnp.arccos(dot(Zaxis, params["normal"]) / norm)
    eps = 1e2 * jnp.finfo(angle.dtype).eps
    axis = cond(
        jnp.all(jnp.abs(angle) < eps),
        lambda _: jnp.zeros_like(Zaxis),
        lambda _: cross(Zaxis, params["normal"]) / (norm * jnp.sin(angle)) * angle,
        None,
    )
    A = rotation_matrix(axis=axis)
=======
    axis = cross(Zaxis, params["normal"])
    angle = jnp.arccos(dot(Zaxis, safenormalize(params["normal"])))
    A = rotation_matrix(axis=axis, angle=angle)
>>>>>>> 66b92a9b
    coords = jnp.matmul(coords, A.T)
    coords = jnp.matmul(coords, params["rotmat"].reshape((3, 3)).T)
    if kwargs.get("basis", "rpz").lower() == "rpz":
        X = r * jnp.cos(data["s"])
        Y = r * jnp.sin(data["s"])
        Z = jnp.zeros_like(X)
        xyzcoords = jnp.array([X, Y, Z]).T
        xyzcoords = jnp.matmul(xyzcoords, A.T) + params["center"]
        xyzcoords = (
            jnp.matmul(xyzcoords, params["rotmat"].reshape((3, 3)).T) + params["shift"]
        )
        x, y, z = xyzcoords.T
        coords = xyz2rpz_vec(coords, x=x, y=y)
    data["x_ss"] = coords
    return data


@register_compute_fun(
    name="x_sss",
    label="\\partial_{sss} \\mathbf{x}",
    units="m",
    units_long="meters",
    description="Position vector along curve, third derivative",
    dim=3,
    params=["r_n", "center", "normal", "rotmat", "shift"],
    transforms={
        "r": [[0, 0, 0], [0, 0, 1], [0, 0, 2], [0, 0, 3]],
    },
    profiles=[],
    coordinates="s",
    data=["s"],
    parameterization="desc.geometry.curve.FourierPlanarCurve",
    basis="basis",
)
def _x_sss_FourierPlanarCurve(params, transforms, profiles, data, **kwargs):
    r = transforms["r"].transform(params["r_n"], dz=0)
    dr = transforms["r"].transform(params["r_n"], dz=1)
    d2r = transforms["r"].transform(params["r_n"], dz=2)
    d3r = transforms["r"].transform(params["r_n"], dz=3)
    d3X = (
        d3r * jnp.cos(data["s"])
        - 3 * d2r * jnp.sin(data["s"])
        - 3 * dr * jnp.cos(data["s"])
        + r * jnp.sin(data["s"])
    )
    d3Y = (
        d3r * jnp.sin(data["s"])
        + 3 * d2r * jnp.cos(data["s"])
        - 3 * dr * jnp.sin(data["s"])
        - r * jnp.cos(data["s"])
    )
    d3Z = jnp.zeros_like(d3X)
    coords = jnp.array([d3X, d3Y, d3Z]).T
    # rotate into place
    Zaxis = jnp.array([0.0, 0.0, 1.0])  # 2D curve in X-Y plane has normal = +Z axis
<<<<<<< HEAD
    norm = jnp.linalg.norm(params["normal"])
    angle = jnp.arccos(dot(Zaxis, params["normal"]) / norm)
    eps = 1e2 * jnp.finfo(angle.dtype).eps
    axis = cond(
        jnp.all(jnp.abs(angle) < eps),
        lambda _: jnp.zeros_like(Zaxis),
        lambda _: cross(Zaxis, params["normal"]) / (norm * jnp.sin(angle)) * angle,
        None,
    )
    A = rotation_matrix(axis=axis)
=======
    axis = cross(Zaxis, params["normal"])
    angle = jnp.arccos(dot(Zaxis, safenormalize(params["normal"])))
    A = rotation_matrix(axis=axis, angle=angle)
>>>>>>> 66b92a9b
    coords = jnp.matmul(coords, A.T)
    coords = jnp.matmul(coords, params["rotmat"].reshape((3, 3)).T)
    if kwargs.get("basis", "rpz").lower() == "rpz":
        X = r * jnp.cos(data["s"])
        Y = r * jnp.sin(data["s"])
        Z = jnp.zeros_like(X)
        xyzcoords = jnp.array([X, Y, Z]).T
        xyzcoords = jnp.matmul(xyzcoords, A.T) + params["center"]
        xyzcoords = (
            jnp.matmul(xyzcoords, params["rotmat"].reshape((3, 3)).T) + params["shift"]
        )
        x, y, z = xyzcoords.T
        coords = xyz2rpz_vec(coords, x=x, y=y)
    data["x_sss"] = coords
    return data


@register_compute_fun(
    name="x",
    label="\\mathbf{x}",
    units="m",
    units_long="meters",
    description="Position vector along curve",
    dim=3,
    params=["R_n", "Z_n", "rotmat", "shift"],
    transforms={
        "R": [[0, 0, 0]],
        "Z": [[0, 0, 0]],
        "grid": [],
    },
    profiles=[],
    coordinates="s",
    data=[],
    parameterization="desc.geometry.curve.FourierRZCurve",
    basis="basis",
)
def _x_FourierRZCurve(params, transforms, profiles, data, **kwargs):
    R = transforms["R"].transform(params["R_n"], dz=0)
    Z = transforms["Z"].transform(params["Z_n"], dz=0)
    phi = transforms["grid"].nodes[:, 2]
    coords = jnp.stack([R, phi, Z], axis=1)
    # convert to xyz for displacement and rotation
    coords = rpz2xyz(coords)
    coords = (
        coords @ params["rotmat"].reshape((3, 3)).T + params["shift"][jnp.newaxis, :]
    )
    if kwargs.get("basis", "rpz").lower() == "rpz":
        coords = xyz2rpz(coords)
    data["x"] = coords
    return data


@register_compute_fun(
    name="x_s",
    label="\\partial_{s} \\mathbf{x}",
    units="m",
    units_long="meters",
    description="Position vector along curve, first derivative",
    dim=3,
    params=["R_n", "Z_n", "rotmat"],
    transforms={
        "R": [[0, 0, 0], [0, 0, 1]],
        "Z": [[0, 0, 1]],
        "grid": [],
    },
    profiles=[],
    coordinates="s",
    data=[],
    parameterization="desc.geometry.curve.FourierRZCurve",
    basis="basis",
)
def _x_s_FourierRZCurve(params, transforms, profiles, data, **kwargs):
    R0 = transforms["R"].transform(params["R_n"], dz=0)
    dR = transforms["R"].transform(params["R_n"], dz=1)
    dZ = transforms["Z"].transform(params["Z_n"], dz=1)
    dphi = R0
    coords = jnp.stack([dR, dphi, dZ], axis=1)
    # convert to xyz for displacement and rotation
    coords = rpz2xyz_vec(coords, phi=transforms["grid"].nodes[:, 2])
    coords = coords @ params["rotmat"].reshape((3, 3)).T
    if kwargs.get("basis", "rpz").lower() == "rpz":
        coords = xyz2rpz_vec(coords, phi=transforms["grid"].nodes[:, 2])
    data["x_s"] = coords
    return data


@register_compute_fun(
    name="x_ss",
    label="\\partial_{ss} \\mathbf{x}",
    units="m",
    units_long="meters",
    description="Position vector along curve, second derivative",
    dim=3,
    params=["R_n", "Z_n", "rotmat"],
    transforms={
        "R": [[0, 0, 0], [0, 0, 1], [0, 0, 2]],
        "Z": [[0, 0, 2]],
        "grid": [],
    },
    profiles=[],
    coordinates="s",
    data=[],
    parameterization="desc.geometry.curve.FourierRZCurve",
    basis="basis",
)
def _x_ss_FourierRZCurve(params, transforms, profiles, data, **kwargs):
    R0 = transforms["R"].transform(params["R_n"], dz=0)
    dR = transforms["R"].transform(params["R_n"], dz=1)
    d2R = transforms["R"].transform(params["R_n"], dz=2)
    d2Z = transforms["Z"].transform(params["Z_n"], dz=2)
    R = d2R - R0
    Z = d2Z
    # 2nd derivative wrt phi = 0
    phi = 2 * dR
    coords = jnp.stack([R, phi, Z], axis=1)
    # convert to xyz for displacement and rotation
    coords = rpz2xyz_vec(coords, phi=transforms["grid"].nodes[:, 2])
    coords = coords @ params["rotmat"].reshape((3, 3)).T
    if kwargs.get("basis", "rpz").lower() == "rpz":
        coords = xyz2rpz_vec(coords, phi=transforms["grid"].nodes[:, 2])
    data["x_ss"] = coords
    return data


@register_compute_fun(
    name="x_sss",
    label="\\partial_{sss} \\mathbf{x}",
    units="m",
    units_long="meters",
    description="Position vector along curve, third derivative",
    dim=3,
    params=["R_n", "Z_n", "rotmat"],
    transforms={
        "R": [[0, 0, 0], [0, 0, 1], [0, 0, 2], [0, 0, 3]],
        "Z": [[0, 0, 3]],
        "grid": [],
    },
    profiles=[],
    coordinates="s",
    data=[],
    parameterization="desc.geometry.curve.FourierRZCurve",
    basis="basis",
)
def _x_sss_FourierRZCurve(params, transforms, profiles, data, **kwargs):
    R0 = transforms["R"].transform(params["R_n"], dz=0)
    dR = transforms["R"].transform(params["R_n"], dz=1)
    d2R = transforms["R"].transform(params["R_n"], dz=2)
    d3R = transforms["R"].transform(params["R_n"], dz=3)
    d3Z = transforms["Z"].transform(params["Z_n"], dz=3)
    R = d3R - 3 * dR
    Z = d3Z
    phi = 3 * d2R - R0
    coords = jnp.stack([R, phi, Z], axis=1)
    # convert to xyz for displacement and rotation
    coords = rpz2xyz_vec(coords, phi=transforms["grid"].nodes[:, 2])
    coords = coords @ params["rotmat"].reshape((3, 3)).T
    if kwargs.get("basis", "rpz").lower() == "rpz":
        coords = xyz2rpz_vec(coords, phi=transforms["grid"].nodes[:, 2])
    data["x_sss"] = coords
    return data


@register_compute_fun(
    name="x",
    label="\\mathbf{x}",
    units="m",
    units_long="meters",
    description="Position vector along curve",
    dim=3,
    params=["X_n", "Y_n", "Z_n", "rotmat", "shift"],
    transforms={
        "X": [[0, 0, 0]],
        "Y": [[0, 0, 0]],
        "Z": [[0, 0, 0]],
    },
    profiles=[],
    coordinates="s",
    data=[],
    parameterization="desc.geometry.curve.FourierXYZCurve",
    basis="basis",
)
def _x_FourierXYZCurve(params, transforms, profiles, data, **kwargs):
    X = transforms["X"].transform(params["X_n"], dz=0)
    Y = transforms["Y"].transform(params["Y_n"], dz=0)
    Z = transforms["Z"].transform(params["Z_n"], dz=0)
    coords = jnp.stack([X, Y, Z], axis=1)
    coords = (
        coords @ params["rotmat"].reshape((3, 3)).T + params["shift"][jnp.newaxis, :]
    )
    if kwargs.get("basis", "rpz").lower() == "rpz":
        coords = xyz2rpz(coords)
    data["x"] = coords
    return data


@register_compute_fun(
    name="x_s",
    label="\\partial_{s} \\mathbf{x}",
    units="m",
    units_long="meters",
    description="Position vector along curve, first derivative",
    dim=3,
    params=["X_n", "Y_n", "Z_n", "rotmat", "shift"],
    transforms={
        "X": [[0, 0, 0], [0, 0, 1]],
        "Y": [[0, 0, 0], [0, 0, 1]],
        "Z": [[0, 0, 1]],
    },
    profiles=[],
    coordinates="s",
    data=[],
    parameterization="desc.geometry.curve.FourierXYZCurve",
    basis="basis",
)
def _x_s_FourierXYZCurve(params, transforms, profiles, data, **kwargs):
    dX = transforms["X"].transform(params["X_n"], dz=1)
    dY = transforms["Y"].transform(params["Y_n"], dz=1)
    dZ = transforms["Z"].transform(params["Z_n"], dz=1)
    coords = jnp.stack([dX, dY, dZ], axis=1)
    coords = coords @ params["rotmat"].reshape((3, 3)).T
    if kwargs.get("basis", "rpz").lower() == "rpz":
        coords = xyz2rpz_vec(
            coords,
            x=transforms["X"].transform(params["X_n"]) + params["shift"][0],
            y=transforms["Y"].transform(params["Y_n"]) + params["shift"][1],
        )
    data["x_s"] = coords
    return data


@register_compute_fun(
    name="x_ss",
    label="\\partial_{ss} \\mathbf{x}",
    units="m",
    units_long="meters",
    description="Position vector along curve, second derivative",
    dim=3,
    params=["X_n", "Y_n", "Z_n", "rotmat", "shift"],
    transforms={
        "X": [[0, 0, 0], [0, 0, 2]],
        "Y": [[0, 0, 0], [0, 0, 2]],
        "Z": [[0, 0, 2]],
    },
    profiles=[],
    coordinates="s",
    data=[],
    parameterization="desc.geometry.curve.FourierXYZCurve",
    basis="basis",
)
def _x_ss_FourierXYZCurve(params, transforms, profiles, data, **kwargs):
    d2X = transforms["X"].transform(params["X_n"], dz=2)
    d2Y = transforms["Y"].transform(params["Y_n"], dz=2)
    d2Z = transforms["Z"].transform(params["Z_n"], dz=2)
    coords = jnp.stack([d2X, d2Y, d2Z], axis=1)
    coords = coords @ params["rotmat"].reshape((3, 3)).T
    if kwargs.get("basis", "rpz").lower() == "rpz":
        coords = xyz2rpz_vec(
            coords,
            x=transforms["X"].transform(params["X_n"]) + params["shift"][0],
            y=transforms["Y"].transform(params["Y_n"]) + params["shift"][1],
        )
    data["x_ss"] = coords
    return data


@register_compute_fun(
    name="x_sss",
    label="\\partial_{sss} \\mathbf{x}",
    units="m",
    units_long="meters",
    description="Position vector along curve, third derivative",
    dim=3,
    params=["X_n", "Y_n", "Z_n", "rotmat", "shift"],
    transforms={
        "X": [[0, 0, 0], [0, 0, 3]],
        "Y": [[0, 0, 0], [0, 0, 3]],
        "Z": [[0, 0, 3]],
    },
    profiles=[],
    coordinates="s",
    data=[],
    parameterization="desc.geometry.curve.FourierXYZCurve",
    basis="basis",
)
def _x_sss_FourierXYZCurve(params, transforms, profiles, data, **kwargs):
    d3X = transforms["X"].transform(params["X_n"], dz=3)
    d3Y = transforms["Y"].transform(params["Y_n"], dz=3)
    d3Z = transforms["Z"].transform(params["Z_n"], dz=3)
    coords = jnp.stack([d3X, d3Y, d3Z], axis=1)
    coords = coords @ params["rotmat"].reshape((3, 3)).T
    if kwargs.get("basis", "rpz").lower() == "rpz":
        coords = xyz2rpz_vec(
            coords,
            x=transforms["X"].transform(params["X_n"]) + params["shift"][0],
            y=transforms["Y"].transform(params["Y_n"]) + params["shift"][1],
        )
    data["x_sss"] = coords
    return data


@register_compute_fun(
    name="x",
    label="\\mathbf{x}",
    units="m",
    units_long="meters",
    description="Position vector along curve",
    dim=3,
    params=["X", "Y", "Z", "knots", "rotmat", "shift"],
    transforms={
        "method": [],
    },
    profiles=[],
    coordinates="s",
    data=["s"],
    parameterization="desc.geometry.curve.SplineXYZCurve",
    basis="basis",
)
def _x_SplineXYZCurve(params, transforms, profiles, data, **kwargs):
    xq = data["s"]

    Xq = interp1d(
        xq,
        params["knots"],
        params["X"],
        method=transforms["method"],
        derivative=0,
        period=2 * jnp.pi,
    )
    Yq = interp1d(
        xq,
        params["knots"],
        params["Y"],
        method=transforms["method"],
        derivative=0,
        period=2 * jnp.pi,
    )
    Zq = interp1d(
        xq,
        params["knots"],
        params["Z"],
        method=transforms["method"],
        derivative=0,
        period=2 * jnp.pi,
    )

    coords = jnp.stack([Xq, Yq, Zq], axis=1)
    coords = (
        coords @ params["rotmat"].reshape((3, 3)).T + params["shift"][jnp.newaxis, :]
    )
    if kwargs.get("basis", "rpz").lower() == "rpz":
        coords = xyz2rpz(coords)
    data["x"] = coords
    return data


@register_compute_fun(
    name="x_s",
    label="\\partial_{s} \\mathbf{x}",
    units="m",
    units_long="meters",
    description="Position vector along curve, first derivative",
    dim=3,
    params=["X", "Y", "Z", "knots", "rotmat", "shift"],
    transforms={
        "method": [],
    },
    profiles=[],
    coordinates="s",
    data=["s"],
    parameterization="desc.geometry.curve.SplineXYZCurve",
    basis="basis",
)
def _x_s_SplineXYZCurve(params, transforms, profiles, data, **kwargs):
    xq = data["s"]

    dXq = interp1d(
        xq,
        params["knots"],
        params["X"],
        method=transforms["method"],
        derivative=1,
        period=2 * jnp.pi,
    )
    dYq = interp1d(
        xq,
        params["knots"],
        params["Y"],
        method=transforms["method"],
        derivative=1,
        period=2 * jnp.pi,
    )
    dZq = interp1d(
        xq,
        params["knots"],
        params["Z"],
        method=transforms["method"],
        derivative=1,
        period=2 * jnp.pi,
    )

    coords_s = jnp.stack([dXq, dYq, dZq], axis=1)
    coords_s = coords_s @ params["rotmat"].reshape((3, 3)).T

    if kwargs.get("basis", "rpz").lower() == "rpz":
        # calculate the xy coordinates to rotate to rpz
        Xq = interp1d(
            xq,
            params["knots"],
            params["X"],
            method=transforms["method"],
            derivative=0,
            period=2 * jnp.pi,
        )
        Yq = interp1d(
            xq,
            params["knots"],
            params["Y"],
            method=transforms["method"],
            derivative=0,
            period=2 * jnp.pi,
        )
        Zq = interp1d(
            xq,
            params["knots"],
            params["Z"],
            method=transforms["method"],
            derivative=0,
            period=2 * jnp.pi,
        )

        coords = jnp.stack([Xq, Yq, Zq], axis=1)
        coords = (
            coords @ params["rotmat"].reshape((3, 3)).T
            + params["shift"][jnp.newaxis, :]
        )

        coords_s = xyz2rpz_vec(coords_s, x=coords[:, 0], y=coords[:, 1])
    data["x_s"] = coords_s
    return data


@register_compute_fun(
    name="x_ss",
    label="\\partial_{ss} \\mathbf{x}",
    units="m",
    units_long="meters",
    description="Position vector along curve, second derivative",
    dim=3,
    params=["X", "Y", "Z", "knots", "rotmat", "shift"],
    transforms={
        "method": [],
    },
    profiles=[],
    coordinates="s",
    data=["s"],
    parameterization="desc.geometry.curve.SplineXYZCurve",
    basis="basis",
)
def _x_ss_SplineXYZCurve(params, transforms, profiles, data, **kwargs):
    xq = data["s"]

    d2Xq = interp1d(
        xq,
        params["knots"],
        params["X"],
        method=transforms["method"],
        derivative=2,
        period=2 * jnp.pi,
    )
    d2Yq = interp1d(
        xq,
        params["knots"],
        params["Y"],
        method=transforms["method"],
        derivative=2,
        period=2 * jnp.pi,
    )
    d2Zq = interp1d(
        xq,
        params["knots"],
        params["Z"],
        method=transforms["method"],
        derivative=2,
        period=2 * jnp.pi,
    )

    coords_ss = jnp.stack([d2Xq, d2Yq, d2Zq], axis=1)
    coords_ss = coords_ss @ params["rotmat"].reshape((3, 3)).T

    if kwargs.get("basis", "rpz").lower() == "rpz":
        # calculate the xy coordinates to rotate to rpz
        Xq = interp1d(
            xq,
            params["knots"],
            params["X"],
            method=transforms["method"],
            derivative=0,
            period=2 * jnp.pi,
        )
        Yq = interp1d(
            xq,
            params["knots"],
            params["Y"],
            method=transforms["method"],
            derivative=0,
            period=2 * jnp.pi,
        )
        Zq = interp1d(
            xq,
            params["knots"],
            params["Z"],
            method=transforms["method"],
            derivative=0,
            period=2 * jnp.pi,
        )
        coords = jnp.stack([Xq, Yq, Zq], axis=1)
        coords = (
            coords @ params["rotmat"].reshape((3, 3)).T
            + params["shift"][jnp.newaxis, :]
        )

        coords_ss = xyz2rpz_vec(coords_ss, x=coords[:, 0], y=coords[:, 1])
    data["x_ss"] = coords_ss
    return data


@register_compute_fun(
    name="x_sss",
    label="\\partial_{sss} \\mathbf{x}",
    units="m",
    units_long="meters",
    description="Position vector along curve, third derivative",
    dim=3,
    params=["X", "Y", "Z", "knots", "rotmat", "shift"],
    transforms={
        "method": [],
    },
    profiles=[],
    coordinates="s",
    data=["s"],
    parameterization="desc.geometry.curve.SplineXYZCurve",
    basis="basis",
)
def _x_sss_SplineXYZCurve(params, transforms, profiles, data, **kwargs):
    xq = data["s"]

    d3Xq = interp1d(
        xq,
        params["knots"],
        params["X"],
        method=transforms["method"],
        derivative=3,
        period=2 * jnp.pi,
    )
    d3Yq = interp1d(
        xq,
        params["knots"],
        params["Y"],
        method=transforms["method"],
        derivative=3,
        period=2 * jnp.pi,
    )
    d3Zq = interp1d(
        xq,
        params["knots"],
        params["Z"],
        method=transforms["method"],
        derivative=3,
        period=2 * jnp.pi,
    )

    coords_sss = jnp.stack([d3Xq, d3Yq, d3Zq], axis=1)
    coords_sss = coords_sss @ params["rotmat"].reshape((3, 3)).T

    if kwargs.get("basis", "rpz").lower() == "rpz":
        # calculate the xy coordinates to rotate to rpz
        Xq = interp1d(
            xq,
            params["knots"],
            params["X"],
            method=transforms["method"],
            derivative=0,
            period=2 * jnp.pi,
        )
        Yq = interp1d(
            xq,
            params["knots"],
            params["Y"],
            method=transforms["method"],
            derivative=0,
            period=2 * jnp.pi,
        )
        Zq = interp1d(
            xq,
            params["knots"],
            params["Z"],
            method=transforms["method"],
            derivative=0,
            period=2 * jnp.pi,
        )
        coords = jnp.stack([Xq, Yq, Zq], axis=1)
        coords = (
            coords @ params["rotmat"].reshape((3, 3)).T
            + params["shift"][jnp.newaxis, :]
        )

        coords_sss = xyz2rpz_vec(coords_sss, x=coords[:, 0], y=coords[:, 1])
    data["x_sss"] = coords_sss

    return data


@register_compute_fun(
    name="frenet_tangent",
    label="\\mathbf{T}_{\\mathrm{Frenet-Serret}}",
    units="~",
    units_long="None",
    description="Tangent unit vector to curve in Frenet-Serret frame",
    dim=3,
    params=[],
    transforms={},
    profiles=[],
    coordinates="s",
    data=["x_s"],
    parameterization="desc.geometry.core.Curve",
)
def _frenet_tangent(params, transforms, profiles, data, **kwargs):
    data["frenet_tangent"] = (
        data["x_s"] / jnp.linalg.norm(data["x_s"], axis=-1)[:, None]
    )
    return data


@register_compute_fun(
    name="frenet_normal",
    label="\\mathbf{N}_{\\mathrm{Frenet-Serret}}",
    units="~",
    units_long="None",
    description="Normal unit vector to curve in Frenet-Serret frame",
    dim=3,
    params=[],
    transforms={},
    profiles=[],
    coordinates="s",
    data=["x_ss"],
    parameterization="desc.geometry.core.Curve",
)
def _frenet_normal(params, transforms, profiles, data, **kwargs):
    data["frenet_normal"] = (
        data["x_ss"] / jnp.linalg.norm(data["x_ss"], axis=-1)[:, None]
    )
    return data


@register_compute_fun(
    name="frenet_binormal",
    label="\\mathbf{B}_{\\mathrm{Frenet-Serret}}",
    units="~",
    units_long="None",
    description="Binormal unit vector to curve in Frenet-Serret frame",
    dim=3,
    params=["rotmat"],
    transforms={},
    profiles=[],
    coordinates="s",
    data=["frenet_tangent", "frenet_normal"],
    parameterization="desc.geometry.core.Curve",
)
def _frenet_binormal(params, transforms, profiles, data, **kwargs):
    data["frenet_binormal"] = cross(
        data["frenet_tangent"], data["frenet_normal"]
    ) * jnp.linalg.det(params["rotmat"].reshape((3, 3)))
    return data


@register_compute_fun(
    name="curvature",
    label="\\kappa",
    units="m^{-1}",
    units_long="Inverse meters",
    description="Scalar curvature of the curve",
    dim=1,
    params=[],
    transforms={},
    profiles=[],
    coordinates="s",
    data=["x_s", "x_ss"],
    parameterization="desc.geometry.core.Curve",
)
def _curvature(params, transforms, profiles, data, **kwargs):
    dxn = jnp.linalg.norm(data["x_s"], axis=-1)[:, jnp.newaxis]
    data["curvature"] = jnp.linalg.norm(
        cross(data["x_s"], data["x_ss"]) / dxn**3, axis=-1
    )
    return data


@register_compute_fun(
    name="torsion",
    label="\\tau",
    units="m^{-1}",
    units_long="Inverse meters",
    description="Scalar torsion of the curve",
    dim=1,
    params=[],
    transforms={},
    profiles=[],
    coordinates="s",
    data=["x_s", "x_ss", "x_sss"],
    parameterization="desc.geometry.core.Curve",
)
def _torsion(params, transforms, profiles, data, **kwargs):
    dxd2x = cross(data["x_s"], data["x_ss"])
    data["torsion"] = dot(dxd2x, data["x_sss"]) / jnp.linalg.norm(dxd2x, axis=-1) ** 2
    return data


@register_compute_fun(
    name="length",
    label="L",
    units="m",
    units_long="meters",
    description="Length of the curve",
    dim=0,
    params=[],
    transforms={},
    profiles=[],
    coordinates="",
    data=["ds", "x_s"],
    parameterization=[
        "desc.geometry.curve.FourierRZCurve",
        "desc.geometry.curve.FourierXYZCurve",
        "desc.geometry.curve.FourierPlanarCurve",
    ],
)
def _length(params, transforms, profiles, data, **kwargs):
    T = jnp.linalg.norm(data["x_s"], axis=-1)
    # this is equivalent to jnp.trapz(T, s) for a closed curve, but also works
    # if grid.endpoint is False
    data["length"] = jnp.sum(T * data["ds"])
    return data


@register_compute_fun(
    name="length",
    label="L",
    units="m",
    units_long="meters",
    description="Length of the curve",
    dim=0,
    params=[],
    transforms={"method": []},
    profiles=[],
    coordinates="",
    data=["ds", "x", "x_s"],
    parameterization="desc.geometry.curve.SplineXYZCurve",
)
def _length_SplineXYZCurve(params, transforms, profiles, data, **kwargs):
    if transforms["method"] == "nearest":  # cannot use derivative method as deriv=0
        coords = data["x"]
        if kwargs.get("basis", "rpz").lower() == "rpz":
            coords = rpz2xyz(coords)
        # ensure curve is closed. If it's already closed this doesn't add any length
        # since ds will be zero
        coords = jnp.concatenate([coords, coords[:1]])
        X = coords[:, 0]
        Y = coords[:, 1]
        Z = coords[:, 2]
        lengths = jnp.sqrt(jnp.diff(X) ** 2 + jnp.diff(Y) ** 2 + jnp.diff(Z) ** 2)
        data["length"] = jnp.sum(lengths)
    else:
        T = jnp.linalg.norm(data["x_s"], axis=-1)
        # this is equivalent to jnp.trapz(T, s) for a closed curve, but also works
        # if grid.endpoint is False
        data["length"] = jnp.sum(T * data["ds"])
    return data<|MERGE_RESOLUTION|>--- conflicted
+++ resolved
@@ -1,14 +1,10 @@
 from interpax import interp1d
 
-from desc.backend import cond, jnp
+from desc.backend import jnp
 
 from .data_index import register_compute_fun
 from .geom_utils import rotation_matrix, rpz2xyz, rpz2xyz_vec, xyz2rpz, xyz2rpz_vec
-<<<<<<< HEAD
-from .utils import cross, dot
-=======
 from .utils import cross, dot, safenormalize
->>>>>>> 66b92a9b
 
 
 @register_compute_fun(
@@ -190,22 +186,9 @@
     coords = jnp.array([X, Y, Z]).T
     # rotate into place
     Zaxis = jnp.array([0.0, 0.0, 1.0])  # 2D curve in X-Y plane has normal = +Z axis
-<<<<<<< HEAD
-    norm = jnp.linalg.norm(params["normal"])
-    angle = jnp.arccos(dot(Zaxis, params["normal"]) / norm)
-    eps = 1e2 * jnp.finfo(angle.dtype).eps
-    axis = cond(
-        jnp.all(jnp.abs(angle) < eps),
-        lambda _: jnp.zeros_like(Zaxis),
-        lambda _: cross(Zaxis, params["normal"]) / (norm * jnp.sin(angle)) * angle,
-        None,
-    )
-    A = rotation_matrix(axis=axis)
-=======
     axis = cross(Zaxis, params["normal"])
     angle = jnp.arccos(dot(Zaxis, safenormalize(params["normal"])))
     A = rotation_matrix(axis=axis, angle=angle)
->>>>>>> 66b92a9b
     coords = jnp.matmul(coords, A.T) + params["center"]
     coords = jnp.matmul(coords, params["rotmat"].reshape((3, 3)).T) + params["shift"]
     if kwargs.get("basis", "rpz").lower() == "rpz":
@@ -240,22 +223,9 @@
     coords = jnp.array([dX, dY, dZ]).T
     # rotate into place
     Zaxis = jnp.array([0.0, 0.0, 1.0])  # 2D curve in X-Y plane has normal = +Z axis
-<<<<<<< HEAD
-    norm = jnp.linalg.norm(params["normal"])
-    angle = jnp.arccos(dot(Zaxis, params["normal"]) / norm)
-    eps = 1e2 * jnp.finfo(angle.dtype).eps
-    axis = cond(
-        jnp.all(jnp.abs(angle) < eps),
-        lambda _: jnp.zeros_like(Zaxis),
-        lambda _: cross(Zaxis, params["normal"]) / (norm * jnp.sin(angle)) * angle,
-        None,
-    )
-    A = rotation_matrix(axis=axis)
-=======
     axis = cross(Zaxis, params["normal"])
     angle = jnp.arccos(dot(Zaxis, safenormalize(params["normal"])))
     A = rotation_matrix(axis=axis, angle=angle)
->>>>>>> 66b92a9b
     coords = jnp.matmul(coords, A.T)
     coords = jnp.matmul(coords, params["rotmat"].reshape((3, 3)).T)
     if kwargs.get("basis", "rpz").lower() == "rpz":
@@ -304,22 +274,9 @@
     coords = jnp.array([d2X, d2Y, d2Z]).T
     # rotate into place
     Zaxis = jnp.array([0.0, 0.0, 1.0])  # 2D curve in X-Y plane has normal = +Z axis
-<<<<<<< HEAD
-    norm = jnp.linalg.norm(params["normal"])
-    angle = jnp.arccos(dot(Zaxis, params["normal"]) / norm)
-    eps = 1e2 * jnp.finfo(angle.dtype).eps
-    axis = cond(
-        jnp.all(jnp.abs(angle) < eps),
-        lambda _: jnp.zeros_like(Zaxis),
-        lambda _: cross(Zaxis, params["normal"]) / (norm * jnp.sin(angle)) * angle,
-        None,
-    )
-    A = rotation_matrix(axis=axis)
-=======
     axis = cross(Zaxis, params["normal"])
     angle = jnp.arccos(dot(Zaxis, safenormalize(params["normal"])))
     A = rotation_matrix(axis=axis, angle=angle)
->>>>>>> 66b92a9b
     coords = jnp.matmul(coords, A.T)
     coords = jnp.matmul(coords, params["rotmat"].reshape((3, 3)).T)
     if kwargs.get("basis", "rpz").lower() == "rpz":
@@ -375,22 +332,9 @@
     coords = jnp.array([d3X, d3Y, d3Z]).T
     # rotate into place
     Zaxis = jnp.array([0.0, 0.0, 1.0])  # 2D curve in X-Y plane has normal = +Z axis
-<<<<<<< HEAD
-    norm = jnp.linalg.norm(params["normal"])
-    angle = jnp.arccos(dot(Zaxis, params["normal"]) / norm)
-    eps = 1e2 * jnp.finfo(angle.dtype).eps
-    axis = cond(
-        jnp.all(jnp.abs(angle) < eps),
-        lambda _: jnp.zeros_like(Zaxis),
-        lambda _: cross(Zaxis, params["normal"]) / (norm * jnp.sin(angle)) * angle,
-        None,
-    )
-    A = rotation_matrix(axis=axis)
-=======
     axis = cross(Zaxis, params["normal"])
     angle = jnp.arccos(dot(Zaxis, safenormalize(params["normal"])))
     A = rotation_matrix(axis=axis, angle=angle)
->>>>>>> 66b92a9b
     coords = jnp.matmul(coords, A.T)
     coords = jnp.matmul(coords, params["rotmat"].reshape((3, 3)).T)
     if kwargs.get("basis", "rpz").lower() == "rpz":
