"""Compute functions for equilibrium objectives, ie Force and MHD energy."""

from scipy.constants import mu_0

from desc.backend import jnp

<<<<<<< HEAD
from ._core import (
    compute_contravariant_metric_coefficients,
    compute_geometry,
    compute_pressure,
    compute_pressure_anisotropy,
    compute_pressure_gradient,
)
from ._field import (
    compute_contravariant_current_density,
    compute_magnetic_field_magnitude,
    compute_magnetic_pressure_gradient,
)
from .utils import cross, dot, has_dependencies


def compute_force_error(params, transforms, profiles, data=None, **kwargs):
    """Compute force error components."""
    data = compute_pressure(
        params,
        transforms,
        profiles,
        data=data,
        **kwargs,
    )
    data = compute_contravariant_current_density(
        params,
        transforms,
        profiles,
        data=data,
        **kwargs,
    )
    data = compute_contravariant_metric_coefficients(
        params,
        transforms,
        profiles,
        data=data,
        **kwargs,
    )
    data = compute_geometry(
        params,
        transforms,
        profiles,
        data=data,
        **kwargs,
    )
    if has_dependencies("F_rho", params, transforms, profiles, data):
        data["F_rho"] = (-data["p_r"] - data["p_t"] - data["p_z"]) + data["sqrt(g)"] * (
            data["B^zeta"] * data["J^theta"] - data["B^theta"] * data["J^zeta"]
        )
    if has_dependencies("F_theta", params, transforms, profiles, data):
        data["F_theta"] = -data["sqrt(g)"] * data["B^zeta"] * data["J^rho"]
    if has_dependencies("F_zeta", params, transforms, profiles, data):
        data["F_zeta"] = data["sqrt(g)"] * data["B^theta"] * data["J^rho"]
    if has_dependencies("F_beta", params, transforms, profiles, data):
        data["F_beta"] = data["sqrt(g)"] * data["J^rho"]
    if has_dependencies("F", params, transforms, profiles, data):
        data["F"] = (
            data["F_rho"] * data["e^rho"].T
            + data["F_theta"] * data["e^theta"].T
            + data["F_zeta"] * data["e^zeta"].T
        ).T
    if has_dependencies("|F|", params, transforms, profiles, data):
        data["|F|"] = jnp.sqrt(
            data["F_rho"] ** 2 * data["g^rr"]
            + data["F_theta"] ** 2 * data["g^tt"]
            + data["F_zeta"] ** 2 * data["g^zz"]
            + 2 * data["F_rho"] * data["F_theta"] * data["g^rt"]
            + 2 * data["F_rho"] * data["F_zeta"] * data["g^rz"]
            + 2 * data["F_theta"] * data["F_zeta"] * data["g^tz"]
        )
    if has_dependencies("div(J_perp)", params, transforms, profiles, data):
        data["div(J_perp)"] = (mu_0 * data["J^rho"] * data["p_r"]) / data["|B|"] ** 2

    if has_dependencies("|beta|", params, transforms, profiles, data):
        data["|beta|"] = jnp.sqrt(
            data["B^zeta"] ** 2 * data["g^tt"]
            + data["B^theta"] ** 2 * data["g^zz"]
            - 2 * data["B^theta"] * data["B^zeta"] * data["g^tz"]
        )
    if has_dependencies("<|F|>_vol", params, transforms, profiles, data):
        data["<|F|>_vol"] = (
            jnp.sum(data["|F|"] * jnp.abs(data["sqrt(g)"]) * transforms["grid"].weights)
            / data["V"]
        )

    return data


def compute_force_error_anisotropic(params, transforms, profiles, data=None, **kwargs):
    """Compute force error for anisotropic pressure equilibrium."""
    data = compute_pressure(
        params,
        transforms,
        profiles,
        data=data,
        **kwargs,
    )
    data = compute_pressure_gradient(
        params,
        transforms,
        profiles,
        data=data,
        **kwargs,
    )
    data = compute_pressure_anisotropy(
        params,
        transforms,
        profiles,
        data=data,
        **kwargs,
    )
    data = compute_contravariant_current_density(
        params,
        transforms,
        profiles,
        data=data,
        **kwargs,
    )
    data = compute_magnetic_pressure_gradient(
        params,
        transforms,
        profiles,
        data=data,
        **kwargs,
    )
    data = compute_contravariant_metric_coefficients(
        params,
        transforms,
        profiles,
        data=data,
        **kwargs,
    )
    if has_dependencies("grad(d)", params, transforms, profiles, data):
        data["grad(d)"] = (
            data["d_r"] * data["e^rho"].T
            + data["d_t"] * data["e^theta"].T
            + data["d_z"] * data["e^zeta"].T
        ).T

    if has_dependencies("F_anisotropic", params, transforms, profiles, data):
        data["F_anisotropic"] = (
            (1 - data["d"]) * cross(data["J"], data["B"]).T
            - dot(data["B"], data["grad(d)"]) * data["B"].T
            - data["d"] * data["grad(|B|^2)"].T / (2 * mu_0)
            + data["grad(p)"].T
        ).T

    return data


def compute_energy(params, transforms, profiles, data=None, **kwargs):
    """Compute MHD energy. W = integral( B^2 / (2*mu0) + p / (gamma - 1) ) dV  (J)."""
    data = compute_pressure(
        params,
        transforms,
        profiles,
        data=data,
        **kwargs,
=======
from .data_index import register_compute_fun
from .utils import dot


@register_compute_fun(
    name="J^rho",
    label="J^{\\rho}",
    units="A \\cdot m^{-3}",
    units_long="Amperes / cubic meter",
    description="Contravariant radial component of plasma current density",
    dim=1,
    params=[],
    transforms={},
    profiles=[],
    coordinates="rtz",
    data=["sqrt(g)", "B_zeta_t", "B_theta_z"],
)
def _J_sup_rho(params, transforms, profiles, data, **kwargs):
    data["J^rho"] = (data["B_zeta_t"] - data["B_theta_z"]) / (mu_0 * data["sqrt(g)"])
    return data


@register_compute_fun(
    name="J^theta",
    label="J^{\\theta}",
    units="A \\cdot m^{-3}",
    units_long="Amperes / cubic meter",
    description="Contravariant poloidal component of plasma current density",
    dim=1,
    params=[],
    transforms={},
    profiles=[],
    coordinates="rtz",
    data=["sqrt(g)", "B_rho_z", "B_zeta_r"],
)
def _J_sup_theta(params, transforms, profiles, data, **kwargs):
    data["J^theta"] = (data["B_rho_z"] - data["B_zeta_r"]) / (mu_0 * data["sqrt(g)"])
    return data


@register_compute_fun(
    name="J^zeta",
    label="J^{\\zeta}",
    units="A \\cdot m^{-3}",
    units_long="Amperes / cubic meter",
    description="Contravariant toroidal component of plasma current density",
    dim=1,
    params=[],
    transforms={},
    profiles=[],
    coordinates="rtz",
    data=["sqrt(g)", "B_theta_r", "B_rho_t"],
)
def _J_sup_zeta(params, transforms, profiles, data, **kwargs):
    data["J^zeta"] = (data["B_theta_r"] - data["B_rho_t"]) / (mu_0 * data["sqrt(g)"])
    return data


@register_compute_fun(
    name="J",
    label="\\mathbf{J}",
    units="A \\cdot m^{-2}",
    units_long="Amperes / square meter",
    description="Plasma current density",
    dim=3,
    params=[],
    transforms={},
    profiles=[],
    coordinates="rtz",
    data=["J^rho", "J^theta", "J^zeta", "e_rho", "e_theta", "e_zeta"],
)
def _J(params, transforms, profiles, data, **kwargs):
    data["J"] = (
        data["J^rho"] * data["e_rho"].T
        + data["J^theta"] * data["e_theta"].T
        + data["J^zeta"] * data["e_zeta"].T
    ).T
    return data


@register_compute_fun(
    name="J_R",
    label="J_{R}",
    units="A \\cdot m^{-2}",
    units_long="Amperes / square meter",
    description="Radial componenet of plasma current density in lab frame",
    dim=1,
    params=[],
    transforms={},
    profiles=[],
    coordinates="rtz",
    data=["J"],
)
def _J_R(params, transforms, profiles, data, **kwargs):
    data["J_R"] = data["J"][:, 0]
    return data


@register_compute_fun(
    name="J_phi",
    label="J_{\\phi}",
    units="A \\cdot m^{-2}",
    units_long="Amperes / square meter",
    description="Toroidal componenet of plasma current density in lab frame",
    dim=1,
    params=[],
    transforms={},
    profiles=[],
    coordinates="rtz",
    data=["J"],
)
def _J_phi(params, transforms, profiles, data, **kwargs):
    data["J_phi"] = data["J"][:, 1]
    return data


@register_compute_fun(
    name="J_Z",
    label="J_{Z}",
    units="A \\cdot m^{-2}",
    units_long="Amperes / square meter",
    description="Vertical componenet of plasma current density in lab frame",
    dim=1,
    params=[],
    transforms={},
    profiles=[],
    coordinates="rtz",
    data=["J"],
)
def _J_Z(params, transforms, profiles, data, **kwargs):
    data["J_Z"] = data["J"][:, 2]
    return data


@register_compute_fun(
    name="|J|",
    label="|\\mathbf{J}|",
    units="A \\cdot m^{-2}",
    units_long="Amperes / square meter",
    description="Magnitue of plasma current density",
    dim=1,
    params=[],
    transforms={},
    profiles=[],
    coordinates="rtz",
    data=["J"],
)
def _Jmag(params, transforms, profiles, data, **kwargs):
    data["|J|"] = jnp.linalg.norm(data["J"], axis=-1)
    return data


@register_compute_fun(
    name="J*B",
    label="\\mathbf{J} \\cdot \\mathbf{B}",
    units="N / m^{3}",
    units_long="Newtons / cubic meter",
    description="Bootstrap current (note units are not Amperes)",
    dim=1,
    params=[],
    transforms={},
    profiles=[],
    coordinates="rtz",
    data=["J", "B"],
)
def _J_dot_B(params, transforms, profiles, data, **kwargs):
    data["J*B"] = dot(data["J"], data["B"])
    return data


@register_compute_fun(
    name="J_parallel",
    label="\\mathbf{J} \\cdot \\hat{\\mathbf{b}}",
    units="A \\cdot m^{-2}",
    units_long="Amperes / square meter",
    description="Plasma current density parallel to magnetic field",
    dim=1,
    params=[],
    transforms={},
    profiles=[],
    coordinates="rtz",
    data=["J*B", "|B|"],
)
def _J_parallel(params, transforms, profiles, data, **kwargs):
    data["J_parallel"] = data["J*B"] / data["|B|"]
    return data


@register_compute_fun(
    name="F_rho",
    label="F_{\\rho}",
    units="N \\cdot m^{-2}",
    units_long="Newtons / square meter",
    description="Covariant radial component of force balance error",
    dim=1,
    params=[],
    transforms={},
    profiles=[],
    coordinates="rtz",
    data=["p_r", "sqrt(g)", "B^theta", "B^zeta", "J^theta", "J^zeta"],
)
def _F_rho(params, transforms, profiles, data, **kwargs):
    data["F_rho"] = -data["p_r"] + data["sqrt(g)"] * (
        data["B^zeta"] * data["J^theta"] - data["B^theta"] * data["J^zeta"]
>>>>>>> fb5b2a55
    )
    return data


@register_compute_fun(
    name="F_theta",
    label="F_{\\theta}",
    units="N \\cdot m^{-2}",
    units_long="Newtons / square meter",
    description="Covariant poloidal component of force balance error",
    dim=1,
    params=[],
    transforms={},
    profiles=[],
    coordinates="rtz",
    data=["sqrt(g)", "B^zeta", "J^rho"],
)
def _F_theta(params, transforms, profiles, data, **kwargs):
    data["F_theta"] = -data["sqrt(g)"] * data["B^zeta"] * data["J^rho"]
    return data


@register_compute_fun(
    name="F_zeta",
    label="F_{\\zeta}",
    units="N \\cdot m^{-2}",
    units_long="Newtons / square meter",
    description="Covariant toroidal component of force balance error",
    dim=1,
    params=[],
    transforms={},
    profiles=[],
    coordinates="rtz",
    data=["sqrt(g)", "B^theta", "J^rho"],
)
def _F_zeta(params, transforms, profiles, data, **kwargs):
    data["F_zeta"] = data["sqrt(g)"] * data["B^theta"] * data["J^rho"]
    return data


@register_compute_fun(
    name="F_helical",
    label="F_{helical}",
    units="N \\cdot m^{-2}",
    units_long="Newtons / square meter",
    description="Covariant helical component of force balance error",
    dim=1,
    params=[],
    transforms={},
    profiles=[],
    coordinates="rtz",
    data=["sqrt(g)", "J^rho"],
)
def _F_helical(params, transforms, profiles, data, **kwargs):
    data["F_helical"] = data["sqrt(g)"] * data["J^rho"]
    return data


@register_compute_fun(
    name="F",
    label="\\mathbf{J} \\times \\mathbf{B} - \\nabla p",
    units="N \\cdot m^{-3}",
    units_long="Newtons / cubic meter",
    description="Force balance error",
    dim=3,
    params=[],
    transforms={},
    profiles=[],
    coordinates="rtz",
    data=["F_rho", "F_theta", "F_zeta", "e^rho", "e^theta", "e^zeta"],
)
def _F(params, transforms, profiles, data, **kwargs):
    data["F"] = (
        data["F_rho"] * data["e^rho"].T
        + data["F_theta"] * data["e^theta"].T
        + data["F_zeta"] * data["e^zeta"].T
    ).T
    return data


@register_compute_fun(
    name="|F|",
    label="|\\mathbf{J} \\times \\mathbf{B} - \\nabla p|",
    units="N \\cdot m^{-3}",
    units_long="Newtons / cubic meter",
    description="Magnitude of force balance error",
    dim=1,
    params=[],
    transforms={},
    profiles=[],
    coordinates="rtz",
    data=["F"],
)
def _Fmag(params, transforms, profiles, data, **kwargs):
    data["|F|"] = jnp.linalg.norm(data["F"], axis=-1)
    return data


@register_compute_fun(
    name="<|F|>_vol",
    label="\\langle |\\mathbf{J} \\times \\mathbf{B} - \\nabla p| \\rangle_{vol}",
    units="N \\cdot m^{-3}",
    units_long="Newtons / cubic meter",
    description="Volume average of magnitude of force balance error",
    dim=0,
    params=[],
    transforms={},
    profiles=[],
    coordinates="",
    data=["|F|", "sqrt(g)", "V"],
)
def _Fmag_vol(params, transforms, profiles, data, **kwargs):
    data["<|F|>_vol"] = (
        jnp.sum(data["|F|"] * jnp.abs(data["sqrt(g)"]) * transforms["grid"].weights)
        / data["V"]
    )
    return data


@register_compute_fun(
    name="e^helical",
    label="B^{\\theta} \\nabla \\zeta - B^{\\zeta} \\nabla \\theta",
    units="T \\cdot m^{-2}",
    units_long="Tesla / square meter",
    description="Helical basis vector",
    dim=3,
    params=[],
    transforms={},
    profiles=[],
    coordinates="rtz",
    data=["B^theta", "B^zeta", "e^theta", "e^zeta"],
)
def _e_helical(params, transforms, profiles, data, **kwargs):
    data["e^helical"] = (
        data["B^zeta"] * data["e^theta"].T - data["B^theta"] * data["e^zeta"].T
    ).T
    return data


@register_compute_fun(
    name="|e^helical|",
    label="|B^{\\theta} \\nabla \\zeta - B^{\\zeta} \\nabla \\theta|",
    units="T \\cdot m^{-2}",
    units_long="Tesla / square meter",
    description="Magnitude of helical basis vector",
    dim=1,
    params=[],
    transforms={},
    profiles=[],
    coordinates="rtz",
    data=["e^helical"],
)
def _helical_mag(params, transforms, profiles, data, **kwargs):
    data["|e^helical|"] = jnp.linalg.norm(data["e^helical"], axis=-1)
    return data


@register_compute_fun(
    name="W_B",
    label="W_B",
    units="J",
    units_long="Joules",
    description="Plasma magnetic energy",
    dim=0,
    params=[],
    transforms={"grid": []},
    profiles=[],
    coordinates="",
    data=["|B|", "sqrt(g)"],
)
def _W_B(params, transforms, profiles, data, **kwargs):
    data["W_B"] = jnp.sum(
        data["|B|"] ** 2 * jnp.abs(data["sqrt(g)"]) * transforms["grid"].weights
    ) / (2 * mu_0)
    return data


@register_compute_fun(
    name="W_p",
    label="W_p",
    units="J",
    units_long="Joules",
    description="Plasma thermodynamic energy",
    dim=0,
    params=[],
    transforms={"grid": []},
    profiles=[],
    coordinates="",
    data=["p", "sqrt(g)"],
    gamma="gamma",
)
def _W_p(params, transforms, profiles, data, **kwargs):
    data["W_p"] = jnp.sum(
        data["p"] * jnp.abs(data["sqrt(g)"]) * transforms["grid"].weights
    ) / (kwargs.get("gamma", 0) - 1)
    return data


@register_compute_fun(
    name="W",
    label="W",
    units="J",
    units_long="Joules",
    description="Plasma total energy",
    dim=0,
    params=[],
    transforms={},
    profiles=[],
    coordinates="",
    data=["W_B", "W_p"],
)
def _W(params, transforms, profiles, data, **kwargs):
    data["W"] = data["W_B"] + data["W_p"]
    return data


@register_compute_fun(
    name="<beta>_vol",
    label="\\langle \\beta \\rangle_{vol}",
    units="~",
    units_long="None",
    description="Normalized plasma pressure",
    dim=0,
    params=[],
    transforms={},
    profiles=[],
    coordinates="",
    data=["W_p", "W_B"],
)
def _beta_vol(params, transforms, profiles, data, **kwargs):
    data["<beta>_vol"] = data["W_p"] / data["W_B"]
    return data<|MERGE_RESOLUTION|>--- conflicted
+++ resolved
@@ -4,168 +4,8 @@
 
 from desc.backend import jnp
 
-<<<<<<< HEAD
-from ._core import (
-    compute_contravariant_metric_coefficients,
-    compute_geometry,
-    compute_pressure,
-    compute_pressure_anisotropy,
-    compute_pressure_gradient,
-)
-from ._field import (
-    compute_contravariant_current_density,
-    compute_magnetic_field_magnitude,
-    compute_magnetic_pressure_gradient,
-)
-from .utils import cross, dot, has_dependencies
-
-
-def compute_force_error(params, transforms, profiles, data=None, **kwargs):
-    """Compute force error components."""
-    data = compute_pressure(
-        params,
-        transforms,
-        profiles,
-        data=data,
-        **kwargs,
-    )
-    data = compute_contravariant_current_density(
-        params,
-        transforms,
-        profiles,
-        data=data,
-        **kwargs,
-    )
-    data = compute_contravariant_metric_coefficients(
-        params,
-        transforms,
-        profiles,
-        data=data,
-        **kwargs,
-    )
-    data = compute_geometry(
-        params,
-        transforms,
-        profiles,
-        data=data,
-        **kwargs,
-    )
-    if has_dependencies("F_rho", params, transforms, profiles, data):
-        data["F_rho"] = (-data["p_r"] - data["p_t"] - data["p_z"]) + data["sqrt(g)"] * (
-            data["B^zeta"] * data["J^theta"] - data["B^theta"] * data["J^zeta"]
-        )
-    if has_dependencies("F_theta", params, transforms, profiles, data):
-        data["F_theta"] = -data["sqrt(g)"] * data["B^zeta"] * data["J^rho"]
-    if has_dependencies("F_zeta", params, transforms, profiles, data):
-        data["F_zeta"] = data["sqrt(g)"] * data["B^theta"] * data["J^rho"]
-    if has_dependencies("F_beta", params, transforms, profiles, data):
-        data["F_beta"] = data["sqrt(g)"] * data["J^rho"]
-    if has_dependencies("F", params, transforms, profiles, data):
-        data["F"] = (
-            data["F_rho"] * data["e^rho"].T
-            + data["F_theta"] * data["e^theta"].T
-            + data["F_zeta"] * data["e^zeta"].T
-        ).T
-    if has_dependencies("|F|", params, transforms, profiles, data):
-        data["|F|"] = jnp.sqrt(
-            data["F_rho"] ** 2 * data["g^rr"]
-            + data["F_theta"] ** 2 * data["g^tt"]
-            + data["F_zeta"] ** 2 * data["g^zz"]
-            + 2 * data["F_rho"] * data["F_theta"] * data["g^rt"]
-            + 2 * data["F_rho"] * data["F_zeta"] * data["g^rz"]
-            + 2 * data["F_theta"] * data["F_zeta"] * data["g^tz"]
-        )
-    if has_dependencies("div(J_perp)", params, transforms, profiles, data):
-        data["div(J_perp)"] = (mu_0 * data["J^rho"] * data["p_r"]) / data["|B|"] ** 2
-
-    if has_dependencies("|beta|", params, transforms, profiles, data):
-        data["|beta|"] = jnp.sqrt(
-            data["B^zeta"] ** 2 * data["g^tt"]
-            + data["B^theta"] ** 2 * data["g^zz"]
-            - 2 * data["B^theta"] * data["B^zeta"] * data["g^tz"]
-        )
-    if has_dependencies("<|F|>_vol", params, transforms, profiles, data):
-        data["<|F|>_vol"] = (
-            jnp.sum(data["|F|"] * jnp.abs(data["sqrt(g)"]) * transforms["grid"].weights)
-            / data["V"]
-        )
-
-    return data
-
-
-def compute_force_error_anisotropic(params, transforms, profiles, data=None, **kwargs):
-    """Compute force error for anisotropic pressure equilibrium."""
-    data = compute_pressure(
-        params,
-        transforms,
-        profiles,
-        data=data,
-        **kwargs,
-    )
-    data = compute_pressure_gradient(
-        params,
-        transforms,
-        profiles,
-        data=data,
-        **kwargs,
-    )
-    data = compute_pressure_anisotropy(
-        params,
-        transforms,
-        profiles,
-        data=data,
-        **kwargs,
-    )
-    data = compute_contravariant_current_density(
-        params,
-        transforms,
-        profiles,
-        data=data,
-        **kwargs,
-    )
-    data = compute_magnetic_pressure_gradient(
-        params,
-        transforms,
-        profiles,
-        data=data,
-        **kwargs,
-    )
-    data = compute_contravariant_metric_coefficients(
-        params,
-        transforms,
-        profiles,
-        data=data,
-        **kwargs,
-    )
-    if has_dependencies("grad(d)", params, transforms, profiles, data):
-        data["grad(d)"] = (
-            data["d_r"] * data["e^rho"].T
-            + data["d_t"] * data["e^theta"].T
-            + data["d_z"] * data["e^zeta"].T
-        ).T
-
-    if has_dependencies("F_anisotropic", params, transforms, profiles, data):
-        data["F_anisotropic"] = (
-            (1 - data["d"]) * cross(data["J"], data["B"]).T
-            - dot(data["B"], data["grad(d)"]) * data["B"].T
-            - data["d"] * data["grad(|B|^2)"].T / (2 * mu_0)
-            + data["grad(p)"].T
-        ).T
-
-    return data
-
-
-def compute_energy(params, transforms, profiles, data=None, **kwargs):
-    """Compute MHD energy. W = integral( B^2 / (2*mu0) + p / (gamma - 1) ) dV  (J)."""
-    data = compute_pressure(
-        params,
-        transforms,
-        profiles,
-        data=data,
-        **kwargs,
-=======
 from .data_index import register_compute_fun
-from .utils import dot
+from .utils import cross, dot
 
 
 @register_compute_fun(
@@ -368,7 +208,6 @@
 def _F_rho(params, transforms, profiles, data, **kwargs):
     data["F_rho"] = -data["p_r"] + data["sqrt(g)"] * (
         data["B^zeta"] * data["J^theta"] - data["B^theta"] * data["J^zeta"]
->>>>>>> fb5b2a55
     )
     return data
 
@@ -527,6 +366,30 @@
 
 
 @register_compute_fun(
+    name="F_anisotropic",
+    label="F_{anisotropic}",
+    units="N \\cdot m^{-3}",
+    units_long="Newtons / cubic meter",
+    description="Anisotropic force balance error",
+    dim=3,
+    params=[],
+    transforms={},
+    profiles=[],
+    coordinates="rtz",
+    data=["J", "B", "grad(d)", "d", "grad(|B|^2)", "grad(p)"],
+)
+def _F_anisotropic(params, transforms, profiles, data, **kwargs):
+    data["F_anisotropic"] = (
+        (1 - data["d"]) * cross(data["J"], data["B"]).T
+        - dot(data["B"], data["grad(d)"]) * data["B"].T
+        - data["d"] * data["grad(|B|^2)"].T / (2 * mu_0)
+        + data["grad(p)"].T
+    ).T
+
+    return data
+
+
+@register_compute_fun(
     name="W_B",
     label="W_B",
     units="J",
