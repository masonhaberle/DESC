"""Methods for computing bounce integrals."""

from functools import partial

import numpy as np
from interpax import CubicHermiteSpline, PchipInterpolator, PPoly, interp1d
from matplotlib import pyplot as plt
from orthax.legendre import legder, leggauss, legval

from desc.backend import eigh_tridiagonal, flatnonzero, imap, jnp, put, take
from desc.compute.utils import safediv
from desc.utils import errorif, warnif


<<<<<<< HEAD
@partial(jnp.vectorize, signature="(m),(m)->(n)", excluded={"size", "fill_value"})
=======
@partial(jnp.vectorize, signature="(m),(m)->(n)")
>>>>>>> 263930d7
def _take_mask(a, mask, size=None, fill_value=None):
    """JIT compilable method to return ``a[mask][:size]`` padded by ``fill_value``.

    Parameters
    ----------
    a : jnp.ndarray
        The source array.
    mask : jnp.ndarray
        Boolean mask to index into ``a``. Should have same shape as ``a``.
    size : int
        Elements of ``a`` at the first size True indices of ``mask`` will be returned.
        If there are fewer elements than size indicates, the returned array will be
        padded with ``fill_value``. The size default is ``mask.size``.
    fill_value : Any
        When there are fewer than the indicated number of elements, the remaining
        elements will be filled with ``fill_value``. Defaults to NaN for inexact types,
        the largest negative value for signed types, the largest positive value for
        unsigned types, and True for booleans.

    Returns
    -------
    result : jnp.ndarray
        Shape (size, ).

    """
    assert a.shape == mask.shape
    idx = flatnonzero(
        mask, size=mask.size if size is None else size, fill_value=mask.size
    )
    return take(
        a,
        idx,
        mode="fill",
        fill_value=fill_value,
        unique_indices=True,
        indices_are_sorted=True,
    )


# use for debugging and testing
def _filter_not_nan(a, check=False):
    """Filter out nan from ``a`` while asserting nan is padded at right."""
    is_nan = np.isnan(a)
    if check:
        assert np.array_equal(is_nan, np.sort(is_nan, axis=-1))
    return a[~is_nan]


# use for debugging and testing
def _filter_nonzero_measure(bp1, bp2):
    """Return only bounce points such that |bp2 - bp1| > 0."""
    mask = (bp2 - bp1) != 0
    return bp1[mask], bp2[mask]


def _filter_distinct(r, sentinel, eps):
    """Set all but one of matching adjacent elements in ``r``  to ``sentinel``."""
    # eps needs to be low enough that close distinct roots do not get removed.
    # Otherwise, algorithms relying on continuity will fail.
<<<<<<< HEAD
    # TODO: check if numpy even tries to make isclose fast
=======
>>>>>>> 263930d7
    mask = jnp.isclose(jnp.diff(r, axis=-1, prepend=sentinel), 0, atol=eps)
    r = jnp.where(mask, sentinel, r)
    return r


def _sentinel_append(r, sentinel, num=1):
    """Concat ``sentinel`` ``num`` times to ``r`` on last axis."""
    sent = jnp.broadcast_to(sentinel, (*r.shape[:-1], num))
    return jnp.append(r, sent, axis=-1)


def _root_linear(a, b, sentinel, eps, distinct=False):
    """Return r such that a r + b = 0."""
    return safediv(-b, a, jnp.where(jnp.abs(b) <= eps, 0, sentinel))


def _root_quadratic(a, b, c, sentinel, eps, distinct):
    """Return r such that a r² + b r + c = 0, assuming real coefficients and roots."""
    # numerical.recipes/book.html, page 227
    discriminant = b**2 - 4 * a * c
    q = -0.5 * (b + jnp.sign(b) * jnp.sqrt(jnp.abs(discriminant)))
    r1 = jnp.where(
        discriminant < 0,
        sentinel,
        safediv(q, a, _root_linear(b, c, sentinel, eps)),
    )
    r2 = jnp.where(
        # more robust to remove repeated roots with discriminant
        (discriminant < 0) | (distinct & (discriminant <= eps)),
        sentinel,
        safediv(c, q, sentinel),
    )
    return jnp.stack([r1, r2], axis=-1)


def _root_cubic(a, b, c, d, sentinel, eps, distinct):
    """Return r such that a r³ + b r² + c r + d = 0, assuming real coef and roots."""
    # numerical.recipes/book.html, page 228

    def irreducible(Q, R, b, mask):
        # Three irrational real roots.
        theta = jnp.arccos(R / jnp.sqrt(jnp.where(mask, Q**3, R**2 + 1)))
        return jnp.moveaxis(
            -2
            * jnp.sqrt(Q)
            * jnp.stack(
                [
                    jnp.cos(theta / 3),
                    jnp.cos((theta + 2 * jnp.pi) / 3),
                    jnp.cos((theta - 2 * jnp.pi) / 3),
                ]
            )
            - b / 3,
            source=0,
            destination=-1,
        )

    def reducible(Q, R, b):
        # One real and two complex roots.
        A = -jnp.sign(R) * (jnp.abs(R) + jnp.sqrt(jnp.abs(R**2 - Q**3))) ** (1 / 3)
        B = safediv(Q, A)
        r1 = (A + B) - b / 3
        return _sentinel_append(r1[..., jnp.newaxis], sentinel, num=2)

    def root(b, c, d):
        b = safediv(b, a)
        c = safediv(c, a)
        d = safediv(d, a)
        Q = (b**2 - 3 * c) / 9
        R = (2 * b**3 - 9 * b * c + 27 * d) / 54
        mask = R**2 < Q**3
        return jnp.where(
            mask[..., jnp.newaxis],
            irreducible(jnp.abs(Q), R, b, mask),
            reducible(Q, R, b),
        )

    return jnp.where(
        # Tests catch failure here if eps < 1e-12 for 64 bit jax.
        jnp.expand_dims(jnp.abs(a) <= eps, axis=-1),
        _sentinel_append(_root_quadratic(b, c, d, sentinel, eps, distinct), sentinel),
        root(b, c, d),
    )


_roots = jnp.vectorize(partial(jnp.roots, strip_zeros=False), signature="(m)->(n)")


def _poly_root(
    c,
    k=0,
    a_min=None,
    a_max=None,
    sort=False,
    sentinel=jnp.nan,
    # About 2e-12 for 64 bit jax.
    eps=min(jnp.finfo(jnp.array(1.0).dtype).eps * 1e4, 1e-8),
    distinct=False,
):
    """Roots of polynomial with given coefficients.

    Parameters
    ----------
    c : jnp.ndarray
        First axis should store coefficients of a polynomial. For a polynomial given by
        ∑ᵢⁿ cᵢ xⁱ, where n is ``c.shape[0]-1``, coefficient cᵢ should be stored at
        ``c[n-i]``.
    k : jnp.ndarray
        Specify to find solutions to ∑ᵢⁿ cᵢ xⁱ = ``k``. Should broadcast with arrays of
        shape ``c.shape[1:]``.
    a_min : jnp.ndarray
        Minimum ``a_min`` and maximum ``a_max`` value to return roots between.
        If specified only real roots  are returned. If None, returns all complex roots.
        Should broadcast with arrays of shape ``c.shape[1:]``.
    a_max : jnp.ndarray
        Minimum ``a_min`` and maximum ``a_max`` value to return roots between.
        If specified only real roots  are returned. If None, returns all complex roots.
        Should broadcast with arrays of shape ``c.shape[1:]``.
    sort : bool
        Whether to sort the roots.
    sentinel : float
        Value with which to pad array in place of filtered elements.
        Anything less than ``a_min`` or greater than ``a_max`` plus some floating point
        error buffer will work just like nan while avoiding nan gradient.
    eps : float
        Absolute tolerance with which to consider value as zero.
    distinct : bool
        Whether to only return the distinct roots. If true, when the multiplicity is
        greater than one, the repeated roots are set to ``sentinel``.

    Returns
    -------
    r : jnp.ndarray
        Shape (..., c.shape[1:], c.shape[0] - 1).
        The roots of the polynomial, iterated over the last axis.

    """
    is_real = not (jnp.iscomplexobj(c) or jnp.iscomplexobj(k))
    get_only_real_roots = not (a_min is None and a_max is None)

    func = {2: _root_linear, 3: _root_quadratic, 4: _root_cubic}
    if c.shape[0] in func and is_real and get_only_real_roots:
        # Compute from analytic formula to avoid the issue of complex roots with small
        # imaginary parts and to avoid nan in gradient.
        r = func[c.shape[0]](*c[:-1], c[-1] - k, sentinel, eps, distinct)
        distinct = distinct and c.shape[0] > 3
    else:
        # Compute from eigenvalues of polynomial companion matrix.
        c_n = c[-1] - k
        c = [jnp.broadcast_to(c_i, c_n.shape) for c_i in c[:-1]]
        c.append(c_n)
        c = jnp.stack(c, axis=-1)
        r = _roots(c)
    if get_only_real_roots:
        a_min = -jnp.inf if a_min is None else a_min[..., jnp.newaxis]
        a_max = +jnp.inf if a_max is None else a_max[..., jnp.newaxis]
        r = jnp.where(
            (jnp.abs(jnp.imag(r)) <= eps) & (a_min <= r) & (r <= a_max),
            jnp.real(r),
            sentinel,
        )

    if sort or distinct:
        r = jnp.sort(r, axis=-1)
    return _filter_distinct(r, sentinel, eps) if distinct else r


def _poly_der(c):
    """Coefficients for the derivatives of the given set of polynomials.

    Parameters
    ----------
    c : jnp.ndarray
        First axis should store coefficients of a polynomial. For a polynomial given by
        ∑ᵢⁿ cᵢ xⁱ, where n is ``c.shape[0]-1``, coefficient cᵢ should be stored at
        ``c[n-i]``.

    Returns
    -------
    poly : jnp.ndarray
        Coefficients of polynomial derivative, ignoring the arbitrary constant. That is,
        ``poly[i]`` stores the coefficient of the monomial xⁿ⁻ⁱ⁻¹,  where n is
        ``c.shape[0]-1``.

    """
    poly = (c[:-1].T * jnp.arange(c.shape[0] - 1, 0, -1)).T
    return poly


def _poly_val(x, c):
    """Evaluate the set of polynomials ``c`` at the points ``x``.

    Note this function is not the same as ``np.polynomial.polynomial.polyval(x,c)``.

    Parameters
    ----------
    x : jnp.ndarray
        Coordinates at which to evaluate the set of polynomials.
    c : jnp.ndarray
        First axis should store coefficients of a polynomial. For a polynomial given by
        ∑ᵢⁿ cᵢ xⁱ, where n is ``c.shape[0]-1``, coefficient cᵢ should be stored at
        ``c[n-i]``.

    Returns
    -------
    val : jnp.ndarray
        Polynomial with given coefficients evaluated at given points.

    Examples
    --------
    .. code-block:: python

        val = _poly_val(x, c)
        if val.ndim != max(x.ndim, c.ndim - 1):
            raise ValueError(f"Incompatible shapes {x.shape} and {c.shape}.")
        for index in np.ndindex(c.shape[1:]):
            idx = (..., *index)
            np.testing.assert_allclose(
                actual=val[idx],
                desired=np.poly1d(c[idx])(x[idx]),
                err_msg=f"Failed with shapes {x.shape} and {c.shape}.",
            )

    """
    # Better than Horner's method as we expect to evaluate low order polynomials.
    X = x[..., jnp.newaxis] ** jnp.arange(c.shape[0] - 1, -1, -1)
    val = jnp.einsum("...i,i...->...", X, c)
    return val


def plot_field_line(
    B,
    pitch=None,
    bp1=np.array([]),
    bp2=np.array([]),
    start=None,
    stop=None,
    num=1000,
    title=r"Computed bounce points for $\vert B \vert$ and pitch $\lambda$",
    title_id=None,
    include_knots=True,
    alpha_knot=0.1,
    alpha_pitch=0.25,
    show=True,
):
    """Plot the field line given spline of |B|.

    Parameters
    ----------
    B : PPoly
        Spline of |B| over given field line.
    pitch : np.ndarray
        λ value.
    bp1 : np.ndarray
        Bounce points with (∂|B|/∂ζ)|ρ,α <= 0.
    bp2 : np.ndarray
        Bounce points with (∂|B|/∂ζ)|ρ,α >= 0.
    start : float
        Minimum ζ on plot.
    stop : float
        Maximum ζ on plot.
    num : int
        Number of ζ points to plot. Pick a big number.
    title : str
        Plot title.
    title_id : str
        Identifier string to append to plot title.
    include_knots : bool
        Whether to plot vertical lines at the knots.
    alpha_knot : float
        Transparency of knot lines.
    alpha_pitch : float
        Transparency of pitch lines.
    show : bool
        Whether to show the plot. Default is true.

    Returns
    -------
    fig, ax : matplotlib figure and axes.

    """
    legend = {}

    def add(lines):
        if not hasattr(lines, "__iter__"):
            lines = [lines]
        for line in lines:
            label = line.get_label()
            if label not in legend:
                legend[label] = line

    fig, ax = plt.subplots()
    if include_knots:
        for knot in B.x:
            add(ax.axvline(x=knot, color="tab:blue", alpha=alpha_knot, label="knot"))
    z = np.linspace(
        start=B.x[0] if start is None else start,
        stop=B.x[-1] if stop is None else stop,
        num=num,
    )
    add(ax.plot(z, B(z), label=r"$\vert B \vert (\zeta)$"))

    if pitch is not None:
        b = 1 / np.atleast_1d(pitch)
        for val in b:
            add(
                ax.axhline(
                    val, color="tab:purple", alpha=alpha_pitch, label=r"$1 / \lambda$"
                )
            )
        bp1, bp2 = np.atleast_2d(bp1, bp2)
        for i in range(bp1.shape[0]):
            if bp1.shape == bp2.shape:
                bp1_i, bp2_i = _filter_nonzero_measure(bp1[i], bp2[i])
            else:
                bp1_i, bp2_i = bp1[i], bp2[i]
            bp1_i, bp2_i = map(_filter_not_nan, (bp1_i, bp2_i))
            add(
                ax.scatter(
                    bp1_i,
                    np.full_like(bp1_i, b[i]),
                    marker="v",
                    color="tab:red",
                    label="bp1",
                )
            )
            add(
                ax.scatter(
                    bp2_i,
                    np.full_like(bp2_i, b[i]),
                    marker="^",
                    color="tab:green",
                    label="bp2",
                )
            )

    ax.set_xlabel(r"Field line $\zeta$")
    ax.set_ylabel(r"$\vert B \vert \sim 1 / \lambda$")
    ax.legend(legend.values(), legend.keys(), loc="lower right")
    if title_id is not None:
        title = f"{title}. id = {title_id}."
    ax.set_title(title)
    plt.tight_layout()
    if show:
        plt.show()
        plt.close()
    return fig, ax


def _check_bounce_points(bp1, bp2, sentinel, pitch, knots, B_c, plot, **kwargs):
    """Check that bounce points are computed correctly."""
    bp1 = jnp.where(bp1 > sentinel, bp1, jnp.nan)
    bp2 = jnp.where(bp2 > sentinel, bp2, jnp.nan)

    eps = jnp.finfo(jnp.array(1.0).dtype).eps * 10
    P, S = bp1.shape[:-1]
    msg_1 = "Bounce points have an inversion."
    err_1 = jnp.any(bp1 > bp2, axis=-1)
    msg_2 = "Discontinuity detected."
    err_2 = jnp.any(bp1[..., 1:] < bp2[..., :-1], axis=-1)

    for s in range(S):
        B = PPoly(B_c[:, s], knots)
        for p in range(P):
            B_mid = B((bp1[p, s] + bp2[p, s]) / 2)
            err_3 = jnp.any(B_mid > 1 / pitch[p, s] + eps)
            if err_1[p, s] or err_2[p, s] or err_3:
                bp1_p = _filter_not_nan(bp1[p, s], check=True)
                bp2_p = _filter_not_nan(bp2[p, s], check=True)
                B_mid = _filter_not_nan(B_mid, check=True)
                if plot:
                    plot_field_line(
                        B, pitch[p, s], bp1_p, bp2_p, title_id=f"{p},{s}", **kwargs
                    )
                print("bp1:", bp1_p)
                print("bp2:", bp2_p)
                assert not err_1[p, s], msg_1
                assert not err_2[p, s], msg_2
                msg_3 = (
                    f"Detected B midpoint = {B_mid}>{1 / pitch[p, s] + eps} = 1/pitch. "
                    "You need to use more knots or, if that is infeasible, switch to a "
                    "monotonic spline method.\n"
                )
                assert not err_3, msg_3
        if plot:
            plot_field_line(
                B, pitch[:, s], bp1[:, s], bp2[:, s], title_id=str(s), **kwargs
            )


def _check_shape(knots, B_c, B_z_ra_c, pitch=None):
    """Ensure inputs have compatible shape, and return them with full dimension.

    Parameters
    ----------
    knots : jnp.ndarray
        Shape (knots.size, ).
        Field line-following ζ coordinates of spline knots.

    Returns
    -------
    B_c : jnp.ndarray
        Shape (B_c.shape[0], S, knots.size - 1).
        Polynomial coefficients of the spline of |B| in local power basis.
    B_z_ra_c : jnp.ndarray
        Shape (B_c.shape[0] - 1, *B_c.shape[1:]).
        Polynomial coefficients of the spline of (∂|B|/∂ζ)|ρ,α in local power basis.
    pitch : jnp.ndarray
        Shape (P, S).
        λ values to evaluate the bounce integral at each field line.

    """
    errorif(knots.ndim != 1, msg=f"knots should be 1d; got shape {knots.shape}.")
    if B_c.ndim == 2 and B_z_ra_c.ndim == 2:
        # Add axis which enumerates field lines.
        B_c = B_c[:, jnp.newaxis]
        B_z_ra_c = B_z_ra_c[:, jnp.newaxis]
    msg = (
        "Invalid shape for spline arrays. "
        f"B_c.shape={B_c.shape}. B_z_ra_c.shape={B_z_ra_c.shape}."
    )
    errorif(not (B_c.ndim == B_z_ra_c.ndim == 3), msg=msg)
    errorif(B_c.shape[0] - 1 != B_z_ra_c.shape[0], msg=msg)
    errorif(B_c.shape[1:] != B_z_ra_c.shape[1:], msg=msg)
    errorif(
        B_c.shape[-1] != knots.size - 1,
        msg=(
            "Last axis does not enumerate polynomials of spline. "
            f"B_c.shape={B_c.shape}. knots.shape={knots.shape}."
        ),
    )
    if pitch is not None:
        pitch = jnp.atleast_2d(pitch)
        msg = f"Invalid shape {pitch.shape} for pitch angles."
        errorif(pitch.ndim != 2, msg=msg)
        errorif(pitch.shape[-1] != 1 and pitch.shape[-1] != B_c.shape[1], msg=msg)
    return B_c, B_z_ra_c, pitch


@partial(jnp.vectorize, signature="(m),(m)->(m)")
def _fix_inversion(is_intersect, B_z_ra):
    # idx of first two intersects
    idx = flatnonzero(is_intersect, size=2, fill_value=-1)
    edge_case = (
        (B_z_ra[idx[0]] == 0)
        & (B_z_ra[idx[1]] < 0)
        & is_intersect[idx[0]]
        & is_intersect[idx[1]]
        # In theory, we need to keep propagating this edge case,
        # e.g. (B_z_ra[..., 1] < 0) | ((B_z_ra[..., 1] == 0) & (B_z_ra[..., 2] < 0)...).
        # At each step, the likelihood that an intersection has already been lost
        # due to floating point errors grows, so the real solution is to pick a less
        # degenerate pitch value - one that does not ride the global extrema of |B|.
    )
    # The pairs bp1[i, j, k] and bp2[i, j, k] are boundaries of an integral only
    # if bp1[i, j, k] <= bp2[i, j, k]. For correctness of the algorithm, it is
    # required that the first intersect satisfies non-positive derivative. Now,
    # because B_z_ra[i, j, k] <= 0 implies B_z_ra[i, j, k + 1] >= 0 by continuity,
    # there can be at most one inversion, and if it exists, the inversion must be
    # at the first pair. To correct the inversion, it suffices to disqualify the
    # first intersect as a right boundary, except under the above edge case.
    return put(is_intersect, idx[0], edge_case)


def bounce_points(pitch, knots, B_c, B_z_ra_c, check=False, plot=True, **kwargs):
    """Compute the bounce points given spline of |B| and pitch λ.

    Parameters
    ----------
    pitch : jnp.ndarray
        Shape (P, S).
        λ values to evaluate the bounce integral at each field line. λ(ρ,α) is
        specified by ``pitch[...,(ρ,α)]`` where in the latter the labels (ρ,α) are
        interpreted as the index into the last axis that corresponds to that field
        line. If two-dimensional, the first axis is the batch axis.
    knots : jnp.ndarray
        Shape (knots.size, ).
        Field line-following ζ coordinates of spline knots. Must be strictly increasing.
    B_c : jnp.ndarray
        Shape (B_c.shape[0], S, knots.size - 1).
        Polynomial coefficients of the spline of |B| in local power basis.
        First axis enumerates the coefficients of power series. Second axis
        enumerates the splines along the field lines. Last axis enumerates the
        polynomials that compose the spline along a particular field line.
    B_z_ra_c : jnp.ndarray
        Shape (B_c.shape[0] - 1, *B_c.shape[1:]).
        Polynomial coefficients of the spline of (∂|B|/∂ζ)|ρ,α in local power basis.
        First axis enumerates the coefficients of power series. Second axis
        enumerates the splines along the field lines. Last axis enumerates the
        polynomials that compose the spline along a particular field line.
    check : bool
        Flag for debugging.
    plot : bool
        Whether to plot some things if check is true.

    Returns
    -------
    bp1, bp2 : (jnp.ndarray, jnp.ndarray)
        Shape (P, S, N * degree).
        The field line-following coordinates of bounce points for a given pitch along
        a field line. The pairs ``bp1`` and ``bp2`` form left and right integration
        boundaries, respectively, for the bounce integrals.

        If there were less than ``N * degree`` bounce points detected
        along a field line, then the last axis, which enumerates the bounce points for
        a particular field line, is padded with zero.

    """
    B_c, B_z_ra_c, pitch = _check_shape(knots, B_c, B_z_ra_c, pitch)
    P, S, N, degree = pitch.shape[0], B_c.shape[1], knots.size - 1, B_c.shape[0] - 1
    # Intersection points in local power basis.
    intersect = _poly_root(
        c=B_c,
        k=jnp.reciprocal(pitch)[..., jnp.newaxis],
        a_min=jnp.array([0]),
        a_max=jnp.diff(knots),
        sort=True,
        sentinel=-1,
        distinct=True,
    )
    assert intersect.shape == (P, S, N, degree)

    # Reshape so that last axis enumerates intersects of a pitch along a field line.
    B_z_ra = _poly_val(x=intersect, c=B_z_ra_c[..., jnp.newaxis]).reshape(P, S, -1)
    # Only consider intersect if it is within knots that bound that polynomial.
    is_intersect = intersect.reshape(P, S, -1) >= 0
    # Following discussion on page 3 and 5 of https://doi.org/10.1063/1.873749,
    # we ignore the bounce points of particles only assigned to a class that are
    # trapped outside this snapshot of the field line.
    is_bp1 = (B_z_ra <= 0) & is_intersect
    is_bp2 = (B_z_ra >= 0) & _fix_inversion(is_intersect, B_z_ra)

    # Transform out of local power basis expansion.
    intersect = (intersect + knots[:-1, jnp.newaxis]).reshape(P, S, -1)
    sentinel = knots[0] - 1
    bp1 = _take_mask(intersect, is_bp1, fill_value=sentinel)
    bp2 = _take_mask(intersect, is_bp2, fill_value=sentinel)

    if check:
        _check_bounce_points(bp1, bp2, sentinel, pitch, knots, B_c, plot, **kwargs)

    mask = (bp1 > sentinel) & (bp2 > sentinel)
    # Set outside mask to same value so integration is over set of measure zero.
    bp1 = jnp.where(mask, bp1, 0)
    bp2 = jnp.where(mask, bp2, 0)
    return bp1, bp2


def _composite_linspace(x, num):
    """Returns linearly spaced points between every pair of points ``x``.

    Parameters
    ----------
    x : jnp.ndarray
        First axis has values to return linearly spaced values between. The remaining
        axes are batch axes. Assumes input is sorted along first axis.
    num : int
        Number of points between every pair of points in ``x``.

    Returns
    -------
    pts : jnp.ndarray
        Shape ((x.shape[0] - 1) * num + x.shape[0], *x.shape[1:]).
        Linearly spaced points between ``x``.

    """
    x = jnp.atleast_1d(x)
    pts = jnp.linspace(x[:-1], x[1:], num + 1, endpoint=False)
    pts = jnp.swapaxes(pts, 0, 1).reshape(-1, *x.shape[1:])
    pts = jnp.append(pts, x[jnp.newaxis, -1], axis=0)
    assert pts.shape == ((x.shape[0] - 1) * num + x.shape[0], *x.shape[1:])
    return pts


def get_pitch(min_B, max_B, num, relative_shift=1e-6):
    """Return uniformly spaced pitch values between 1 / max B and 1 / min B.

    Parameters
    ----------
    min_B : jnp.ndarray
        Minimum |B| value.
    max_B : jnp.ndarray
        Maximum |B| value.
    num : int
        Number of values, not including endpoints.
    relative_shift : float
        Relative amount to shift maxima down and minima up to avoid floating point
        errors in downstream routines.

    Returns
    -------
    pitch : jnp.ndarray
        Shape (num + 2, *min_B.shape).

    """
    # Floating point error impedes consistent detection of bounce points riding
    # extrema. Shift values slightly to resolve this issue.
    min_B = (1 + relative_shift) * min_B
    max_B = (1 - relative_shift) * max_B
    pitch = _composite_linspace(jnp.reciprocal(jnp.stack([max_B, min_B])), num)
    assert pitch.shape == (num + 2, *pitch.shape[1:])
    return pitch


def get_extrema(knots, B_c, B_z_ra_c, relative_shift=1e-6):
    """Return |B| values at extrema.

    The quantity 1 / √(1 − λ |B|) common to bounce integrals is singular with
    strength ~ |ζ_b₂ - ζ_b₁| / |(∂|B|/∂ζ)|ρ,α|. Therefore, an integral over the pitch
    angle λ may have mass concentrated near λ = 1 / |B|(ζ*) where |B|(ζ*) is a
    local maximum. Depending on the quantity to integrate, it may be beneficial
    to place quadrature points at these regions.

    Parameters
    ----------
    knots : jnp.ndarray
        Shape (knots.size, ).
        Field line-following ζ coordinates of spline knots. Must be strictly increasing.
    B_c : jnp.ndarray
        Shape (B_c.shape[0], S, knots.size - 1).
        Polynomial coefficients of the spline of |B| in local power basis.
        First axis enumerates the coefficients of power series. Second axis
        enumerates the splines along the field lines. Last axis enumerates the
        polynomials that compose the spline along a particular field line.
    B_z_ra_c : jnp.ndarray
        Shape (B_c.shape[0] - 1, *B_c.shape[1:]).
        Polynomial coefficients of the spline of (∂|B|/∂ζ)|ρ,α in local power basis.
        First axis enumerates the coefficients of power series. Second axis
        enumerates the splines along the field lines. Last axis enumerates the
        polynomials that compose the spline along a particular field line.
    relative_shift : float
        Relative amount to shift maxima down and minima up to avoid floating point
        errors in downstream routines.

    Returns
    -------
    B_extrema : jnp.ndarray
        Shape (N * (degree - 1), S).
        For the shaping notation, the ``degree`` of the spline of |B| matches
        ``B_c.shape[0]-1``, the number of polynomials per spline ``N`` matches
        ``knots.size-1``, and the number of field lines is denoted by ``S``.
        If there were less than ``N*degree`` bounce points detected along a field line,
        then the last axis, which enumerates the bounce points for a particular field
        line, is padded with nan.

    """
    B_c, B_z_ra_c, _ = _check_shape(knots, B_c, B_z_ra_c)
    S, N, degree = B_c.shape[1], knots.size - 1, B_c.shape[0] - 1
    extrema = _poly_root(c=B_z_ra_c, a_min=jnp.array([0]), a_max=jnp.diff(knots))
    assert extrema.shape == (S, N, degree - 1)
    B_extrema = _poly_val(x=extrema, c=B_c[..., jnp.newaxis])
    B_zz_ra_extrema = _poly_val(x=extrema, c=_poly_der(B_z_ra_c)[..., jnp.newaxis])
    # Floating point error impedes consistent detection of bounce points riding
    # extrema. Shift pitch values slightly to resolve this issue.
    B_extrema = (
        jnp.where(
            # Higher priority to shift down maxima than shift up minima, so identify
            # near equality with zero as maxima.
            B_zz_ra_extrema <= 0,
            (1 - relative_shift) * B_extrema,
            (1 + relative_shift) * B_extrema,
        )
        .reshape(S, -1)
        .T
    )
    assert B_extrema.shape == (N * (degree - 1), S)
    return B_extrema


def affine_bijection_to_disc(x, a, b):
    """[a, b] ∋ x ↦ y ∈ [−1, 1]."""
    y = 2 * (x - a) / (b - a) - 1
    return y


def affine_bijection(x, a, b):
    """[−1, 1] ∋ x ↦ y ∈ [a, b]."""
    y = (x + 1) / 2 * (b - a) + a
    return y


def grad_affine_bijection(a, b):
    """Gradient of affine bijection."""
    dy_dx = (b - a) / 2
    return dy_dx


def automorphism_arcsin(x):
    """[-1, 1] ∋ x ↦ y ∈ [−1, 1].

    The arcsin transformation introduces a singularity that augments the singularity
    in the bounce integral, so the quadrature scheme used to evaluate the integral must
    work well on functions with large derivative near the boundary.

    Parameters
    ----------
    x : jnp.ndarray
        Points to transform.

    Returns
    -------
    y : jnp.ndarray
        Transformed points.

    """
    y = 2 * jnp.arcsin(x) / jnp.pi
    return y


def grad_automorphism_arcsin(x):
    """Gradient of arcsin automorphism."""
    dy_dx = 2 / (jnp.sqrt(1 - x**2) * jnp.pi)
    return dy_dx


grad_automorphism_arcsin.__doc__ += "\n" + automorphism_arcsin.__doc__


def automorphism_sin(x, s=0, m=10):
    """[-1, 1] ∋ x ↦ y ∈ [−1, 1].

    When used as the change of variable map for the bounce integral, the Lipschitzness
    of the sin transformation prevents generation of new singularities. Furthermore,
    its derivative vanishes to zero slowly near the boundary, which will suppress the
    large derivatives near the boundary of singular integrals.

    In effect, this map pulls the mass of the integral away from the singularities,
    which should improve convergence if the quadrature performs better on less singular
    integrands. Pairs well with Gauss-Legendre quadrature.

    Parameters
    ----------
    x : jnp.ndarray
        Points to transform.
    s : float
        Strength of derivative suppression, s ∈ [0, 1].
    m : float
        Number of machine epsilons used for floating point error buffer.

    Returns
    -------
    y : jnp.ndarray
        Transformed points.

    """
    errorif(not (0 <= s <= 1))
    # s = 0 -> derivative vanishes like cosine.
    # s = 1 -> derivative vanishes like cosine^k.
    y0 = jnp.sin(jnp.pi * x / 2)
    y1 = x + jnp.sin(jnp.pi * x) / jnp.pi  # k = 2
    y = (1 - s) * y0 + s * y1
    # y is an expansion, so y(x) > x near x ∈ {−1, 1} and there is a tendency
    # for floating point error to overshoot the true value.
    eps = m * jnp.finfo(jnp.array(1.0).dtype).eps
    return jnp.clip(y, -1 + eps, 1 - eps)


def grad_automorphism_sin(x, s=0):
    """Gradient of sin automorphism."""
    dy0_dx = jnp.pi * jnp.cos(jnp.pi * x / 2) / 2
    dy1_dx = 1 + jnp.cos(jnp.pi * x)
    dy_dx = (1 - s) * dy0_dx + s * dy1_dx
    return dy_dx


grad_automorphism_sin.__doc__ += "\n" + automorphism_sin.__doc__


def tanh_sinh(deg, m=10):
    """Tanh-Sinh quadrature.

    Returns quadrature points xₖ and weights wₖ for the approximate evaluation of the
    integral ∫₋₁¹ f(x) dx ≈ ∑ₖ wₖ f(xₖ).

    Parameters
    ----------
    deg : int
        Number of quadrature points.
    m : float
        Number of machine epsilons used for floating point error buffer. Larger implies
        less floating point error, but increases the minimum achievable error.

    Returns
    -------
    x, w : (jnp.ndarray, jnp.ndarray)
        Quadrature points and weights.

    """
    # buffer to avoid numerical instability
    x_max = jnp.array(1.0)
    x_max = x_max - m * jnp.finfo(x_max.dtype).eps
    t_max = jnp.arcsinh(2 * jnp.arctanh(x_max) / jnp.pi)
    # maximal-spacing scheme, doi.org/10.48550/arXiv.2007.15057
    t = jnp.linspace(-t_max, t_max, deg)
    dt = 2 * t_max / (deg - 1)
    arg = 0.5 * jnp.pi * jnp.sinh(t)
    x = jnp.tanh(arg)  # x = g(t)
    w = 0.5 * jnp.pi * jnp.cosh(t) / jnp.cosh(arg) ** 2 * dt  # w = (dg/dt) dt
    return x, w


def leggausslob(deg):
    """Lobatto-Gauss-Legendre quadrature.

    Returns quadrature points xₖ and weights wₖ for the approximate evaluation of the
    integral ∫₋₁¹ f(x) dx ≈ ∑ₖ wₖ f(xₖ).

    Parameters
    ----------
    deg : int
        Number of (interior) quadrature points to return.

    Returns
    -------
    x, w : (jnp.ndarray, jnp.ndarray)
        Quadrature points in (-1, 1) and associated weights.
        Excludes points and weights at -1 and 1.

    """
    # Designate two degrees for endpoints.
    deg = int(deg) + 2

    n = jnp.arange(2, deg - 1)
    x = eigh_tridiagonal(
        jnp.zeros(deg - 2),
        jnp.sqrt((n**2 - 1) / (4 * n**2 - 1)),
        eigvals_only=True,
    )
    c0 = put(jnp.zeros(deg), -1, 1)

    # improve (single multiplicity) roots by one application of Newton
    c = legder(c0)
    dy = legval(x=x, c=c)
    df = legval(x=x, c=legder(c))
    x -= dy / df

    w = 2 / (deg * (deg - 1) * legval(x=x, c=c0) ** 2)
    return x, w


def _plot(Z, V, title_id=""):
    """Plot V[λ, (ρ, α), (ζ₁, ζ₂)](Z)."""
    for p in range(Z.shape[0]):
        for s in range(Z.shape[1]):
            marked = jnp.nonzero(jnp.any(Z != 0, axis=-1))[0]
            if marked.size == 0:
                continue
            fig, ax = plt.subplots()
            ax.set_xlabel(r"Field line $\zeta$")
            ax.set_ylabel(title_id)
            ax.set_title(
                f"Interpolation of {title_id} to quadrature points. Index {p},{s}."
            )
            for i in marked:
                ax.plot(Z[p, s, i], V[p, s, i], marker="o")
            fig.text(
                0.01,
                0.01,
                f"Each color specifies the set of points and values (ζ, {title_id}(ζ)) "
                "used to evaluate an integral.",
            )
            plt.tight_layout()
            plt.show()


def _check_interp(Z, f, B_sup_z, B, B_z_ra, inner_product, plot):
    """Check for floating point errors.

    Parameters
    ----------
    Z : jnp.ndarray
        Quadrature points at field line-following ζ coordinates.
    f : list of jnp.ndarray
        Arguments to the integrand interpolated to Z.
    B_sup_z : jnp.ndarray
        Contravariant field-line following toroidal component of magnetic field,
        interpolated to Z.
    B : jnp.ndarray
        Norm of magnetic field, interpolated to Z.
    B_z_ra : jnp.ndarray
        Norm of magnetic field, derivative with respect to field-line following
        coordinate, interpolated to Z.
    inner_product : jnp.ndarray
        Output of ``_interpolatory_quadrature``.
    plot : bool
        Whether to plot stuff.

    """
    assert jnp.isfinite(Z).all(), "NaN interpolation point."
    # Integrals that we should be computing.
    marked = jnp.any(Z != 0, axis=-1)
    goal = jnp.sum(marked)

    msg = "Interpolation failed."
    assert jnp.isfinite(B_z_ra).all(), msg
    assert goal == jnp.sum(marked & jnp.isfinite(jnp.sum(B_sup_z, axis=-1))), msg
    assert goal == jnp.sum(marked & jnp.isfinite(jnp.sum(B, axis=-1))), msg
    for f_i in f:
        assert goal == jnp.sum(marked & jnp.isfinite(jnp.sum(f_i, axis=-1))), msg

    msg = "|B| has vanished, violating the hairy ball theorem."
    assert not jnp.isclose(B, 0).any(), msg
    assert not jnp.isclose(B_sup_z, 0).any(), msg

    # Number of those integrals that were computed.
    actual = jnp.sum(marked & jnp.isfinite(inner_product))
    assert goal == actual, (
        f"Lost {goal - actual} integrals from NaN generation in the integrand. This "
        "can be caused by floating point error or a poor choice of quadrature nodes."
    )
    if plot:
        _plot(Z, B, title_id=r"$\vert B \vert$")
        _plot(Z, B_sup_z, title_id=r"$ (B/\vert B \vert) \cdot e^{\zeta}$")


_interp1d_vec = jnp.vectorize(
    interp1d, signature="(m),(n),(n)->(m)", excluded={"method"}
)


@partial(jnp.vectorize, signature="(m),(n),(n),(n)->(m)", excluded={"method"})
def _interp1d_vec_with_df(xq, x, f, fx, method):
    return interp1d(xq, x, f, method, fx=fx)


def _interpolate_and_integrate(
    Z,
    w,
    integrand,
    f,
    B_sup_z,
    B,
    B_z_ra,
    pitch,
    knots,
    method,
    method_B="cubic",
    check=False,
    plot=False,
):
    """Interpolate given functions to points ``Z`` and perform quadrature.

    Parameters
    ----------
    Z : jnp.ndarray
        Shape (P, S, Z.shape[2], w.size).
        Quadrature points at field line-following ζ coordinates.

    Returns
    -------
    inner_product : jnp.ndarray
        Shape Z.shape[:-1].
        Quadrature for every pitch along every field line.

    """
    assert pitch.ndim == 2
    assert w.ndim == knots.ndim == 1
    assert 3 <= Z.ndim <= 4 and Z.shape[:2] == (pitch.shape[0], B.shape[0])
    assert Z.shape[-1] == w.size
    assert knots.size == B.shape[-1]
    assert B_sup_z.shape == B.shape == B_z_ra.shape
    pitch = jnp.expand_dims(pitch, axis=(2, 3) if (Z.ndim == 4) else 2)
    shape = Z.shape
    Z = Z.reshape(Z.shape[0], Z.shape[1], -1)
    # Spline the integrand so that we can evaluate it at quadrature points without
    # expensive coordinate mappings and root finding. Spline each function separately so
    # that the singularity near the bounce points can be captured more accurately than
    # can be by any polynomial.
    f = [_interp1d_vec(Z, knots, f_i, method=method).reshape(shape) for f_i in f]
    # TODO: Pass in derivative and use method_B.
    b_sup_z = _interp1d_vec(Z, knots, B_sup_z / B, method=method).reshape(shape)
    B = _interp1d_vec_with_df(Z, knots, B, B_z_ra, method=method_B).reshape(shape)
    inner_product = jnp.dot(integrand(*f, B=B, pitch=pitch) / b_sup_z, w)

    if check:
        _check_interp(Z.reshape(shape), f, b_sup_z, B, B_z_ra, inner_product, plot)

    return inner_product


def _bounce_quadrature(
    bp1,
    bp2,
    x,
    w,
    integrand,
    f,
    B_sup_z,
    B,
    B_z_ra,
    pitch,
    knots,
    method="akima",
    method_B="cubic",
    batch=True,
    check=False,
):
    """Bounce integrate ∫ f(ℓ) dℓ.

    Parameters
    ----------
    bp1 : jnp.ndarray
        Shape (P, S, bp1.shape[-1]).
        The field line-following ζ coordinates of bounce points for a given pitch along
        a field line. The pairs ``bp1[i,j,k]`` and ``bp2[i,j,k]`` form left and right
        integration boundaries, respectively, for the bounce integrals.
    bp2 : jnp.ndarray
        Shape (P, S, bp1.shape[-1]).
        The field line-following ζ coordinates of bounce points for a given pitch along
        a field line. The pairs ``bp1[i,j,k]`` and ``bp2[i,j,k]`` form left and right
        integration boundaries, respectively, for the bounce integrals.
    x : jnp.ndarray
        Shape (w.size, ).
        Quadrature points in [-1, 1].
    w : jnp.ndarray
        Shape (w.size, ).
        Quadrature weights.
    integrand : callable
        The composition operator on the set of functions in ``f`` that maps the
        functions in ``f`` to the integrand f(ℓ) in ∫ f(ℓ) dℓ. It should accept the
        arrays in ``f`` as arguments as well as the additional keyword arguments:
        ``B`` and ``pitch``. A quadrature will be performed to approximate the
        bounce integral of ``integrand(*f,B=B,pitch=pitch)``.
    f : list of jnp.ndarray
        Shape (S, knots.size) or (S * knots.size).
        Arguments to the callable ``integrand``. These should be the scalar-valued
        functions in the bounce integrand evaluated on the DESC grid.
    B_sup_z : jnp.ndarray
        Shape (S, knots.size) or (S * knots.size).
        Contravariant field-line following toroidal component of magnetic field.
    B : jnp.ndarray
        Shape (S, knots.size) or (S * knots.size).
        Norm of magnetic field.
    B_z_ra : jnp.ndarray
        Shape (S, knots.size) or (S * knots.size).
        Norm of magnetic field, derivative with respect to field-line following
        coordinate.
    pitch : jnp.ndarray
        Shape (P, S).
        λ values to evaluate the bounce integral at each field line.
    knots : jnp.ndarray
        Shape (knots.size, ).
        Field line following coordinate values where ``B_sup_z``, ``B``, ``B_z_ra``, and
        those in ``f`` supplied to the returned method were evaluated. Must be strictly
        increasing.
    method : str
        Method of interpolation for functions contained in ``f``.
        See https://interpax.readthedocs.io/en/latest/_api/interpax.interp1d.html.
        Default is akima spline.
    method_B : str
        Method of interpolation for |B|. Default is C1 cubic Hermite spline.
    batch : bool
        Whether to perform computation in a batched manner. Default is true.
    check : bool
        Flag for debugging.

    Returns
    -------
    result : jnp.ndarray
        Shape (P, S, bp1.shape[-1]).
        First axis enumerates pitch values. Second axis enumerates the field lines.
        Last axis enumerates the bounce integrals.

    """
    errorif(bp1.ndim != 3 or bp1.shape != bp2.shape)
    errorif(x.ndim != 1 or x.shape != w.shape)
    pitch = jnp.atleast_2d(pitch)
    S = B.shape[0]
    if not isinstance(f, (list, tuple)):
        f = [f]
    # group data by field line
    f = map(lambda f_i: f_i.reshape(-1, knots.size), f)

    # Integrate and complete the change of variable.
    if batch:
        result = _interpolate_and_integrate(
            affine_bijection(x, bp1[..., jnp.newaxis], bp2[..., jnp.newaxis]),
            w,
            integrand,
            f,
            B_sup_z,
            B,
            B_z_ra,
            pitch,
            knots,
            method,
            method_B,
            check,
            # Only developers doing debugging want to see these plots.
            plot=False,
        )
    else:
        f = list(f)

        def loop(bp):
            bp1, bp2 = bp
            return None, _interpolate_and_integrate(
                affine_bijection(x, bp1[..., jnp.newaxis], bp2[..., jnp.newaxis]),
                w,
                integrand,
                f,
                B_sup_z,
                B,
                B_z_ra,
                pitch,
                knots,
                method,
                method_B,
                check=False,
                plot=False,
            )

        result = jnp.moveaxis(
            imap(loop, (jnp.moveaxis(bp1, -1, 0), jnp.moveaxis(bp2, -1, 0)))[1],
            source=0,
            destination=-1,
        )

    result = result * grad_affine_bijection(bp1, bp2)
    assert result.shape == (pitch.shape[0], S, bp1.shape[-1])
    return result


def bounce_integral(
    B_sup_z,
    B,
    B_z_ra,
    knots,
    quad=leggauss(21),
    automorphism=(automorphism_sin, grad_automorphism_sin),
    B_ref=1,
    L_ref=1,
    check=False,
    plot=False,
    **kwargs,
):
    """Returns a method to compute bounce integrals.

    The bounce integral is defined as ∫ f(ℓ) dℓ, where
        dℓ parameterizes the distance along the field line in meters,
        λ is a constant proportional to the magnetic moment over energy,
        |B| is the norm of the magnetic field,
        f(ℓ) is the quantity to integrate along the field line,
        and the boundaries of the integral are bounce points ζ₁, ζ₂ s.t. λ|B|(ζᵢ) = 1.

    For a particle with fixed λ, bounce points are defined to be the location on the
    field line such that the particle's velocity parallel to the magnetic field is zero.
    The bounce integral is defined up to a sign. We choose the sign that corresponds to
    the particle's guiding center trajectory traveling in the direction of increasing
    field-line-following coordinate ζ.

    Notes
    -----
    The quantities ``B_sup_z``, ``B``, ``B_z_ra``, and those in ``f`` supplied to the
    returned method must be separable into data evaluated along particular field lines
    via ``.reshape(S,knots.size)``. One way to satisfy this is to compute stuff on the
    grid returned from the method ``desc.equilibrium.coords.get_rtz_grid``. See
    ``tests.test_bounce_integral.test_bounce_integral_checks`` for example use.

    Parameters
    ----------
    B_sup_z : jnp.ndarray
        Shape (S, knots.size) or (S * knots.size).
        Contravariant field-line following toroidal component of magnetic field.
        B^ζ(ρ, α, ζ) is specified by ``B_sup_z[(ρ,α),ζ]``, where in the latter the
        labels (ρ,α) are interpreted as the index into the first axis that corresponds
        to that field line.
    B : jnp.ndarray
        Shape (S, knots.size) or (S * knots.size).
        Norm of magnetic field. |B|(ρ, α, ζ) is specified by ``B[(ρ,α),ζ]``, where in
        the latter the labels (ρ,α) are interpreted as the index into the first axis
        that corresponds to that field line.
    B_z_ra : jnp.ndarray
        Shape (S, knots.size) or (S * knots.size).
        Norm of magnetic field, derivative with respect to field-line following
        coordinate. (∂|B|/∂ζ)|ρ,α(ρ, α, ζ) is specified by ``B_z_ra[(ρ,α),ζ]``, where in
        the latter the labels (ρ,α) are interpreted as the index into the first axis
        that corresponds to that field line.
    knots : jnp.ndarray
        Shape (knots.size, ).
        Field line following coordinate values where ``B_sup_z``, ``B``, ``B_z_ra``, and
        those in ``f`` supplied to the returned method were evaluated. Must be strictly
        increasing. These knots are used to compute a spline of |B| and interpolate the
        integrand. A good reference density is 100 knots per toroidal transit.
    quad : (jnp.ndarray, jnp.ndarray)
        Quadrature points xₖ and weights wₖ for the approximate evaluation of an
        integral ∫₋₁¹ g(x) dx = ∑ₖ wₖ g(xₖ). Default is 21 points.
    automorphism : (Callable, Callable) or None
        The first callable should be an automorphism of the real interval [-1, 1].
        The second callable should be the derivative of the first. This map defines a
        change of variable for the bounce integral. The choice made for the automorphism
        can affect the performance of the quadrature method.
    B_ref : float
        Optional. Reference magnetic field strength for normalization.
    L_ref : float
        Optional. Reference length scale for normalization.
    check : bool
        Flag for debugging. Must be false for jax transformations.
    plot : bool
        Whether to plot stuff if ``check`` is true.

    Returns
    -------
    bounce_integrate : callable
        This callable method computes the bounce integral ∫ f(ℓ) dℓ for every
        specified field line for every λ value in ``pitch``.
    spline : dict of jnp.ndarray
        knots : jnp.ndarray
            Shape (knots.size, ).
            Field line-following ζ coordinates of spline knots.
        B_c : jnp.ndarray
            Shape (4, S, knots.size - 1).
            Polynomial coefficients of the spline of |B| in local power basis.
            First axis enumerates the coefficients of power series. Second axis
            enumerates the splines along the field lines. Last axis enumerates the
            polynomials that compose the spline along a particular field line.
        B_z_ra_c : jnp.ndarray
            Shape (3, S, knots.size - 1).
            Polynomial coefficients of the spline of (∂|B|/∂ζ)|ρ,α in local power basis.
            First axis enumerates the coefficients of power series. Second axis
            enumerates the splines along the field lines. Last axis enumerates the
            polynomials that compose the spline along a particular field line.

    """
    warnif(
        check and kwargs.pop("warn", True) and jnp.any(jnp.sign(B_sup_z) <= 0),
        msg="(∂ℓ/∂ζ)|ρ,a > 0 is required. Enforcing positive B^ζ.",
    )
    # Strictly increasing zeta knots enforces dζ > 0.
    # To retain dℓ = (|B|/B^ζ) dζ > 0 after fixing dζ > 0, we require B^ζ = B⋅∇ζ > 0.
    # This is equivalent to changing the sign of ∇ζ (or [∂ℓ/∂ζ]|ρ,a).
    # Recall dζ = ∇ζ⋅dR, implying 1 = ∇ζ⋅(e_ζ|ρ,a). Hence, a sign change in ∇ζ
    # requires the same sign change in e_ζ|ρ,a to retain the metric identity.
    B_sup_z = jnp.abs(B_sup_z) * L_ref / B_ref
    B = B / B_ref
    B_z_ra = B_z_ra / B_ref  # This is already the correct sign.
    # group data by field line
    B_sup_z, B, B_z_ra = (f.reshape(-1, knots.size) for f in [B_sup_z, B, B_z_ra])

    # Compute splines.
    monotonic = kwargs.pop("monotonic", False)
    # Interpax interpolation requires strictly increasing knots.
    B_c = (
        PchipInterpolator(knots, B, axis=-1, check=check).c
        if monotonic
        else CubicHermiteSpline(knots, B, B_z_ra, axis=-1, check=check).c
    )
    B_c = jnp.moveaxis(B_c, source=1, destination=-1)
    B_z_ra_c = _poly_der(B_c)
    degree = 3
    assert B_c.shape[0] == degree + 1
    assert B_z_ra_c.shape[0] == degree
    assert B_c.shape[-1] == B_z_ra_c.shape[-1] == knots.size - 1
    spline = {"knots": knots, "B_c": B_c, "B_z_ra_c": B_z_ra_c}

    x, w = quad
    assert x.ndim == w.ndim == 1
    if automorphism is not None:
        auto, grad_auto = automorphism
        w = w * grad_auto(x)
        # Recall affine_bijection(auto(x), ζ_b₁, ζ_b₂) = ζ.
        x = auto(x)

    def bounce_integrate(integrand, f, pitch, method="akima", batch=True):
        """Bounce integrate ∫ f(ℓ) dℓ.

        Parameters
        ----------
        integrand : callable
            The composition operator on the set of functions in ``f`` that maps the
            functions in ``f`` to the integrand f(ℓ) in ∫ f(ℓ) dℓ. It should accept the
            arrays in ``f`` as arguments as well as the additional keyword arguments:
            ``B`` and ``pitch``. A quadrature will be performed to approximate the
            bounce integral of ``integrand(*f,B=B,pitch=pitch)``.
        f : list of jnp.ndarray
            Shape (S, knots.size) or (S * knots.size).
            Arguments to the callable ``integrand``. These should be the scalar-valued
            functions in the bounce integrand evaluated on the DESC grid.
        pitch : jnp.ndarray
            Shape (P, S).
            λ values to evaluate the bounce integral at each field line. λ(ρ,α) is
            specified by ``pitch[...,(ρ,α)]`` where in the latter the labels (ρ,α) are
            interpreted as the index into the last axis that corresponds to that field
            line. If two-dimensional, the first axis is the batch axis.
        method : str
            Method of interpolation for functions contained in ``f``.
            See https://interpax.readthedocs.io/en/latest/_api/interpax.interp1d.html.
            Default is akima spline.
        batch : bool
            Whether to perform computation in a batched manner. Default is true.

        Returns
        -------
        result : jnp.ndarray
            Shape (P, S, (knots.size - 1) * degree).
            First axis enumerates pitch values. Second axis enumerates the field lines.
            Last axis enumerates the bounce integrals.

        """
        bp1, bp2 = bounce_points(pitch, knots, B_c, B_z_ra_c, check, plot)
        result = _bounce_quadrature(
            bp1,
            bp2,
            x,
            w,
            integrand,
            f,
            B_sup_z,
            B,
            B_z_ra,
            pitch,
            knots,
            method,
            method_B="monotonic" if monotonic else "cubic",
            batch=batch,
            check=check,
        )
        assert result.shape[-1] == (knots.size - 1) * degree
        return result

    return bounce_integrate, spline<|MERGE_RESOLUTION|>--- conflicted
+++ resolved
@@ -12,11 +12,7 @@
 from desc.utils import errorif, warnif
 
 
-<<<<<<< HEAD
-@partial(jnp.vectorize, signature="(m),(m)->(n)", excluded={"size", "fill_value"})
-=======
 @partial(jnp.vectorize, signature="(m),(m)->(n)")
->>>>>>> 263930d7
 def _take_mask(a, mask, size=None, fill_value=None):
     """JIT compilable method to return ``a[mask][:size]`` padded by ``fill_value``.
 
@@ -76,10 +72,6 @@
     """Set all but one of matching adjacent elements in ``r``  to ``sentinel``."""
     # eps needs to be low enough that close distinct roots do not get removed.
     # Otherwise, algorithms relying on continuity will fail.
-<<<<<<< HEAD
-    # TODO: check if numpy even tries to make isclose fast
-=======
->>>>>>> 263930d7
     mask = jnp.isclose(jnp.diff(r, axis=-1, prepend=sentinel), 0, atol=eps)
     r = jnp.where(mask, sentinel, r)
     return r
