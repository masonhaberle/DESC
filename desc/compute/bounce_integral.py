"""Methods for computing bounce integrals."""

from functools import partial

from interpax import CubicHermiteSpline, PchipInterpolator, PPoly, interp1d
from matplotlib import pyplot as plt
from orthax.legendre import leggauss

from desc.backend import flatnonzero, imap, jnp, put_along_axis, take
from desc.compute.utils import safediv
from desc.utils import errorif, warnif


@partial(jnp.vectorize, signature="(m),(m)->(n)", excluded={2, 3})
def take_mask(a, mask, size=None, fill_value=None):
    """JIT compilable method to return ``a[mask][:size]`` padded by ``fill_value``.

    Parameters
    ----------
    a : jnp.ndarray
        The source array.
    mask : jnp.ndarray
        Boolean mask to index into ``a``. Should have same shape as ``a``.
    size : int
        Elements of ``a`` at the first size True indices of ``mask`` will be returned.
        If there are fewer elements than size indicates, the returned array will be
        padded with fill_value. Defaults to ``mask.size``.
    fill_value : Any
        When there are fewer than the indicated number of elements, the remaining
        elements will be filled with ``fill_value``. Defaults to NaN for inexact types,
        the largest negative value for signed types, the largest positive value for
        unsigned types, and True for booleans.

    Returns
    -------
    result : jnp.ndarray
        Shape (size, ).

    """
    assert a.shape == mask.shape
    idx = flatnonzero(
        mask, size=mask.size if size is None else size, fill_value=mask.size
    )
    return take(
        a,
        idx,
        mode="fill",
        fill_value=fill_value,
        unique_indices=True,
        indices_are_sorted=True,
    )


# only use for debugging
def _filter_not_nan(a):
    """Filter out nan from ``a`` while asserting nan is padded at right."""
    is_nan = jnp.isnan(a)
    assert jnp.array_equal(is_nan, jnp.sort(is_nan, axis=-1))
    return a[~is_nan]


def _filter_real(a, a_min=-jnp.inf, a_max=jnp.inf):
    """Keep real values inside [``a_min``, ``a_max``] and set others to nan.

    Parameters
    ----------
    a : jnp.ndarray
    a_min, a_max : jnp.ndarray or float, jnp.ndarray or float
        Minimum and maximum value to keep real values between.
        Should broadcast with ``a``.

    Returns
    -------
    result : jnp.ndarray
        The real values of ``a`` in [``a_min``, ``a_max``]; others set to nan.

    """
    if a_min is None:
        a_min = -jnp.inf
    if a_max is None:
        a_max = jnp.inf
    return jnp.where(
        jnp.isclose(jnp.imag(a), 0) & (a_min <= a) & (a <= a_max),
        jnp.real(a),
        jnp.nan,
    )


def _nan_concat(r, num=1):
    # Concat nan num times to r on last axis.
    nan = jnp.broadcast_to(jnp.nan, (*r.shape[:-1], num))
    return jnp.concatenate([r, nan], axis=-1)


def _root_linear(a, b, distinct=False):
    """Return r such that a r + b = 0."""
    return safediv(-b, a, fill=jnp.where(jnp.isclose(b, 0), 0, jnp.nan))


def _root_quadratic(a, b, c, distinct=False):
    """Return r such that a r² + b r + c = 0, assuming real coefficients."""
    # numerical.recipes/book.html, page 227
    discriminant = b**2 - 4 * a * c
    q = -0.5 * (b + jnp.sign(b) * jnp.sqrt(discriminant))
    r1 = safediv(q, a, _root_linear(b, c))
    # more robust to remove repeated roots with discriminant
    r2 = jnp.where(
        distinct & jnp.isclose(discriminant, 0), jnp.nan, safediv(c, q, jnp.nan)
    )
    return jnp.stack([r1, r2], axis=-1)


def _root_cubic(a, b, c, d, distinct=False):
    """Return r such that a r³ + b r² + c r + d = 0, assuming real coefficients."""
    # numerical.recipes/book.html, page 228

    def irreducible(Q, R, b):
        # Three irrational real roots.
        theta = jnp.arccos(R / jnp.sqrt(Q**3))
        j = -2 * jnp.sqrt(Q)
        r1 = j * jnp.cos(theta / 3) - b / 3
        r2 = j * jnp.cos((theta + 2 * jnp.pi) / 3) - b / 3
        r3 = j * jnp.cos((theta - 2 * jnp.pi) / 3) - b / 3
        return jnp.stack([r1, r2, r3], axis=-1)

    def reducible(Q, R, b):
        # One real and two complex roots.
        A = -jnp.sign(R) * (jnp.abs(R) + jnp.sqrt(R**2 - Q**3)) ** (1 / 3)
        B = safediv(Q, A)
        r1 = (A + B) - b / 3
        return _nan_concat(r1[..., jnp.newaxis], 2)

    def root(b, c, d):
        b = safediv(b, a)
        c = safediv(c, a)
        d = safediv(d, a)
        Q = (b**2 - 3 * c) / 9
        R = (2 * b**3 - 9 * b * c + 27 * d) / 54
        return jnp.where(
            jnp.expand_dims(R**2 < Q**3, axis=-1),
            irreducible(Q, R, b),
            reducible(Q, R, b),
        )

    return jnp.where(
        jnp.isclose(a, 0)[..., jnp.newaxis],
        _nan_concat(_root_quadratic(b, c, d, distinct)),
        root(b, c, d),
    )


_roots = jnp.vectorize(partial(jnp.roots, strip_zeros=False), signature="(m)->(n)")


def _poly_root(
    c, k=0, a_min=None, a_max=None, sort=False, distinct=False, poly_is_real=True
):
    """Roots of polynomial with given coefficients.

    Parameters
    ----------
    c : jnp.ndarray
        First axis should store coefficients of a polynomial. For a polynomial given by
        ∑ᵢⁿ cᵢ xⁱ, where n is ``c.shape[0]-1``, coefficient cᵢ should be stored at
        ``c[n-i]``.
    k : Array
        Specify to find solutions to ∑ᵢⁿ cᵢ xⁱ = ``k``. Should broadcast with arrays of
        shape c.shape[1:].
    a_min, a_max : jnp.ndarray, jnp.ndarray
        Minimum and maximum value to return roots between. If specified only real roots
        are returned. If None, returns all complex roots. Should broadcast with arrays
        of shape c.shape[1:].
    sort : bool
        Whether to sort the roots.
    distinct : bool
        Whether to only return the distinct roots. If true, when the multiplicity is
        greater than one, the repeated roots are set to nan.
    poly_is_real : bool
        Whether the coefficients ``c`` and ``k`` are real. Default is true.

    Returns
    -------
    r : jnp.ndarray
        Shape (..., c.shape[1:], c.shape[0] - 1).
        The roots of the polynomial, iterated over the last axis.

    """
    get_only_real_roots = not (a_min is None and a_max is None)
    func = {2: _root_linear, 3: _root_quadratic, 4: _root_cubic}
    if c.shape[0] in func and poly_is_real and get_only_real_roots:
        # Compute from analytic formula to avoid the issue of complex roots with small
        # imaginary parts.
        r = func[c.shape[0]](*c[:-1], c[-1] - k, distinct)
        distinct = distinct and c.shape[0] > 3
    else:
        # Compute from eigenvalues of polynomial companion matrix.
        c_n = c[-1] - k
        c = [jnp.broadcast_to(c_i, c_n.shape) for c_i in c[:-1]]
        c.append(c_n)
        c = jnp.stack(c, axis=-1)
        r = _roots(c)
    if get_only_real_roots:
        if a_min is not None:
            a_min = a_min[..., jnp.newaxis]
        if a_max is not None:
            a_max = a_max[..., jnp.newaxis]
        r = _filter_real(r, a_min, a_max)

    if sort or distinct:
        r = jnp.sort(r, axis=-1)
    if distinct:
        # Atol needs to be low enough that distinct roots which are close do not
        # get removed, otherwise algorithms that rely on continuity of the spline
        # such as bounce_points() will fail. The current atol was chosen so that
        # test_bounce_points() passes.
        mask = jnp.isclose(jnp.diff(r, axis=-1, prepend=jnp.nan), 0, atol=1e-15)
        r = jnp.where(mask, jnp.nan, r)
    return r


def _poly_der(c):
    """Coefficients for the derivatives of the given set of polynomials.

    Parameters
    ----------
    c : jnp.ndarray
        First axis should store coefficients of a polynomial. For a polynomial given by
        ∑ᵢⁿ cᵢ xⁱ, where n is ``c.shape[0]-1``, coefficient cᵢ should be stored at
        ``c[n-i]``.

    Returns
    -------
    poly : jnp.ndarray
        Coefficients of polynomial derivative, ignoring the arbitrary constant. That is,
        ``poly[i]`` stores the coefficient of the monomial xⁿ⁻ⁱ⁻¹,  where n is
        ``c.shape[0]-1``.

    """
    poly = (c[:-1].T * jnp.arange(c.shape[0] - 1, 0, -1)).T
    return poly


def _poly_val(x, c):
    """Evaluate the set of polynomials ``c`` at the points ``x``.

    Note this function is not the same as ``np.polynomial.polynomial.polyval(x,c)``.

    Parameters
    ----------
    x : jnp.ndarray
        Coordinates at which to evaluate the set of polynomials.
    c : jnp.ndarray
        First axis should store coefficients of a polynomial. For a polynomial given by
        ∑ᵢⁿ cᵢ xⁱ, where n is ``c.shape[0]-1``, coefficient cᵢ should be stored at
        ``c[n-i]``.

    Returns
    -------
    val : jnp.ndarray
        Polynomial with given coefficients evaluated at given points.

    Examples
    --------
    .. code-block:: python

        val = _poly_val(x, c)
        if val.ndim != max(x.ndim, c.ndim - 1):
            raise ValueError(f"Incompatible shapes {x.shape} and {c.shape}.")
        for index in np.ndindex(c.shape[1:]):
            idx = (..., *index)
            np.testing.assert_allclose(
                actual=val[idx],
                desired=np.poly1d(c[idx])(x[idx]),
                err_msg=f"Failed with shapes {x.shape} and {c.shape}.",
            )

    """
    # Fine instead of Horner's method as we expect to evaluate cubic polynomials.
    X = x[..., jnp.newaxis] ** jnp.arange(c.shape[0] - 1, -1, -1)
    val = jnp.einsum("...i,i...->...", X, c)
    return val


def plot_field_line(
    B,
    pitch=None,
    bp1=jnp.array([]),
    bp2=jnp.array([]),
    start=None,
    stop=None,
    num=1000,
    title=r"Computed bounce points for $\vert B \vert$ and pitch $\lambda$",
    title_id=None,
    include_knots=True,
    alpha_knot=0.1,
    alpha_pitch=0.25,
    show=True,
):
    """Plot the field line given spline of |B|.

    Parameters
    ----------
    B : PPoly
        Spline of |B| over given field line.
    pitch : jnp.ndarray
        λ value.
    bp1 : jnp.ndarray
        Bounce points with (∂|B|/∂ζ)|ρ,α <= 0.
    bp2 : jnp.ndarray
        Bounce points with (∂|B|/∂ζ)|ρ,α >= 0.
    start : float
        Minimum ζ on plot.
    stop : float
        Maximum ζ on plot.
    num : int
        Number of ζ points to plot. Pick a big number.
    title : str
        Plot title.
    title_id : str
        Identifier string to append to plot title.
    include_knots : bool
        Whether to plot vertical lines at the knots.
    alpha_knot : float
        Transparency of knot lines.
    alpha_pitch : float
        Transparency of pitch lines.
    show : bool
        Whether to show the plot. Default is true.

    Returns
    -------
    fig, ax : matplotlib figure and axes.

    """
    legend = {}

    def add(lines):
        if not hasattr(lines, "__iter__"):
            lines = [lines]
        for line in lines:
            label = line.get_label()
            if label not in legend:
                legend[label] = line

    fig, ax = plt.subplots()
    if include_knots:
        for knot in B.x:
            add(ax.axvline(x=knot, color="tab:blue", alpha=alpha_knot, label="knot"))
    z = jnp.linspace(
        start=B.x[0] if start is None else start,
        stop=B.x[-1] if stop is None else stop,
        num=num,
    )
    add(ax.plot(z, B(z), label=r"$\vert B \vert (\zeta)$"))

    if pitch is not None:
        b = jnp.reciprocal(pitch)
        for val in b:
            add(
                ax.axhline(
                    val, color="tab:purple", alpha=alpha_pitch, label=r"$1 / \lambda$"
                )
            )
        bp1, bp2 = jnp.atleast_2d(bp1, bp2)
        for i in range(bp1.shape[0]):
            bp1_i, bp2_i = map(_filter_not_nan, (bp1[i], bp2[i]))
            add(
                ax.scatter(
                    bp1_i,
                    jnp.full_like(bp1_i, b[i]),
                    marker="v",
                    color="tab:red",
                    label="bp1",
                )
            )
            add(
                ax.scatter(
                    bp2_i,
                    jnp.full_like(bp2_i, b[i]),
                    marker="^",
                    color="tab:green",
                    label="bp2",
                )
            )

    ax.set_xlabel(r"Field line $\zeta$")
    ax.set_ylabel(r"$\vert B \vert \sim 1 / \lambda$")
    ax.legend(legend.values(), legend.keys(), loc="lower right")
    if title_id is not None:
        title = f"{title}. id = {title_id}."
    ax.set_title(title)
    plt.tight_layout()
    if show:
        plt.show()
        plt.close()
    return fig, ax


def _check_bounce_points(bp1, bp2, pitch, knots, B_c, plot, **kwargs):
    """Check that bounce points are computed correctly."""
    eps = 10 * jnp.finfo(jnp.array(1.0).dtype).eps
    P, S = bp1.shape[:-1]

    msg_1 = "Bounce points have an inversion."
    err_1 = jnp.any(bp1 > bp2, axis=-1)
    msg_2 = "Discontinuity detected."
    err_2 = jnp.any(bp1[..., 1:] < bp2[..., :-1], axis=-1)

    for s in range(S):
        B = PPoly(B_c[:, s], knots)
        for p in range(P):
            B_mid = B((bp1[p, s] + bp2[p, s]) / 2)
            err_3 = jnp.any(B_mid > 1 / pitch[p, s] + eps)
            if err_1[p, s] or err_2[p, s] or err_3:
                bp1_p, bp2_p, B_mid = map(
                    _filter_not_nan, (bp1[p, s], bp2[p, s], B_mid)
                )
                if plot:
                    plot_field_line(
                        B, pitch[p, s], bp1_p, bp2_p, title_id=f"{p},{s}", **kwargs
                    )
                print("bp1:", bp1_p)
                print("bp2:", bp2_p)
                assert not err_1[p, s], msg_1
                assert not err_2[p, s], msg_2
                msg_3 = (
                    f"Detected B midpoint = {B_mid}>{1 / pitch[p, s] + eps} = 1/pitch. "
                    "You need to use more knots or, if that is infeasible, switch to a "
                    "monotonic spline method.\n"
                )
                assert not err_3, msg_3
        if plot:
            plot_field_line(
                B, pitch[:, s], bp1[:, s], bp2[:, s], title_id=str(s), **kwargs
            )


def _check_shape(knots, B_c, B_z_ra_c, pitch=None):
    """Ensure inputs have compatible shape, and return them with full dimension.

    Parameters
    ----------
    knots : jnp.ndarray
        Shape (knots.size, ).
        Field line-following ζ coordinates of spline knots.

    Returns
    -------
    B_c : jnp.ndarray
        Shape (B_c.shape[0], S, knots.size - 1).
        Polynomial coefficients of the spline of |B| in local power basis.
    B_z_ra_c : jnp.ndarray
        Shape (B_c.shape[0] - 1, *B_c.shape[1:]).
        Polynomial coefficients of the spline of (∂|B|/∂ζ)|ρ,α in local power basis.
    pitch : jnp.ndarray
        Shape (P, S).
        λ values to evaluate the bounce integral at each field line.

    """
    errorif(knots.ndim != 1)
    if B_c.ndim == 2 and B_z_ra_c.ndim == 2:
        # Add axis which enumerates field lines.
        B_c = B_c[:, jnp.newaxis]
        B_z_ra_c = B_z_ra_c[:, jnp.newaxis]
    msg = "Supplied invalid shape for splines."
    errorif(not (B_c.ndim == B_z_ra_c.ndim == 3), msg=msg)
    errorif(B_c.shape[0] - 1 != B_z_ra_c.shape[0], msg=msg)
    errorif(B_c.shape[1:] != B_z_ra_c.shape[1:], msg=msg)
    msg = "Last axis fails to enumerate spline polynomials."
    errorif(B_c.shape[-1] != knots.size - 1, msg=msg)
    if pitch is not None:
        pitch = jnp.atleast_2d(pitch)
        msg = "Supplied invalid shape for pitch angles."
        errorif(pitch.ndim != 2, msg=msg)
        errorif(pitch.shape[-1] != 1 and pitch.shape[-1] != B_c.shape[1], msg=msg)
    return B_c, B_z_ra_c, pitch


def bounce_points(pitch, knots, B_c, B_z_ra_c, check=False, plot=False, **kwargs):
    """Compute the bounce points given spline of |B| and pitch λ.

    Parameters
    ----------
    pitch : jnp.ndarray
        Shape (P, S).
        λ values to evaluate the bounce integral at each field line. λ(ρ,α) is
        specified by ``pitch[...,(ρ,α)]`` where in the latter the labels (ρ,α) are
        interpreted as the index into the last axis that corresponds to that field
        line. If two-dimensional, the first axis is the batch axis.
    knots : jnp.ndarray
        Shape (knots.size, ).
        Field line-following ζ coordinates of spline knots. Must be strictly increasing.
    B_c : jnp.ndarray
        Shape (B_c.shape[0], S, knots.size - 1).
        Polynomial coefficients of the spline of |B| in local power basis.
        First axis enumerates the coefficients of power series. Second axis
        enumerates the splines along the field lines. Last axis enumerates the
        polynomials that compose the spline along a particular field line.
    B_z_ra_c : jnp.ndarray
        Shape (B_c.shape[0] - 1, *B_c.shape[1:]).
        Polynomial coefficients of the spline of (∂|B|/∂ζ)|ρ,α in local power basis.
        First axis enumerates the coefficients of power series. Second axis
        enumerates the splines along the field lines. Last axis enumerates the
        polynomials that compose the spline along a particular field line.
    check : bool
        Flag for debugging.
    plot : bool
        Whether to plot some things if check is true.

    Returns
    -------
    bp1, bp2 : (jnp.ndarray, jnp.ndarray)
        Shape (P, S, N * degree).
        The field line-following ζ coordinates of bounce points for a given pitch along
        a field line. The pairs ``bp1[i,j,k]`` and ``bp2[i,j,k]`` form left and right
        integration boundaries, respectively, for the bounce integrals.

        For the shaping notation, the ``degree`` of the spline of |B| matches
        ``B_c.shape[0]-1``, the number of polynomials per spline ``N`` matches
        ``knots.size-1``, and the number of field lines is denoted by ``S``.
        If there were less than ``N*degree`` bounce points detected along a field line,
        then the last axis, which enumerates the bounce points for a particular field
        line, is padded with nan.

    """
    B_c, B_z_ra_c, pitch = _check_shape(knots, B_c, B_z_ra_c, pitch)
    P, S, N, degree = pitch.shape[0], B_c.shape[1], knots.size - 1, B_c.shape[0] - 1
    intersect = _poly_root(
        c=B_c,
        k=jnp.reciprocal(pitch)[..., jnp.newaxis],
        a_min=jnp.array([0]),
        a_max=jnp.diff(knots),
        sort=True,
        distinct=True,
    )
    assert intersect.shape == (P, S, N, degree)

    # Reshape so that last axis enumerates intersects of a pitch along a field line.
    B_z_ra = _poly_val(x=intersect, c=B_z_ra_c[..., jnp.newaxis]).reshape(P, S, -1)
    # Transform out of local power basis expansion.
    intersect = (intersect + knots[:-1, jnp.newaxis]).reshape(P, S, -1)

    # Only consider intersect if it is within knots that bound that polynomial.
    is_intersect = ~jnp.isnan(intersect)
    # Reorder so that all intersects along a field line are contiguous.
    intersect = take_mask(intersect, is_intersect)
    B_z_ra = take_mask(B_z_ra, is_intersect)
    assert intersect.shape == B_z_ra.shape == (P, S, N * degree)
    is_bp1 = B_z_ra <= 0
    is_bp2 = B_z_ra >= 0
    # The pairs bp1[i, j, k] and bp2[i, j, k] are boundaries of an integral only
    # if bp1[i, j, k] <= bp2[i, j, k]. For correctness of the algorithm, it is
    # required that the first intersect satisfies non-positive derivative. Now,
    # because B_z_ra[i, j, k] <= 0 implies B_z_ra[i, j, k + 1] >= 0 by continuity,
    # there can be at most one inversion, and if it exists, the inversion must be
    # at the first pair. To correct the inversion, it suffices to disqualify the
    # first intersect as a right boundary, except under the following edge case.
    edge_case = (B_z_ra[..., 0] == 0) & (B_z_ra[..., 1] < 0)
    # In theory, we need to keep propagating this edge case,
    # e.g (B_z_ra[..., 1] < 0) | ((B_z_ra[..., 1] == 0) & (B_z_ra[..., 2] < 0)...).
    # At each step, the likelihood that an intersection has already been lost
    # due to floating point errors grows, so the real solution is to pick a less
    # degenerate pitch value - one that does not ride the global extrema of |B|.
    is_bp2 = put_along_axis(is_bp2, jnp.array(0), edge_case, axis=-1)
    # Get ζ values of bounce points from the masks.
    bp1 = take_mask(intersect, is_bp1)
    bp2 = take_mask(intersect, is_bp2)

    # Following discussion on page 3 and 5 of https://doi.org/10.1063/1.873749,
    # we ignore the bounce points of particles assigned to a class that are
    # trapped outside this snapshot of the field line.
    # TODO: Better to always consider boundary as bounce points.
    if check:
        _check_bounce_points(bp1, bp2, pitch, knots, B_c, plot, **kwargs)
    return bp1, bp2


def composite_linspace(x, num):
    """Returns linearly spaced points between every pair of points ``x``.

    Parameters
    ----------
    x : jnp.ndarray
        First axis has values to return linearly spaced values between. The remaining
        axes are batch axes. Assumes input is sorted along first axis.
    num : int
        Number of points between every pair of points in ``x``.

    Returns
    -------
    pts : jnp.ndarray
        Shape ((x.shape[0] - 1) * num + x.shape[0], *x.shape[1:]).
        Linearly spaced points between ``x``.

    """
    x = jnp.atleast_1d(x)
    pts = jnp.linspace(x[:-1, ...], x[1:, ...], num + 1, endpoint=False)
    pts = jnp.moveaxis(pts, source=0, destination=1).reshape(-1, *x.shape[1:])
    pts = jnp.append(pts, x[jnp.newaxis, -1, ...], axis=0)
    assert pts.shape == ((x.shape[0] - 1) * num + x.shape[0], *x.shape[1:])
    return pts


def get_pitch(min_B, max_B, num, relative_shift=1e-6):
    """Return uniformly spaced pitch values between 1 / max B and 1 / min B.

    Parameters
    ----------
    min_B, max_B : jnp.ndarray, jnp.ndarray
        Minimum and maximum |B| values.
    num : int
        Number of values, not including endpoints.
    relative_shift : float
        Relative amount to shift maxima down and minima up to avoid floating point
        errors in downstream routines.

    Returns
    -------
    pitch : jnp.ndarray
        Shape (num + 2, *min_B.shape).

    """
    # Floating point error impedes consistent detection of bounce points riding
    # extrema. Shift values slightly to resolve this issue.
    min_B = (1 + relative_shift) * min_B
    max_B = (1 - relative_shift) * max_B
    pitch = composite_linspace(jnp.reciprocal(jnp.stack([max_B, min_B])), num)
    assert pitch.shape == (num + 2, *pitch.shape[1:])
    return pitch


def get_extrema(knots, B_c, B_z_ra_c, relative_shift=1e-6):
    """Return |B| values at extrema.

    The quantity 1 / √(1 − λ |B|) common to bounce integrals is singular with
    strength ~ |ζ_b₂ - ζ_b₁| / |(∂|B|/∂ζ)|ρ,α|. Therefore, an integral over the pitch
    angle λ may have mass concentrated near λ = 1 / |B|(ζ*) where |B|(ζ*) is a
    local maximum. Depending on the quantity to integrate, it may be beneficial
    to place quadrature points at these regions.

    Parameters
    ----------
    knots : jnp.ndarray
        Shape (knots.size, ).
        Field line-following ζ coordinates of spline knots. Must be strictly increasing.
    B_c : jnp.ndarray
        Shape (B_c.shape[0], S, knots.size - 1).
        Polynomial coefficients of the spline of |B| in local power basis.
        First axis enumerates the coefficients of power series. Second axis
        enumerates the splines along the field lines. Last axis enumerates the
        polynomials that compose the spline along a particular field line.
    B_z_ra_c : jnp.ndarray
        Shape (B_c.shape[0] - 1, *B_c.shape[1:]).
        Polynomial coefficients of the spline of (∂|B|/∂ζ)|ρ,α in local power basis.
        First axis enumerates the coefficients of power series. Second axis
        enumerates the splines along the field lines. Last axis enumerates the
        polynomials that compose the spline along a particular field line.
    relative_shift : float
        Relative amount to shift maxima down and minima up to avoid floating point
        errors in downstream routines.

    Returns
    -------
    B_extrema : jnp.ndarray
        Shape (N * (degree - 1), S).
        For the shaping notation, the ``degree`` of the spline of |B| matches
        ``B_c.shape[0]-1``, the number of polynomials per spline ``N`` matches
        ``knots.size-1``, and the number of field lines is denoted by ``S``.
        If there were less than ``N*degree`` bounce points detected along a field line,
        then the last axis, which enumerates the bounce points for a particular field
        line, is padded with nan.

    """
    B_c, B_z_ra_c, _ = _check_shape(knots, B_c, B_z_ra_c)
    S, N, degree = B_c.shape[1], knots.size - 1, B_c.shape[0] - 1
    extrema = _poly_root(c=B_z_ra_c, a_min=jnp.array([0]), a_max=jnp.diff(knots))
    assert extrema.shape == (S, N, degree - 1)
    B_extrema = _poly_val(x=extrema, c=B_c[..., jnp.newaxis])
    B_zz_ra_extrema = _poly_val(x=extrema, c=_poly_der(B_z_ra_c)[..., jnp.newaxis])
    # Floating point error impedes consistent detection of bounce points riding
    # extrema. Shift pitch values slightly to resolve this issue.
    B_extrema = (
        jnp.where(
            # Higher priority to shift down maxima than shift up minima, so identify
            # near equality with zero as maxima.
            B_zz_ra_extrema <= 0,
            (1 - relative_shift) * B_extrema,
            (1 + relative_shift) * B_extrema,
        )
        .reshape(S, -1)
        .T
    )
    assert B_extrema.shape == (N * (degree - 1), S)
    return B_extrema


def affine_bijection(x, a, b):
    """[−1, 1] ∋ x ↦ y ∈ [a, b]."""
    y = (x + 1) / 2 * (b - a) + a
    return y


def grad_affine_bijection(a, b):
    """Gradient of affine bijection."""
    dy_dx = (b - a) / 2
    return dy_dx


def automorphism_arcsin(x):
    """[-1, 1] ∋ x ↦ y ∈ [−1, 1].

    The arcsin transformation introduces a singularity that augments the singularity
    in the bounce integral, so the quadrature scheme used to evaluate the integral must
    work well on functions with large derivative near the boundary.

    Parameters
    ----------
    x : jnp.ndarray
        Points to transform.

    Returns
    -------
    y : jnp.ndarray
        Transformed points.

    """
    y = 2 * jnp.arcsin(x) / jnp.pi
    return y


def grad_automorphism_arcsin(x):
    """Gradient of arcsin automorphism."""
    dy_dx = 2 / (jnp.sqrt(1 - x**2) * jnp.pi)
    return dy_dx


grad_automorphism_arcsin.__doc__ += "\n" + automorphism_arcsin.__doc__


def automorphism_sin(x, s=0, m=10):
    """[-1, 1] ∋ x ↦ y ∈ [−1, 1].

    When used as the change of variable map for the bounce integral, the Lipschitzness
    of the sin transformation prevents generation of new singularities. Furthermore,
    its derivative vanishes to zero slowly near the boundary, which will suppress the
    large derivatives near the boundary of singular integrals.

    In effect, this map pulls the mass of the integral away from the singularities,
    which should improve convergence if the quadrature performs better on less singular
    integrands. Pairs well with Gauss-Legendre quadrature.

    Parameters
    ----------
    x : jnp.ndarray
        Points to transform.
    s : float
        Strength of derivative suppression, s ∈ [0, 1].
    m : int
        Number of machine epsilons used for floating point error buffer.

    Returns
    -------
    y : jnp.ndarray
        Transformed points.

    """
    errorif(not (0 <= s <= 1))
    # s = 0 -> derivative vanishes like cosine.
    # s = 1 -> derivative vanishes like cosine^k.
    y0 = jnp.sin(jnp.pi * x / 2)
    y1 = x + jnp.sin(jnp.pi * x) / jnp.pi  # k = 2
    y = (1 - s) * y0 + s * y1
    # y is an expansion, so y(x) > x near x ∈ {−1, 1} and there is a tendency
    # for floating point error to overshoot the true value.
    eps = m * jnp.finfo(jnp.array(1.0).dtype).eps
    return jnp.clip(y, -1 + eps, 1 - eps)


def grad_automorphism_sin(x, s=0):
    """Gradient of sin automorphism."""
    dy0_dx = jnp.pi * jnp.cos(jnp.pi * x / 2) / 2
    dy1_dx = 1 + jnp.cos(jnp.pi * x)
    dy_dx = (1 - s) * dy0_dx + s * dy1_dx
    return dy_dx


grad_automorphism_sin.__doc__ += "\n" + automorphism_sin.__doc__


def tanh_sinh(deg, m=10):
    """Tanh-Sinh quadrature.

    Returns quadrature points xₖ and weights wₖ for the approximate evaluation of the
    integral ∫₋₁¹ f(x) dx ≈ ∑ₖ wₖ f(xₖ).

    Parameters
    ----------
    deg: int
        Number of quadrature points.
    m : int
        Number of machine epsilons used for floating point error buffer. Larger implies
        less floating point error, but increases the minimum achievable error.

    Returns
    -------
    x, w : (jnp.ndarray, jnp.ndarray)
        Quadrature points and weights.

    """
    # buffer to avoid numerical instability
    x_max = jnp.array(1.0)
    x_max = x_max - m * jnp.finfo(x_max.dtype).eps
    t_max = jnp.arcsinh(2 * jnp.arctanh(x_max) / jnp.pi)
    # maximal-spacing scheme, doi.org/10.48550/arXiv.2007.15057
    t = jnp.linspace(-t_max, t_max, deg)
    dt = 2 * t_max / (deg - 1)
    arg = 0.5 * jnp.pi * jnp.sinh(t)
    x = jnp.tanh(arg)  # x = g(t)
    w = 0.5 * jnp.pi * jnp.cosh(t) / jnp.cosh(arg) ** 2 * dt  # w = (dg/dt) dt
    return x, w


def _plot(Z, V, title_id=""):
    """Plot V[λ, (ρ, α), (ζ₁, ζ₂)](Z)."""
    for p in range(Z.shape[0]):
        for s in range(Z.shape[1]):
            is_quad_point_set = jnp.nonzero(~jnp.any(jnp.isnan(Z[p, s]), axis=-1))[0]
            if not is_quad_point_set.size:
                continue
            fig, ax = plt.subplots()
            ax.set_xlabel(r"Field line $\zeta$")
            ax.set_ylabel(title_id)
            ax.set_title(
                f"Interpolation of {title_id} to quadrature points. Index {p},{s}."
            )
            for i in is_quad_point_set:
                ax.plot(Z[p, s, i], V[p, s, i], marker="o")
            fig.text(
                0.01,
                0.01,
                f"Each color specifies the set of points and values (ζ, {title_id}(ζ)) "
                "used to evaluate an integral.",
            )
            plt.tight_layout()
            plt.show()


def _check_interpolation(Z, f, B_sup_z, B, B_z_ra, inner_product, plot):
    """Check for floating point errors.

    Parameters
    ----------
    Z : jnp.ndarray
        Quadrature points at field line-following ζ coordinates.
    f : list of jnp.ndarray
        Arguments to the integrand interpolated to Z.
    B_sup_z : jnp.ndarray
        Contravariant field-line following toroidal component of magnetic field,
        interpolated to Z.
    B : jnp.ndarray
        Norm of magnetic field, interpolated to Z.
    B_z_ra : jnp.ndarray
        Norm of magnetic field, derivative with respect to field-line following
        coordinate, interpolated to Z.
    inner_product : jnp.ndarray
        Output of ``_interpolatory_quadrature``.
    plot : bool
        Whether to plot stuff.

    """
    is_not_quad_point = jnp.isnan(Z)
    # We want quantities to evaluate as finite only at quadrature points
    # for the integrals with boundaries at valid bounce points.
    msg = "Interpolation failed."
    assert jnp.all(jnp.isfinite(B_sup_z) != is_not_quad_point), msg
    assert jnp.all(jnp.isfinite(B) != is_not_quad_point), msg
    assert jnp.all(jnp.isfinite(B_z_ra)), msg
    for f_i in f:
        assert jnp.all(jnp.isfinite(f_i) != is_not_quad_point), msg

    msg = "|B| has vanished, violating the hairy ball theorem."
    assert not jnp.isclose(B, 0).any(), msg
    assert not jnp.isclose(B_sup_z, 0).any(), msg

    quad_resolution = Z.shape[-1]
    # Number of integrals that we should be computing.
    goal = jnp.sum(1 - is_not_quad_point) // quad_resolution
    # Number of integrals that were actually computed.
    actual = jnp.isfinite(inner_product).sum()
    assert goal == actual, (
        f"Lost {goal - actual} integrals "
        "from floating point or spline approximation error."
    )
    if plot:
        _plot(Z, B, title_id=r"$\vert B \vert$")
        _plot(Z, B_sup_z, title_id=r"$ (B/\vert B \vert) \cdot e^{\zeta}$")


_interp1d_vec = jnp.vectorize(
    interp1d, signature="(m),(n),(n)->(m)", excluded={"method"}
)


@partial(jnp.vectorize, signature="(m),(n),(n),(n)->(m)", excluded={"method"})
def _interp1d_vec_with_df(xq, x, f, fx, method):
    return interp1d(xq, x, f, method, fx=fx)


def _interpolate_and_integrate(
    Z,
    w,
    integrand,
    f,
    B_sup_z,
    B,
    B_z_ra,
    pitch,
    knots,
    method,
    method_B="cubic",
    check=False,
    plot=False,
):
    """Interpolate given functions to points ``Z`` and perform quadrature.

    Parameters
    ----------
    Z : jnp.ndarray
        Shape (P, S, Z.shape[2], w.size).
        Quadrature points at field line-following ζ coordinates.

    Returns
    -------
    inner_product : jnp.ndarray
        Shape Z.shape[:-1].
        Quadrature for every pitch along every field line.

    """
    assert pitch.ndim == 2
    assert w.ndim == knots.ndim == 1
    assert 3 <= Z.ndim <= 4 and Z.shape[:2] == (pitch.shape[0], B.shape[0])
    assert Z.shape[-1] == w.size
    assert knots.size == B.shape[-1]
    assert B_sup_z.shape == B.shape == B_z_ra.shape
    # Spline the integrand so that we can evaluate it at quadrature points without
    # expensive coordinate mappings and root finding. Spline each function separately so
    # that the singularity near the bounce points can be captured more accurately than
    # can be by any polynomial.
    shape = Z.shape
    Z = Z.reshape(Z.shape[0], Z.shape[1], -1)
    f = [_interp1d_vec(Z, knots, f_i, method=method).reshape(shape) for f_i in f]
<<<<<<< HEAD
    # TODO: Pass in derivative; add (∂e^ζ/∂_ζ) at constant ρ, α; use method_B.
=======
    # TODO: Pass in derivative and use method_B.
>>>>>>> 43339732
    b_sup_z = _interp1d_vec(Z, knots, B_sup_z / B, method=method).reshape(shape)
    B = _interp1d_vec_with_df(Z, knots, B, B_z_ra, method=method_B).reshape(shape)
    pitch = jnp.expand_dims(pitch, axis=(2, 3) if len(shape) == 4 else 2)
    # Assuming that the integrand is a well-behaved function of some interpolation
    # points Z, it should evaluate as NaN only if Z is NaN. This condition needs to be
    # enforced explicitly due to floating point and interpolation error. In the context
    # of bounce integrals, the √(1 − λ |B|) terms necessitate this as interpolation
    # error in |B| may yield λ|B| > 1 at quadrature points between bounce points. Don't
    # suppress inf as that indicates catastrophic floating point error.
    inner_product = jnp.dot(
        jnp.nan_to_num(integrand(*f, B=B, pitch=pitch), posinf=jnp.inf, neginf=-jnp.inf)
        / b_sup_z,
        w,
    )
    if check:
        _check_interpolation(
            Z.reshape(shape), f, b_sup_z, B, B_z_ra, inner_product, plot
        )
    return inner_product


def _bounce_quadrature(
    bp1,
    bp2,
    x,
    w,
    integrand,
    f,
    B_sup_z,
    B,
    B_z_ra,
    pitch,
    knots,
    method="akima",
    method_B="cubic",
    batch=True,
    check=False,
):
    """Bounce integrate ∫ f(ℓ) dℓ.

    Parameters
    ----------
    bp1, bp2 : jnp.ndarray, jnp.ndarray
        Shape (P, S, bp1.shape[-1]).
        The field line-following ζ coordinates of bounce points for a given pitch along
        a field line. The pairs ``bp1[i,j,k]`` and ``bp2[i,j,k]`` form left and right
        integration boundaries, respectively, for the bounce integrals.
    x, w : jnp.ndarray, jnp.ndarray
        Shape (w.size, ).
        Quadrature points in [-1, 1] and weights.
    integrand : callable
        The composition operator on the set of functions in ``f`` that maps the
        functions in ``f`` to the integrand f(ℓ) in ∫ f(ℓ) dℓ. It should accept the
        arrays in ``f`` as arguments as well as the additional keyword arguments:
        ``B`` and ``pitch``. A quadrature will be performed to approximate the
        bounce integral of ``integrand(*f,B=B,pitch=pitch)``.
    f : list of jnp.ndarray
        Shape (S, knots.size) or (S * knots.size).
        Arguments to the callable ``integrand``. These should be the scalar-valued
        functions in the bounce integrand evaluated on the DESC grid.
    B_sup_z : jnp.ndarray
        Shape (S, knots.size) or (S * knots.size).
        Contravariant field-line following toroidal component of magnetic field.
    B : jnp.ndarray
        Shape (S, knots.size) or (S * knots.size).
        Norm of magnetic field.
    B_z_ra : jnp.ndarray
        Shape (S, knots.size) or (S * knots.size).
        Norm of magnetic field, derivative with respect to field-line following
        coordinate.
    pitch : jnp.ndarray
        Shape (P, S).
        λ values to evaluate the bounce integral at each field line.
    knots : jnp.ndarray
        Shape (knots.size, ).
        Field line following coordinate values where ``B_sup_z``, ``B``, ``B_z_ra``, and
        those in ``f`` supplied to the returned method were evaluated. Must be strictly
        increasing.
    method : str
        Method of interpolation for functions contained in ``f``.
        See https://interpax.readthedocs.io/en/latest/_api/interpax.interp1d.html.
        Default is akima spline.
    method_B : str
        Method of interpolation for |B|. Default is C1 cubic Hermite spline.
    batch : bool
        Whether to perform computation in a batched manner. Default is true.
    check : bool
        Flag for debugging.

    Returns
    -------
    result : jnp.ndarray
        Shape (P, S, bp1.shape[-1]).
        First axis enumerates pitch values. Second axis enumerates the field lines.
        Last axis enumerates the bounce integrals.

    """
    errorif(bp1.ndim != 3 or bp1.shape != bp2.shape)
    errorif(x.ndim != 1 or x.shape != w.shape)
    pitch = jnp.atleast_2d(pitch)
    S = B.shape[0]
    if not isinstance(f, (list, tuple)):
        f = [f]
    # group data by field line
    f = map(lambda f_i: f_i.reshape(-1, knots.size), f)

    # Integrate and complete the change of variable.
    if batch:
        result = _interpolate_and_integrate(
            affine_bijection(x, bp1[..., jnp.newaxis], bp2[..., jnp.newaxis]),
            w,
            integrand,
            f,
            B_sup_z,
            B,
            B_z_ra,
            pitch,
            knots,
            method,
            method_B,
            check,
            # Only developers doing debugging want to see these plots.
            plot=False,
        )
    else:
        f = list(f)

        def loop(bp):
            bp1, bp2 = bp
            return None, _interpolate_and_integrate(
                affine_bijection(x, bp1[..., jnp.newaxis], bp2[..., jnp.newaxis]),
                w,
                integrand,
                f,
                B_sup_z,
                B,
                B_z_ra,
                pitch,
                knots,
                method,
                method_B,
                check=False,
                plot=False,
            )

        result = jnp.moveaxis(
            imap(loop, (jnp.moveaxis(bp1, -1, 0), jnp.moveaxis(bp2, -1, 0)))[1],
            source=0,
            destination=-1,
        )

    result = result * grad_affine_bijection(bp1, bp2)
    assert result.shape == (pitch.shape[0], S, bp1.shape[-1])
    return result


def _fix_sign_and_normalize(B_sup_z, B, B_z_ra, B_ref=1, L_ref=1, check=False):
    """Correct signs for consistency with strictly increasing zeta requirement.

    Parameters
    ----------
    B_sup_z : jnp.ndarray
        Shape (S, knots.size) or (S * knots.size).
        Contravariant field-line following toroidal component of magnetic field.
    B : jnp.ndarray
        Shape (S, knots.size) or (S * knots.size).
        Norm of magnetic field.
    B_z_ra : jnp.ndarray
        Shape (S, knots.size) or (S * knots.size).
        Norm of magnetic field, derivative with respect to field-line following
        coordinate.
    B_ref : float
        Optional. Reference magnetic field strength for normalization.
    L_ref : float
        Optional. Reference length scale for normalization.
    check : bool
        Flag for debugging. Must be false for jax transformations.

    Returns
    -------
    B_sup_z, B, B_z_ra : (jnp.ndarray, jnp.ndarray, jnp.ndarray)
        Same as inputs but with corrected sign and normalized by length scales.

    """
    warnif(
        check and jnp.any(jnp.sign(B_sup_z) <= 0),
        msg="(∂ℓ/∂ζ)|ρ,a > 0 is required. Correcting signs of B^ζ and (∂|B|/∂ζ)|ρ,α.",
    )
    # Strictly increasing zeta knots enforces dζ > 0.
    # To retain dℓ = (|B|/B^ζ) dζ > 0 after fixing dζ > 0, we require B^ζ = B⋅∇ζ > 0.
    # This is equivalent to changing the sign of ∇ζ (or [∂/∂ζ]|ρ,a).
    # Recall dζ = ∇ζ⋅dR, implying 1 = ∇ζ⋅(e_ζ|ρ,a). Hence, a sign change in ∇ζ
    # induces the same sign change in e_ζ|ρ,a to retain the metric identity. For any
    # quantity f, we may write df = ∇f⋅dR, implying ∂f/∂ζ|ρ,α = ∇f ⋅ e_ζ|ρ,a. Therefore,
    # a sign change in e_ζ|ρ,a induces the same sign change in ∂f/∂ζ|ρ,α.
    B_z_ra = B_z_ra / B_ref * jnp.sign(B_sup_z)
    B_sup_z = jnp.abs(B_sup_z) * L_ref / B_ref
    B = B / B_ref
    return B_sup_z, B, B_z_ra


def bounce_integral(
    B_sup_z,
    B,
    B_z_ra,
    knots,
    quad=leggauss(21),
    automorphism=(automorphism_sin, grad_automorphism_sin),
    B_ref=1,
    L_ref=1,
    check=False,
    plot=False,
    **kwargs,
):
    """Returns a method to compute bounce integrals.

    The bounce integral is defined as ∫ f(ℓ) dℓ, where
        dℓ parameterizes the distance along the field line in meters,
        λ is a constant proportional to the magnetic moment over energy,
        |B| is the norm of the magnetic field,
        f(ℓ) is the quantity to integrate along the field line,
        and the boundaries of the integral are bounce points ζ₁, ζ₂ s.t. λ|B|(ζᵢ) = 1.

    For a particle with fixed λ, bounce points are defined to be the location on the
    field line such that the particle's velocity parallel to the magnetic field is zero.
    The bounce integral is defined up to a sign. We choose the sign that corresponds to
    the particle's guiding center trajectory traveling in the direction of increasing
    field-line-following coordinate ζ.

    Notes
    -----
    The strictly increasing knots requirement enforces dζ > 0, which constraints the
    signs of B^ζ and ∂/∂ζ. The signs of B^ζ and (∂|B|/∂ζ)|ρ,α will automatically be
    corrected to match this requirement, but this correction cannot be automated for
    arbitrary f(ℓ) in the integrand. Pass in ``check=True`` to be notified if the signs
    for B^ζ and (∂|B|/∂ζ)|ρ,α required correction.

    The quantities ``B_sup_z``, ``B``, ``B_z_ra``, and those in ``f`` supplied to the
    returned method must be separable into data evaluated along particular field lines
    via ``.reshape(S,knots.size)``. One way to satisfy this is to compute stuff on the
    grid returned from the method ``desc.equilibrium.coords.rtz_grid``. See
    ``tests.test_bounce_integral.test_bounce_integral_checks`` for example use.

    Parameters
    ----------
    B_sup_z : jnp.ndarray
        Shape (S, knots.size) or (S * knots.size).
        Contravariant field-line following toroidal component of magnetic field.
        B^ζ(ρ, α, ζ) is specified by ``B_sup_z[(ρ,α),ζ]``, where in the latter the
        labels (ρ,α) are interpreted as the index into the first axis that corresponds
        to that field line.
    B : jnp.ndarray
        Shape (S, knots.size) or (S * knots.size).
        Norm of magnetic field. |B|(ρ, α, ζ) is specified by ``B[(ρ,α),ζ]``, where in
        the latter the labels (ρ,α) are interpreted as the index into the first axis
        that corresponds to that field line.
    B_z_ra : jnp.ndarray
        Shape (S, knots.size) or (S * knots.size).
        Norm of magnetic field, derivative with respect to field-line following
        coordinate. (∂|B|/∂ζ)|ρ,α(ρ, α, ζ) is specified by ``B_z_ra[(ρ,α),ζ]``, where in
        the latter the labels (ρ,α) are interpreted as the index into the first axis
        that corresponds to that field line.
    knots : jnp.ndarray
        Shape (knots.size, ).
        Field line following coordinate values where ``B_sup_z``, ``B``, ``B_z_ra``, and
        those in ``f`` supplied to the returned method were evaluated. Must be strictly
        increasing. These knots are used to compute a spline of |B| and interpolate the
        integrand. A good reference density is 100 knots per toroidal transit.
    quad : (jnp.ndarray, jnp.ndarray)
        Quadrature points xₖ and weights wₖ for the approximate evaluation of an
        integral ∫₋₁¹ g(x) dx = ∑ₖ wₖ g(xₖ). Default is 21 points.
    automorphism : (Callable, Callable) or None
        The first callable should be an automorphism of the real interval [-1, 1].
        The second callable should be the derivative of the first. This map defines a
        change of variable for the bounce integral. The choice made for the automorphism
        can affect the performance of the quadrature method.
    B_ref : float
        Optional. Reference magnetic field strength for normalization.
    L_ref : float
        Optional. Reference length scale for normalization.
    check : bool
        Flag for debugging. Must be false for jax transformations.
    plot : bool
        Whether to plot stuff if ``check`` is true.

    Returns
    -------
    bounce_integrate : callable
        This callable method computes the bounce integral ∫ f(ℓ) dℓ for every
        specified field line for every λ value in ``pitch``.
    spline : dict of jnp.ndarray
        knots : jnp.ndarray
            Shape (knots.size, ).
            Field line-following ζ coordinates of spline knots.
        B_c : jnp.ndarray
            Shape (4, S, knots.size - 1).
            Polynomial coefficients of the spline of |B| in local power basis.
            First axis enumerates the coefficients of power series. Second axis
            enumerates the splines along the field lines. Last axis enumerates the
            polynomials that compose the spline along a particular field line.
        B_z_ra_c : jnp.ndarray
            Shape (3, S, knots.size - 1).
            Polynomial coefficients of the spline of (∂|B|/∂ζ)|ρ,α in local power basis.
            First axis enumerates the coefficients of power series. Second axis
            enumerates the splines along the field lines. Last axis enumerates the
            polynomials that compose the spline along a particular field line.

    """
    B_sup_z, B, B_z_ra = (
        f.reshape(-1, knots.size)  # group data by field line
        for f in _fix_sign_and_normalize(B_sup_z, B, B_z_ra, B_ref, L_ref, check)
    )

    # Compute splines.
    monotonic = kwargs.pop("monotonic", False)
    # Interpax interpolation requires strictly increasing knots.
    B_c = (
        PchipInterpolator(knots, B, axis=-1, check=check).c
        if monotonic
        else CubicHermiteSpline(knots, B, B_z_ra, axis=-1, check=check).c
    )
    B_c = jnp.moveaxis(B_c, source=1, destination=-1)
    B_z_ra_c = _poly_der(B_c)
    degree = 3
    assert B_c.shape[0] == degree + 1
    assert B_z_ra_c.shape[0] == degree
    assert B_c.shape[-1] == B_z_ra_c.shape[-1] == knots.size - 1
    spline = {"knots": knots, "B_c": B_c, "B_z_ra_c": B_z_ra_c}

    x, w = quad
    assert x.ndim == w.ndim == 1
    if automorphism is not None:
        auto, grad_auto = automorphism
        w = w * grad_auto(x)
        # Recall affine_bijection(auto(x), ζ_b₁, ζ_b₂) = ζ.
        x = auto(x)

    def bounce_integrate(integrand, f, pitch, method="akima", batch=True):
        """Bounce integrate ∫ f(ℓ) dℓ.

        Parameters
        ----------
        integrand : callable
            The composition operator on the set of functions in ``f`` that maps the
            functions in ``f`` to the integrand f(ℓ) in ∫ f(ℓ) dℓ. It should accept the
            arrays in ``f`` as arguments as well as the additional keyword arguments:
            ``B`` and ``pitch``. A quadrature will be performed to approximate the
            bounce integral of ``integrand(*f,B=B,pitch=pitch)``.
        f : list of jnp.ndarray
            Shape (S, knots.size) or (S * knots.size).
            Arguments to the callable ``integrand``. These should be the scalar-valued
            functions in the bounce integrand evaluated on the DESC grid.
        pitch : jnp.ndarray
            Shape (P, S).
            λ values to evaluate the bounce integral at each field line. λ(ρ,α) is
            specified by ``pitch[...,(ρ,α)]`` where in the latter the labels (ρ,α) are
            interpreted as the index into the last axis that corresponds to that field
            line. If two-dimensional, the first axis is the batch axis.
        method : str
            Method of interpolation for functions contained in ``f``.
            See https://interpax.readthedocs.io/en/latest/_api/interpax.interp1d.html.
            Default is akima spline.
        batch : bool
            Whether to perform computation in a batched manner. Default is true.

        Returns
        -------
        result : jnp.ndarray
            Shape (P, S, (knots.size - 1) * degree).
            First axis enumerates pitch values. Second axis enumerates the field lines.
            Last axis enumerates the bounce integrals.

        """
        bp1, bp2 = bounce_points(pitch, knots, B_c, B_z_ra_c, check, plot)
        result = _bounce_quadrature(
            bp1,
            bp2,
            x,
            w,
            integrand,
            f,
            B_sup_z,
            B,
            B_z_ra,
            pitch,
            knots,
            method,
            method_B="monotonic" if monotonic else "cubic",
            batch=batch,
            check=check,
        )
        assert result.shape[-1] == (knots.size - 1) * degree
        return result

    return bounce_integrate, spline<|MERGE_RESOLUTION|>--- conflicted
+++ resolved
@@ -949,11 +949,7 @@
     shape = Z.shape
     Z = Z.reshape(Z.shape[0], Z.shape[1], -1)
     f = [_interp1d_vec(Z, knots, f_i, method=method).reshape(shape) for f_i in f]
-<<<<<<< HEAD
-    # TODO: Pass in derivative; add (∂e^ζ/∂_ζ) at constant ρ, α; use method_B.
-=======
     # TODO: Pass in derivative and use method_B.
->>>>>>> 43339732
     b_sup_z = _interp1d_vec(Z, knots, B_sup_z / B, method=method).reshape(shape)
     B = _interp1d_vec_with_df(Z, knots, B, B_z_ra, method=method_B).reshape(shape)
     pitch = jnp.expand_dims(pitch, axis=(2, 3) if len(shape) == 4 else 2)
@@ -1116,13 +1112,10 @@
     Parameters
     ----------
     B_sup_z : jnp.ndarray
-        Shape (S, knots.size) or (S * knots.size).
         Contravariant field-line following toroidal component of magnetic field.
     B : jnp.ndarray
-        Shape (S, knots.size) or (S * knots.size).
         Norm of magnetic field.
     B_z_ra : jnp.ndarray
-        Shape (S, knots.size) or (S * knots.size).
         Norm of magnetic field, derivative with respect to field-line following
         coordinate.
     B_ref : float
