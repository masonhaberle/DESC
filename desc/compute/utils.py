--- conflicted
+++ resolved
@@ -66,11 +66,7 @@
     for name in names:
         if name not in data_index[p]:
             raise ValueError(f"Unrecognized value '{name}' for parameterization {p}.")
-<<<<<<< HEAD
-    allowed_kwargs = {"M_booz", "N_booz", "basis", "gamma", "helicity", "iota"}
-=======
-    allowed_kwargs = {"helicity", "M_booz", "N_booz", "gamma", "basis", "method"}
->>>>>>> b4c9946f
+    allowed_kwargs = {"helicity", "M_booz", "N_booz", "gamma", "basis", "method", "iota"}
     bad_kwargs = kwargs.keys() - allowed_kwargs
     if len(bad_kwargs) > 0:
         raise ValueError(f"Unrecognized argument(s): {bad_kwargs}")
