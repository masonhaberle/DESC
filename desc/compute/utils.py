"""Functions for flux surface averages and vector algebra operations."""

import copy
import inspect
import warnings

import numpy as np
from termcolor import colored

from desc.backend import cond, fori_loop, jnp, put
from desc.grid import ConcentricGrid, LinearGrid

from .data_index import data_index

<<<<<<< HEAD
# map from profile name to equilibrium parameter name
profile_names = {
    "pressure": "p_l",
    "iota": "i_l",
    "current": "c_l",
    "electron_temperature": "Te_l",
    "electron_density": "ne_l",
    "ion_temperature": "Ti_l",
    "atomic_number": "Zeff_l",
}

=======
>>>>>>> 74e8faa5

def _parse_parameterization(p):
    if isinstance(p, str):
        return p
    klass = p.__class__
    module = klass.__module__
    if module == "builtins":
        return klass.__qualname__  # avoid outputs like 'builtins.str'
    return module + "." + klass.__qualname__


def compute(parameterization, names, params, transforms, profiles, data=None, **kwargs):
    """Compute the quantity given by name on grid.

    Parameters
    ----------
    parameterization : str, class, or instance
        Type of object to compute for, eg Equilibrium, Curve, etc.
    names : str or array-like of str
        Name(s) of the quantity(s) to compute.
    params : dict of ndarray
        Parameters from the equilibrium, such as R_lmn, Z_lmn, i_l, p_l, etc.
        Defaults to attributes of self.
    transforms : dict of Transform
        Transforms for R, Z, lambda, etc. Default is to build from grid
    profiles : dict of Profile
        Profile objects for pressure, iota, current, etc. Defaults to attributes
        of self
    data : dict of ndarray
        Data computed so far, generally output from other compute functions

    Returns
    -------
    data : dict of ndarray
        Computed quantity and intermediate variables.

    """
    p = _parse_parameterization(parameterization)
    if isinstance(names, str):
        names = [names]
    for name in names:
        if name not in data_index[p]:
            raise ValueError(f"Unrecognized value '{name}' for parameterization {p}.")
    allowed_kwargs = {"helicity", "M_booz", "N_booz", "gamma", "basis"}
    bad_kwargs = kwargs.keys() - allowed_kwargs
    if len(bad_kwargs) > 0:
        raise ValueError(f"Unrecognized argument(s): {bad_kwargs}")

    for name in names:
        assert _has_params(name, params, p), f"Don't have params to compute {name}"
        assert _has_profiles(
            name, profiles, p
        ), f"Don't have profiles to compute {name}"
        assert _has_transforms(
            name, transforms, p
        ), f"Don't have transforms to compute {name}"

    if data is None:
        data = {}

    data = _compute(
        p,
        names,
        params=params,
        transforms=transforms,
        profiles=profiles,
        data=data,
        **kwargs,
    )
    return data


def _compute(
    parameterization, names, params, transforms, profiles, data=None, **kwargs
):
    """Same as above but without checking inputs for faster recursion."""
    for name in names:
        if name in data:
            # don't compute something that's already been computed
            continue
        if not has_dependencies(
            parameterization, name, params, transforms, profiles, data
        ):
            # then compute the missing dependencies
            data = _compute(
                parameterization,
                data_index[parameterization][name]["dependencies"]["data"],
                params=params,
                transforms=transforms,
                profiles=profiles,
                data=data,
                **kwargs,
            )
            if transforms["grid"].axis.size:
                data = _compute(
                    parameterization,
                    data_index[parameterization][name]["dependencies"][
                        "axis_limit_data"
                    ],
                    params=params,
                    transforms=transforms,
                    profiles=profiles,
                    data=data,
                    **kwargs,
                )
        # now compute the quantity
        data = data_index[parameterization][name]["fun"](
            params, transforms, profiles, data, **kwargs
        )
    return data


def get_data_deps(keys, obj, has_axis=False):
    """Get list of data keys needed to compute a given quantity.

    Parameters
    ----------
    keys : str or array-like of str
        Name of the desired quantity from the data index
    obj : Equilibrium, Curve, Surface, Coil, etc.
        Object to compute quantity for.
    has_axis : bool
        Whether the grid to compute on has a node on the magnetic axis.

    Returns
    -------
    deps : list of str
        Names of quantities needed to compute key
    """
    p = _parse_parameterization(obj)
    keys = [keys] if isinstance(keys, str) else keys

    def _get_deps_1_key(key):
        if has_axis:
            if "full_with_axis_dependencies" in data_index[p][key]:
                return data_index[p][key]["full_with_axis_dependencies"]["data"]
        elif "full_dependencies" in data_index[p][key]:
            return data_index[p][key]["full_dependencies"]["data"]
        deps = data_index[p][key]["dependencies"]["data"]
        if len(deps) == 0:
            return deps
        out = deps.copy()  # to avoid modifying the data_index
        for dep in deps:
            out += _get_deps_1_key(dep)
        if has_axis:
            axis_limit_deps = data_index[p][key]["dependencies"]["axis_limit_data"]
            out += axis_limit_deps.copy()  # to be safe
            for dep in axis_limit_deps:
                out += _get_deps_1_key(dep)
        return sorted(list(set(out)))

    out = []
    for key in keys:
        out += _get_deps_1_key(key)
    return sorted(list(set(out)))


def get_derivs(keys, obj, has_axis=False):
    """Get dict of derivative orders needed to compute a given quantity.

    Parameters
    ----------
    keys : str or array-like of str
        Name of the desired quantity from the data index
    obj : Equilibrium, Curve, Surface, Coil, etc.
        Object to compute quantity for.
    has_axis : bool
        Whether the grid to compute on has a node on the magnetic axis.

    Returns
    -------
    derivs : dict of list of int
        Orders of derivatives needed to compute key.
        Keys for R, Z, L, etc
    """
    p = _parse_parameterization(obj)
    keys = [keys] if isinstance(keys, str) else keys

    def _get_derivs_1_key(key):
        if has_axis:
            if "full_with_axis_dependencies" in data_index[p][key]:
                return data_index[p][key]["full_with_axis_dependencies"]["transforms"]
        elif "full_dependencies" in data_index[p][key]:
            return data_index[p][key]["full_dependencies"]["transforms"]
        deps = [key] + get_data_deps(key, p, has_axis=has_axis)
        derivs = {}
        for dep in deps:
            for key, val in data_index[p][dep]["dependencies"]["transforms"].items():
                if key not in derivs:
                    derivs[key] = []
                derivs[key] += val
        return derivs

    derivs = {}
    for key in keys:
        derivs1 = _get_derivs_1_key(key)
        for key1, val in derivs1.items():
            if key1 not in derivs:
                derivs[key1] = []
            derivs[key1] += val
    return {key: np.unique(val, axis=0).tolist() for key, val in derivs.items()}


def get_profiles(keys, obj, grid=None, has_axis=False, jitable=False, **kwargs):
    """Get profiles needed to compute a given quantity on a given grid.

    Parameters
    ----------
    keys : str or array-like of str
        Name of the desired quantity from the data index.
    obj : Equilibrium, Curve, Surface, Coil, etc.
        Object to compute quantity for.
    grid : Grid
        Grid to compute quantity on.
    has_axis : bool
        Whether the grid to compute on has a node on the magnetic axis.
    jitable: bool
        Whether to skip certain checks so that this operation works under JIT

    Returns
    -------
    profiles : list of str or dict of Profile
        Profiles needed to compute key.
        if eq is None, returns a list of the names of profiles needed
        otherwise, returns a dict of Profiles
        Keys for pressure, iota, etc.
    """
    p = _parse_parameterization(obj)
    keys = [keys] if isinstance(keys, str) else keys
    has_axis = has_axis or (grid is not None and grid.axis.size)
    deps = list(keys) + get_data_deps(keys, p, has_axis=has_axis)
    profs = []
    for key in deps:
        profs += data_index[p][key]["dependencies"]["profiles"]
    profs = sorted(list(set(profs)))
    if isinstance(obj, str) or inspect.isclass(obj):
        return profs
    # need to use copy here because profile may be None
    profiles = {name: copy.deepcopy(getattr(obj, name)) for name in profs}
    if grid is None:
        return profiles
    for val in profiles.values():
        if val is not None:
            if jitable and hasattr(val, "_transform"):
                val._transform.method = "jitable"
            val.grid = grid
    return profiles


def get_params(keys, obj, has_axis=False, **kwargs):
    """Get parameters needed to compute a given quantity.

    Parameters
    ----------
    keys : str or array-like of str
        Name of the desired quantity from the data index
    obj : Equilibrium, Curve, Surface, Coil, etc.
        Object to compute quantity for.
    has_axis : bool
        Whether the grid to compute on has a node on the magnetic axis.

    Returns
    -------
    params : list of str or dict of ndarray
        Parameters needed to compute key.
        If eq is None, returns a list of the names of params needed
        otherwise, returns a dict of ndarray with keys for R_lmn, Z_lmn, etc.
    """
    p = _parse_parameterization(obj)
    keys = [keys] if isinstance(keys, str) else keys
    deps = list(keys) + get_data_deps(keys, p, has_axis=has_axis)
    params = []
    for key in deps:
        params += data_index[p][key]["dependencies"]["params"]
    if isinstance(obj, str) or inspect.isclass(obj):
        return params
    params = {name: np.atleast_1d(getattr(obj, name)).copy() for name in params}
    return params


def get_transforms(keys, obj, grid, jitable=False, **kwargs):
    """Get transforms needed to compute a given quantity on a given grid.

    Parameters
    ----------
    keys : str or array-like of str
        Name of the desired quantity from the data index
    obj : Equilibrium, Curve, Surface, Coil, etc.
        Object to compute quantity for.
    grid : Grid
        Grid to compute quantity on
    jitable: bool
        Whether to skip certain checks so that this operation works under JIT

    Returns
    -------
    transforms : dict of Transform
        Transforms needed to compute key.
        Keys for R, Z, L, etc

    """
    from desc.basis import DoubleFourierSeries
    from desc.transform import Transform

    method = "jitable" if jitable else "auto"
    keys = [keys] if isinstance(keys, str) else keys
    derivs = get_derivs(keys, obj, has_axis=grid.axis.size)
    transforms = {"grid": grid}
    for c in derivs.keys():
        if hasattr(obj, c + "_basis"):
            transforms[c] = Transform(
                grid,
                getattr(obj, c + "_basis"),
                derivs=derivs[c],
                build=True,
                method=method,
            )
        elif c == "B":
            transforms["B"] = Transform(
                grid,
                DoubleFourierSeries(
                    M=kwargs.get("M_booz", 2 * obj.M),
                    N=kwargs.get("N_booz", 2 * obj.N),
                    NFP=obj.NFP,
                    sym=obj.R_basis.sym,
                ),
                derivs=derivs["B"],
                build=True,
                build_pinv=True,
                method=method,
            )
        elif c == "w":
            transforms["w"] = Transform(
                grid,
                DoubleFourierSeries(
                    M=kwargs.get("M_booz", 2 * obj.M),
                    N=kwargs.get("N_booz", 2 * obj.N),
                    NFP=obj.NFP,
                    sym=obj.Z_basis.sym,
                ),
                derivs=derivs["w"],
                build=True,
                build_pinv=True,
                method=method,
            )
        elif c == "rotmat":
            transforms["rotmat"] = obj.rotmat
        elif c == "shift":
            transforms["shift"] = obj.shift

    return transforms


def has_dependencies(parameterization, qty, params, transforms, profiles, data):
    """Determine if we have the ingredients needed to compute qty.

    Parameters
    ----------
    parameterization : str or class
        Type of thing we're checking dependencies for. eg desc.equilibrium.Equilibrium
    qty : str
        Name of something from the data index.
    params : dict of ndarray
        Dictionary of parameters we have.
    transforms : dict of Transform
        Dictionary of transforms we have.
    profiles : dict of Profile
        Dictionary of profiles we have.
    data : dict of ndarray
        Dictionary of what we've computed so far.

    Returns
    -------
    has_dependencies : bool
        Whether we have what we need.
    """
    return (
        _has_data(qty, data, parameterization)
        and (
            not transforms["grid"].axis.size
            or _has_axis_limit_data(qty, data, parameterization)
        )
        and _has_params(qty, params, parameterization)
        and _has_profiles(qty, profiles, parameterization)
        and _has_transforms(qty, transforms, parameterization)
    )


def _has_data(qty, data, parameterization):
    p = _parse_parameterization(parameterization)
    deps = data_index[p][qty]["dependencies"]["data"]
    return all(d in data for d in deps)


def _has_axis_limit_data(qty, data, parameterization):
    p = _parse_parameterization(parameterization)
    deps = data_index[p][qty]["dependencies"]["axis_limit_data"]
    return all(d in data for d in deps)


def _has_params(qty, params, parameterization):
    p = _parse_parameterization(parameterization)
    deps = data_index[p][qty]["dependencies"]["params"]
    return all(d in params for d in deps)


def _has_profiles(qty, profiles, parameterization):
    p = _parse_parameterization(parameterization)
    deps = data_index[p][qty]["dependencies"]["profiles"]
    return all(d in profiles for d in deps)


def _has_transforms(qty, transforms, parameterization):
    p = _parse_parameterization(parameterization)
    flags = {}
    derivs = data_index[p][qty]["dependencies"]["transforms"]
    for key in derivs.keys():
        if key not in transforms:
            return False
        else:
            flags[key] = np.array(
                [d in transforms[key].derivatives.tolist() for d in derivs[key]]
            ).all()
    return all(flags.values())


def dot(a, b, axis=-1):
    """Batched vector dot product.

    Parameters
    ----------
    a : array-like
        First array of vectors.
    b : array-like
        Second array of vectors.
    axis : int
        Axis along which vectors are stored.

    Returns
    -------
    y : array-like
        y = sum(a*b, axis=axis)

    """
    return jnp.sum(a * b, axis=axis, keepdims=False)


def cross(a, b, axis=-1):
    """Batched vector cross product.

    Parameters
    ----------
    a : array-like
        First array of vectors.
    b : array-like
        Second array of vectors.
    axis : int
        Axis along which vectors are stored.

    Returns
    -------
    y : array-like
        y = a x b

    """
    return jnp.cross(a, b, axis=axis)


def cumtrapz(y, x=None, dx=1.0, axis=-1, initial=None):
    """Cumulatively integrate y(x) using the composite trapezoidal rule.

    Taken from SciPy, but changed NumPy references to JAX.NumPy:
        https://github.com/scipy/scipy/blob/v1.10.1/scipy/integrate/_quadrature.py

    Parameters
    ----------
    y : array_like
        Values to integrate.
    x : array_like, optional
        The coordinate to integrate along. If None (default), use spacing `dx`
        between consecutive elements in `y`.
    dx : float, optional
        Spacing between elements of `y`. Only used if `x` is None.
    axis : int, optional
        Specifies the axis to cumulate. Default is -1 (last axis).
    initial : scalar, optional
        If given, insert this value at the beginning of the returned result.
        Typically, this value should be 0. Default is None, which means no
        value at ``x[0]`` is returned and `res` has one element less than `y`
        along the axis of integration.

    Returns
    -------
    res : ndarray
        The result of cumulative integration of `y` along `axis`.
        If `initial` is None, the shape is such that the axis of integration
        has one less value than `y`. If `initial` is given, the shape is equal
        to that of `y`.

    """
    y = jnp.asarray(y)
    if x is None:
        d = dx
    else:
        x = jnp.asarray(x)
        if x.ndim == 1:
            d = jnp.diff(x)
            # reshape to correct shape
            shape = [1] * y.ndim
            shape[axis] = -1
            d = d.reshape(shape)
        elif len(x.shape) != len(y.shape):
            raise ValueError("If given, shape of x must be 1-D or the " "same as y.")
        else:
            d = jnp.diff(x, axis=axis)

        if d.shape[axis] != y.shape[axis] - 1:
            raise ValueError(
                "If given, length of x along axis must be the " "same as y."
            )

    def tupleset(t, i, value):
        l = list(t)
        l[i] = value
        return tuple(l)

    nd = len(y.shape)
    slice1 = tupleset((slice(None),) * nd, axis, slice(1, None))
    slice2 = tupleset((slice(None),) * nd, axis, slice(None, -1))
    res = jnp.cumsum(d * (y[slice1] + y[slice2]) / 2.0, axis=axis)

    if initial is not None:
        if not jnp.isscalar(initial):
            raise ValueError("`initial` parameter should be a scalar.")

        shape = list(res.shape)
        shape[axis] = 1
        res = jnp.concatenate(
            [jnp.full(shape, initial, dtype=res.dtype), res], axis=axis
        )

    return res


def _get_grid_surface(grid, surface_label):
    """Return grid quantities associated with the given surface label.

    Parameters
    ----------
    grid : Grid
        Collocation grid containing the nodes to evaluate at.
    surface_label : str
        The surface label of rho, theta, or zeta.

    Returns
    -------
    unique_size : int
        The number of the unique values of the surface_label.
    inverse_idx : ndarray
        Indexing array to go from unique values to full grid.
    spacing : ndarray
        The relevant columns of grid.spacing.
    has_endpoint_dupe : bool
        Whether this surface label's nodes have a duplicate at the endpoint
        of a periodic domain. (e.g. a node at 0 and 2π).

    """
    assert surface_label in {"rho", "theta", "zeta"}
    if surface_label == "rho":
        unique_size = grid.num_rho
        inverse_idx = grid.inverse_rho_idx
        spacing = grid.spacing[:, 1:]
        has_endpoint_dupe = False
    elif surface_label == "theta":
        unique_size = grid.num_theta
        inverse_idx = grid.inverse_theta_idx
        spacing = grid.spacing[:, [0, 2]]
        has_endpoint_dupe = (grid.nodes[grid.unique_theta_idx[0], 1] == 0) & (
            grid.nodes[grid.unique_theta_idx[-1], 1] == 2 * np.pi
        )
    else:
        unique_size = grid.num_zeta
        inverse_idx = grid.inverse_zeta_idx
        spacing = grid.spacing[:, :2]
        has_endpoint_dupe = (grid.nodes[grid.unique_zeta_idx[0], 2] == 0) & (
            grid.nodes[grid.unique_zeta_idx[-1], 2] == 2 * np.pi / grid.NFP
        )
    return unique_size, inverse_idx, spacing, has_endpoint_dupe


def line_integrals(
    grid,
    q=jnp.array([1.0]),
    line_label="theta",
    fix_surface=("rho", 1.0),
    expand_out=True,
):
    """Compute line integrals over curves covering the given surface.

    As an example, by specifying the combination of ``line_label="theta"`` and
    ``fix_surface=("rho", 1.0)``, the intention is to integrate along the
    outermost perimeter of a particular zeta surface (toroidal cross-section),
    for each zeta surface in the grid.

    Notes
    -----
        It is assumed that the integration curve has length 1 when the line
        label is rho and length 2π when the line label is theta or zeta.
        You may want to multiply the input by the line length Jacobian.

        Correctness is not guaranteed on grids with duplicate nodes.
        An attempt to print a warning is made if the given grid has duplicate
        nodes and is one of the predefined grid types
        (``Linear``, ``Concentric``, ``Quadrature``).
        If the grid is custom, no attempt is made to warn.

    Parameters
    ----------
    grid : Grid
        Collocation grid containing the nodes to evaluate at.
    q : ndarray
        Quantity to integrate.
        The first dimension of the array should have size ``grid.num_nodes``.

        When ``q`` is 1-dimensional, the intention is to integrate,
        over the domain parameterized by rho, theta, and zeta,
        a scalar function over the previously mentioned domain.

        When ``q`` is 2-dimensional, the intention is to integrate,
        over the domain parameterized by rho, theta, and zeta,
        a vector-valued function over the previously mentioned domain.

        When ``q`` is 3-dimensional, the intention is to integrate,
        over the domain parameterized by rho, theta, and zeta,
        a matrix-valued function over the previously mentioned domain.
    line_label : str
        The coordinate curve to compute the integration over.
        To clarify, a theta (poloidal) curve is the intersection of a
        rho surface (flux surface) and zeta (toroidal) surface.
    fix_surface : str, float
        A tuple of the form: label, value.
        ``fix_surface`` label should differ from ``line_label``.
        By default, ``fix_surface`` is chosen to be the flux surface at rho=1.
    expand_out : bool
        Whether to expand the output array so that the output has the same
        shape as the input. Defaults to true so that the output may be
        broadcast in the same way as the input. Setting to false will save
        memory.

    Returns
    -------
    integrals : ndarray
        Line integrals of the input over curves covering the given surface.
        By default, the returned array has the same shape as the input.

    """
    assert (
        line_label != fix_surface[0]
    ), "There is no valid use for this combination of inputs."
    assert line_label == "theta" or not isinstance(
        grid, ConcentricGrid
    ), "ConcentricGrid should only be used for theta line integrals."
    if isinstance(grid, LinearGrid) and grid.endpoint:
        warnings.warn(
            colored(
                "Correctness not guaranteed on grids with duplicate nodes.", "yellow"
            )
        )
    # Generate a new quantity q_prime which is zero everywhere
    # except on the fixed surface, on which q_prime takes the value of q.
    # Then forward the computation to surface_integrals().
    # The differential element of the line integral, denoted dl,
    # should correspond to the line label's spacing.
    # The differential element of the surface integral is
    # ds = dl * fix_surface_dl, so we scale q_prime by 1 / fix_surface_dl.
    labels = {"rho": 0, "theta": 1, "zeta": 2}
    column_id = labels[fix_surface[0]]
    mask = grid.nodes[:, column_id] == fix_surface[1]
    q_prime = (mask * jnp.atleast_1d(q).T / grid.spacing[:, column_id]).T
    (surface_label,) = labels.keys() - {line_label, fix_surface[0]}
    return surface_integrals(grid, q_prime, surface_label, expand_out)


def surface_integrals(grid, q=jnp.array([1.0]), surface_label="rho", expand_out=True):
    """Compute a surface integral for each surface in the grid.

    Notes
    -----
        It is assumed that the integration surface has area 4π² when the
        surface label is rho and area 2π when the surface label is theta or
        zeta. You may want to multiply the input by the surface area Jacobian.

    Parameters
    ----------
    grid : Grid
        Collocation grid containing the nodes to evaluate at.
    q : ndarray
        Quantity to integrate.
        The first dimension of the array should have size ``grid.num_nodes``.

        When ``q`` is 1-dimensional, the intention is to integrate,
        over the domain parameterized by rho, theta, and zeta,
        a scalar function over the previously mentioned domain.

        When ``q`` is 2-dimensional, the intention is to integrate,
        over the domain parameterized by rho, theta, and zeta,
        a vector-valued function over the previously mentioned domain.

        When ``q`` is 3-dimensional, the intention is to integrate,
        over the domain parameterized by rho, theta, and zeta,
        a matrix-valued function over the previously mentioned domain.
    surface_label : str
        The surface label of rho, theta, or zeta to compute the integration over.
    expand_out : bool
        Whether to expand the output array so that the output has the same
        shape as the input. Defaults to true so that the output may be
        broadcast in the same way as the input. Setting to false will save
        memory.

    Returns
    -------
    integrals : ndarray
        Surface integral of the input over each surface in the grid.
        By default, the returned array has the same shape as the input.

    """
    return surface_integrals_map(grid, surface_label, expand_out)(q)


def surface_integrals_map(grid, surface_label="rho", expand_out=True):
    """Returns a method to compute any surface integral for each surface in the grid.

    Parameters
    ----------
    grid : Grid
        Collocation grid containing the nodes to evaluate at.
    surface_label : str
        The surface label of rho, theta, or zeta to compute the integration over.
    expand_out : bool
        Whether to expand the output array so that the output has the same
        shape as the input. Defaults to true so that the output may be
        broadcast in the same way as the input. Setting to false will save
        memory.

    Returns
    -------
    function : callable
        Method to compute any surface integral of the input ``q`` over each
        surface in the grid with code: ``function(q)``.

    """
    if surface_label == "theta" and isinstance(grid, ConcentricGrid):
        warnings.warn(
            colored(
                "Integrals over constant theta surfaces are poorly defined for "
                + "ConcentricGrid.",
                "yellow",
            )
        )
    unique_size, inverse_idx, spacing, has_endpoint_dupe = _get_grid_surface(
        grid, surface_label
    )

    # Todo: Define masks as a sparse matrix once sparse matrices are no longer
    #       experimental in jax.
    # The ith row of masks is True only at the indices which correspond to the
    # ith surface. The integral over the ith surface is the dot product of the
    # ith row vector and the vector of integrands of all surfaces.
    masks = inverse_idx == jnp.arange(unique_size)[:, jnp.newaxis]
    # Imagine a torus cross-section at zeta=π.
    # A grid with a duplicate zeta=π node has 2 of those cross-sections.
    #     In grid.py, we multiply by 1/n the areas of surfaces with
    # duplicity n. This prevents the area of that surface from being
    # double-counted, as surfaces with the same node value are combined
    # into 1 integral, which sums their areas. Thus, if the zeta=π
    # cross-section has duplicity 2, we ensure that the area on the zeta=π
    # surface will have the correct total area of π+π = 2π.
    #     An edge case exists if the duplicate surface has nodes with
    # different values for the surface label, which only occurs when
    # has_endpoint_dupe is true. If ``has_endpoint_dupe`` is true, this grid
    # has a duplicate surface at surface_label=0 and
    # surface_label=max surface value. Although the modulo of these values
    # are equal, their numeric values are not, so the integration
    # would treat them as different surfaces. We solve this issue by
    # combining the indices corresponding to the integrands of the duplicated
    # surface, so that the duplicate surface is treated as one, like in the
    # previous paragraph.
    masks = cond(
        has_endpoint_dupe,
        lambda _: put(masks, jnp.array([0, -1]), masks[0] | masks[-1]),
        lambda _: masks,
        operand=None,
    )
    spacing = jnp.prod(spacing, axis=1)

    def _surface_integrals(q=jnp.array([1.0])):
        """Compute a surface integral for each surface in the grid.

        Notes
        -----
            It is assumed that the integration surface has area 4π² when the
            surface label is rho and area 2π when the surface label is theta or
            zeta. You may want to multiply the input by the surface area Jacobian.

        Parameters
        ----------
        q : ndarray
            Quantity to integrate.
            The first dimension of the array should have size ``grid.num_nodes``.

            When ``q`` is 1-dimensional, the intention is to integrate,
            over the domain parameterized by rho, theta, and zeta,
            a scalar function over the previously mentioned domain.

            When ``q`` is 2-dimensional, the intention is to integrate,
            over the domain parameterized by rho, theta, and zeta,
            a vector-valued function over the previously mentioned domain.

            When ``q`` is 3-dimensional, the intention is to integrate,
            over the domain parameterized by rho, theta, and zeta,
            a matrix-valued function over the previously mentioned domain.

        Returns
        -------
        integrals : ndarray
            Surface integral of the input over each surface in the grid.

        """
        axis_to_move = (jnp.ndim(q) == 3) * 2
        integrands = (spacing * jnp.nan_to_num(q).T).T
        # `integrands` may have shape (g.size, f.size, v.size), where
        #     g is the grid function depending on the integration variables
        #     f is a function which may be independent of the integration variables
        #     v is the vector of components of f (or g).
        # The intention is to integrate `integrands` which is a
        #     vector-valued            (with v.size components)
        #     function-valued          (with image size of f.size)
        #     function over the grid   (with domain size of g.size = grid.num_nodes)
        # over each surface in the grid.

        # The distinction between f and v is semantic.
        # We may alternatively consider an `integrands` of shape (g.size, f.size) to
        # represent a vector-valued (with f.size components) function over the grid.
        # Likewise, we may alternatively consider an `integrands` of shape
        # (g.size, v.size) to represent a function-valued (with image size v.size)
        # function over the grid. When `integrands` has dimension one, it is a
        # scalar function over the grid. That is, a
        #     vector-valued            (with 1 component),
        #     function-valued          (with image size of 1)
        #     function over the grid   (with domain size of g.size = grid.num_nodes)

        # The integration is performed by applying `masks`, the surface
        # integral operator, to `integrands`. This operator hits the matrix formed
        # by the last two dimensions of `integrands`, for every element along the
        # previous dimension of `integrands`. Therefore, when `integrands` has three
        # dimensions, the second must hold g. We may choose which of the first and
        # third dimensions hold f and v. The choice below transposes `integrands` to
        # shape (v.size, g.size, f.size). As we expect f.size >> v.size, the
        # integration is in theory faster since numpy optimizes large matrix
        # products. However, timing results showed no difference.
        integrals = jnp.moveaxis(
            masks @ jnp.moveaxis(integrands, axis_to_move, 0), 0, axis_to_move
        )
        return grid.expand(integrals, surface_label) if expand_out else integrals

    return _surface_integrals


def surface_averages(
    grid,
    q,
    sqrt_g=jnp.array([1.0]),
    surface_label="rho",
    denominator=None,
    expand_out=True,
):
    """Compute a surface average for each surface in the grid.

    Notes
    -----
        Implements the flux-surface average formula given by equation 4.9.11 in
        W.D. D'haeseleer et al. (1991) doi:10.1007/978-3-642-75595-8.

    Parameters
    ----------
    grid : Grid
        Collocation grid containing the nodes to evaluate at.
    q : ndarray
        Quantity to average.
        The first dimension of the array should have size ``grid.num_nodes``.

        When ``q`` is 1-dimensional, the intention is to average,
        over the domain parameterized by rho, theta, and zeta,
        a scalar function over the previously mentioned domain.

        When ``q`` is 2-dimensional, the intention is to average,
        over the domain parameterized by rho, theta, and zeta,
        a vector-valued function over the previously mentioned domain.

        When ``q`` is 3-dimensional, the intention is to average,
        over the domain parameterized by rho, theta, and zeta,
        a matrix-valued function over the previously mentioned domain.
    sqrt_g : ndarray
        Coordinate system Jacobian determinant; see ``data_index["sqrt(g)"]``.
    surface_label : str
        The surface label of rho, theta, or zeta to compute the average over.
    denominator : ndarray
        By default, the denominator is computed as the surface integral of
        ``sqrt_g``. This parameter can optionally be supplied to avoid
        redundant computations or to use a different denominator to compute
        the average. This array should broadcast with arrays of size
        ``grid.num_nodes`` (``grid.num_surface_label``) if ``expand_out``
        is true (false).
    expand_out : bool
        Whether to expand the output array so that the output has the same
        shape as the input. Defaults to true so that the output may be
        broadcast in the same way as the input. Setting to false will save
        memory.

    Returns
    -------
    averages : ndarray
        Surface average of the input over each surface in the grid.
        By default, the returned array has the same shape as the input.

    """
    return surface_averages_map(grid, surface_label, expand_out)(q, sqrt_g, denominator)


def surface_averages_map(grid, surface_label="rho", expand_out=True):
    """Returns a method to compute any surface average for each surface in the grid.

    Parameters
    ----------
    grid : Grid
        Collocation grid containing the nodes to evaluate at.
    surface_label : str
        The surface label of rho, theta, or zeta to compute the average over.
    expand_out : bool
        Whether to expand the output array so that the output has the same
        shape as the input. Defaults to true so that the output may be
        broadcast in the same way as the input. Setting to false will save
        memory.

    Returns
    -------
    function : callable
        Method to compute any surface average of the input ``q`` and optionally
        the volume Jacobian ``sqrt_g`` over each surface in the grid with code:
        ``function(q, sqrt_g)``.

    """
    compute_surface_integrals = surface_integrals_map(grid, surface_label, False)

    def _surface_averages(q, sqrt_g=jnp.array([1.0]), denominator=None):
        """Compute a surface average for each surface in the grid.

        Notes
        -----
            Implements the flux-surface average formula given by equation 4.9.11 in
            W.D. D'haeseleer et al. (1991) doi:10.1007/978-3-642-75595-8.

        Parameters
        ----------
        q : ndarray
            Quantity to average.
            The first dimension of the array should have size ``grid.num_nodes``.

            When ``q`` is 1-dimensional, the intention is to average,
            over the domain parameterized by rho, theta, and zeta,
            a scalar function over the previously mentioned domain.

            When ``q`` is 2-dimensional, the intention is to average,
            over the domain parameterized by rho, theta, and zeta,
            a vector-valued function over the previously mentioned domain.

            When ``q`` is 3-dimensional, the intention is to average,
            over the domain parameterized by rho, theta, and zeta,
            a matrix-valued function over the previously mentioned domain.
        sqrt_g : ndarray
            Coordinate system Jacobian determinant; see ``data_index["sqrt(g)"]``.
        denominator : ndarray
            By default, the denominator is computed as the surface integral of
            ``sqrt_g``. This parameter can optionally be supplied to avoid
            redundant computations or to use a different denominator to compute
            the average. This array should broadcast with arrays of size
            ``grid.num_nodes`` (``grid.num_surface_label``) if ``expand_out``
            is true (false).

        Returns
        -------
        averages : ndarray
            Surface average of the input over each surface in the grid.

        """
        q = jnp.atleast_1d(q)
        sqrt_g = jnp.atleast_1d(sqrt_g)
        numerator = compute_surface_integrals((sqrt_g * q.T).T)
        # memory optimization to call expand() at most once
        if denominator is None:
            # skip integration if constant
            denominator = (
                (4 * jnp.pi**2 if surface_label == "rho" else 2 * jnp.pi) * sqrt_g
                if sqrt_g.size == 1
                else compute_surface_integrals(sqrt_g)
            )
            averages = (numerator.T / denominator).T
            if expand_out:
                averages = grid.expand(averages, surface_label)
        else:
            if expand_out:
                # implies denominator given with size grid.num_nodes
                numerator = grid.expand(numerator, surface_label)
            averages = (numerator.T / denominator).T
        return averages

    return _surface_averages


def surface_integrals_transform(grid, surface_label="rho"):
    """Returns a method to compute any integral transform over each surface in grid.

    The returned method takes an array input ``q`` and returns an array output.

    Given a set of kernel functions in ``q``, each parameterized by at most
    five variables, the returned method computes an integral transform,
    reducing ``q`` to a set of functions of at most three variables.

    Define the domain D = u₁ × u₂ × u₃ and the codomain C = u₄ × u₅ × u₆.
    For every surface of constant u₁ in the domain, the returned method
    evaluates the transform Tᵤ₁ : u₂ × u₃ × C → C, where Tᵤ₁ projects
    away the parameters u₂ and u₃ via an integration of the given kernel
    function Kᵤ₁ over the corresponding surface of constant u₁.

    Notes
    -----
        It is assumed that the integration surface has area 4π² when the
        surface label is rho and area 2π when the surface label is theta or
        zeta. You may want to multiply the input ``q`` by the surface area
        Jacobian.

    Parameters
    ----------
    grid : Grid
        Collocation grid containing the nodes to evaluate at.
    surface_label : str
        The surface label of rho, theta, or zeta to compute the integration over.
        These correspond to the domain parameters discussed in this method's
        description. In particular, ``surface_label`` names u₁.

    Returns
    -------
    function : callable
        Method to compute any surface integral transform of the input ``q`` over
        each surface in the grid with code: ``function(q)``.

        The first dimension of ``q`` should always discretize some function, g,
        over the domain, and therefore, have size ``grid.num_nodes``.
        The second dimension may discretize some function, f, over the
        codomain, and therefore, have size that matches the desired number of
        points at which the output is evaluated.
        If the integrand is vector-valued then the third dimension may
        hold the components of size v.size.

        This method can also be used to compute the output one point at a time.
        In this case, ``q`` will be at most two-dimensional, and the second
        dimension may hold the vector components.

        There is technically no difference between the labels f and v, so their
        roles may be swapped if this is more convenient.

        Input
        -----
        If ``q`` is one-dimensional, then it should have shape
        (``grid.num_nodes``, ).
        If ``q`` is two-dimensional, then either
            1) g and f are scalar functions, so the input should have shape
               (``grid.num_nodes``, f.size).
            2) g (or f) is a vector-valued function, and f has been evaluated at
               only one point, so the input should have shape
               (``grid.num_nodes``, v.size).
        If ``q`` is three-dimensional, then it should have shape
        (``grid.num_nodes``, f.size, v.size).

        Output
        ------
        Each element along the first dimension of the returned array, stores
        Tᵤ₁ for a particular surface of constant u₁ in the given grid.
        The order is sorted in increasing order of the values which specify u₁.

        If ``q`` is one-dimensional, the returned array has shape
        (grid.num_surface_label, ).
        If ``q`` is two-dimensional, the returned array has shape
        (grid.num_surface_label, (f or v).size), depending on whether f or v is
        the relevant label.
        If ``q`` is three-dimensional, the returned array has shape
        (grid.num_surface_label, f.size, v.size).

    """
    # Although this method seems to duplicate surface_integrals(), the
    # intentions of these methods may be to implement different algorithms.
    # We can rely on surface_integrals() for the computation because its current
    # implementation is flexible enough to implement both algorithms.
    # Expansion should not occur here. The typical use case of this method is to
    # transform into the computational domain, so the second dimension that
    # discretizes f over the codomain will typically have size grid.num_nodes
    # to broadcast with quantities in data_index.
    return surface_integrals_map(grid, surface_label, expand_out=False)


def surface_variance(
    grid,
    q,
    weights=jnp.array([1.0]),
    bias=False,
    surface_label="rho",
    expand_out=True,
):
    """Compute the weighted sample variance of ``q`` on each surface of the grid.

    Computes nₑ / (nₑ − b) * (∑ᵢ₌₁ⁿ (qᵢ − q̅)² wᵢ) / (∑ᵢ₌₁ⁿ wᵢ).
    wᵢ is the weight assigned to qᵢ given by the product of ``weights[i]`` and
       the differential surface area element (not already weighted by the area
       Jacobian) at the node where qᵢ is evaluated,
    q̅ is the weighted mean of q,
    b is 0 if the biased sample variance is to be returned and 1 otherwise,
    n is the number of samples on a surface, and
    nₑ ≝ (∑ᵢ₌₁ⁿ wᵢ)² / ∑ᵢ₌₁ⁿ wᵢ² is the effective number of samples.

    As the weights wᵢ approach each other, nₑ approaches n, and the output
    converges to ∑ᵢ₌₁ⁿ (qᵢ − q̅)² / (n − b).

    Notes
    -----
        There are three different methods to unbias the variance of a weighted
        sample so that the computed variance better estimates the true variance.
        Whether the method is correct for a particular use case depends on what
        the weights assigned to each sample represent.

        This function implements the first case, where the weights are not random
        and are intended to assign more weight to some samples for reasons
        unrelated to differences in uncertainty between samples. See
        https://en.wikipedia.org/wiki/Weighted_arithmetic_mean#Reliability_weights.

        The second case is when the weights are intended to assign more weight
        to samples with less uncertainty. See
        https://en.wikipedia.org/wiki/Inverse-variance_weighting.
        The unbiased sample variance for this case is obtained by replacing the
        effective number of samples in the formula this function implements,
        nₑ, with the actual number of samples n.

        The third case is when the weights denote the integer frequency of each
        sample. See
        https://en.wikipedia.org/wiki/Weighted_arithmetic_mean#Frequency_weights.
        This is indeed a distinct case from the above two because here the
        weights encode additional information about the distribution.

    Parameters
    ----------
    grid : Grid
        Collocation grid containing the nodes to evaluate at.
    q : ndarray
        Quantity to compute the sample variance.
    weights : ndarray
        Weight assigned to each sample of ``q``.
        A good candidate for this parameter is the surface area Jacobian.
    bias : bool
        If this condition is true, then the biased estimator of the sample
        variance is returned. This is desirable if you are only concerned with
        computing the variance of the given set of numbers and not the
        distribution the numbers are (potentially) sampled from.
    surface_label : str
        The surface label of rho, theta, or zeta to compute the variance over.
    expand_out : bool
        Whether to expand the output array so that the output has the same
        shape as the input. Defaults to true so that the output may be
        broadcast in the same way as the input. Setting to false will save
        memory.

    Returns
    -------
    variance : ndarray
        Variance of the given weighted sample over each surface in the grid.
        By default, the returned array has the same shape as the input.

    """
    _, _, spacing, _ = _get_grid_surface(grid, surface_label)
    integrate = surface_integrals_map(grid, surface_label, expand_out=False)

    v1 = integrate(weights)
    v2 = integrate(weights**2 * jnp.prod(spacing, axis=-1))
    # effective number of samples per surface
    n_e = v1**2 / v2
    # analogous to Bessel's bias correction
    correction = n_e / (n_e - (not bias))

    q = jnp.atleast_1d(q)
    # compute variance in two passes to avoid catastrophic round off error
    mean = (integrate((weights * q.T).T).T / v1).T
    mean = grid.expand(mean, surface_label)
    variance = (correction * integrate((weights * ((q - mean) ** 2).T).T).T / v1).T
    return grid.expand(variance, surface_label) if expand_out else variance


def surface_max(grid, x, surface_label="rho"):
    """Get the max of x for each surface in the grid.

    Parameters
    ----------
    grid : Grid
        Collocation grid containing the nodes to evaluate at.
    x : ndarray
        Quantity to find max.
        The array should have size grid.num_nodes.
    surface_label : str
        The surface label of rho, theta, or zeta to compute max over.

    Returns
    -------
    maxs : ndarray
        Maximum of x over each surface in grid.
        The returned array has the same shape as the input.

    """
    return -surface_min(grid, -x, surface_label)


def surface_min(grid, x, surface_label="rho"):
    """Get the min of x for each surface in the grid.

    Parameters
    ----------
    grid : Grid
        Collocation grid containing the nodes to evaluate at.
    x : ndarray
        Quantity to find min.
        The array should have size grid.num_nodes.
    surface_label : str
        The surface label of rho, theta, or zeta to compute min over.

    Returns
    -------
    mins : ndarray
        Minimum of x over each surface in grid.
        The returned array has the same shape as the input.

    """
    unique_size, inverse_idx, _, _ = _get_grid_surface(grid, surface_label)
    inverse_idx = jnp.asarray(inverse_idx)
    x = jnp.asarray(x)
    mins = jnp.full(unique_size, jnp.inf)

    def body(i, mins):
        mins = put(mins, inverse_idx[i], jnp.minimum(x[i], mins[inverse_idx[i]]))
        return mins

    mins = fori_loop(0, inverse_idx.size, body, mins)
    # The above implementation was benchmarked to be more efficient than
    # alternatives without explicit loops in GitHub pull request #501.
    return grid.expand(mins, surface_label)


# defines the order in which objective arguments get concatenated into the state vector
arg_order = (
    "R_lmn",
    "Z_lmn",
    "L_lmn",
    "p_l",
    "i_l",
    "c_l",
    "Psi",
    "Te_l",
    "ne_l",
    "Ti_l",
    "Zeff_l",
    "Ra_n",
    "Za_n",
    "Rb_lmn",
    "Zb_lmn",
)

# map from profile name to equilibrium parameter name
profile_names = {
    "pressure": "p_l",
    "iota": "i_l",
    "current": "c_l",
    "electron_temperature": "Te_l",
    "electron_density": "ne_l",
    "ion_temperature": "Ti_l",
    "atomic_number": "Zeff_l",
}<|MERGE_RESOLUTION|>--- conflicted
+++ resolved
@@ -12,7 +12,6 @@
 
 from .data_index import data_index
 
-<<<<<<< HEAD
 # map from profile name to equilibrium parameter name
 profile_names = {
     "pressure": "p_l",
@@ -24,8 +23,6 @@
     "atomic_number": "Zeff_l",
 }
 
-=======
->>>>>>> 74e8faa5
 
 def _parse_parameterization(p):
     if isinstance(p, str):
