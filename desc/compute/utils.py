--- conflicted
+++ resolved
@@ -66,13 +66,8 @@
         names = [names]
     for name in names:
         if name not in data_index[p]:
-<<<<<<< HEAD
-            raise ValueError("Unrecognized value '{}'.".format(name))
+            raise ValueError(f"Unrecognized value '{name}' for parameterization {p}.")
     allowed_kwargs = {"helicity", "M_booz", "N_booz", "gamma", "basis"}
-=======
-            raise ValueError(f"Unrecognized value '{name}' for parameterization {p}.")
-    allowed_kwargs = {"helicity", "M_booz", "N_booz", "gamma"}
->>>>>>> d896b0ac
     bad_kwargs = kwargs.keys() - allowed_kwargs
     if len(bad_kwargs) > 0:
         raise ValueError(f"Unrecognized argument(s): {bad_kwargs}")
