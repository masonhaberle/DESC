--- conflicted
+++ resolved
@@ -69,22 +69,12 @@
         Returns
         -------
         dtheta_scale : ndarray
-<<<<<<< HEAD
-            The multiplicative factor used to scale the theta spacing for each theta curve.
+            The multiplicative factor to scale the theta spacing for each theta curve.
                 number of nodes / (number of nodes - number of nodes to delete)
+
         """
         if self.sym:
             non_sym_idx = np.where(self.nodes[:, 1] > np.pi)
-            # X is np.unique(X)[return_inverse]
-            # return_counts[i] is the frequency the element np.sort(X)[i] appears in X
-=======
-            The multiplicative factor to scale the theta spacing for each theta curve.
-                number of nodes / (number of nodes - number of nodes to delete)
-
-        """
-        if self.sym:
-            non_sym_idx = np.where(self.nodes[:, 1] > np.pi)
->>>>>>> 2840727b
             __, inverse, nodes_per_rho_surf = np.unique(
                 self.nodes[:, 0], return_inverse=True, return_counts=True
             )
@@ -92,17 +82,10 @@
                 self.nodes[non_sym_idx, 0], return_counts=True
             )
             if len(nodes_per_rho_surf) > len(non_sym_per_rho_surf):
-<<<<<<< HEAD
-                # edge case where theta curves near axis lacks theta > pi nodes
-                pad_count = len(nodes_per_rho_surf) - len(non_sym_per_rho_surf)
-                non_sym_per_rho_surf = np.pad(non_sym_per_rho_surf, (pad_count, 0))
-            # assumes number of nodes to delete from each theta curve is constant over zeta
-=======
                 # edge case where surfaces closest to axis lack theta > pi nodes
                 pad_count = len(nodes_per_rho_surf) - len(non_sym_per_rho_surf)
                 non_sym_per_rho_surf = np.pad(non_sym_per_rho_surf, (pad_count, 0))
             # assumes number of theta nodes to delete is constant over zeta
->>>>>>> 2840727b
             scale = nodes_per_rho_surf / (nodes_per_rho_surf - non_sym_per_rho_surf)
             # arrange scale factors to match spacing's arbitrary ordering
             scale = scale[inverse]
@@ -140,20 +123,12 @@
 
     def _scale_weights(self, dtheta_scale):
         """Scale weights sum to full volume and reduce weights for duplicated nodes.
-<<<<<<< HEAD
-
-        Parameters
-        ----------
-        dtheta_scale : ndarray
-            The multiplicative factor that was used to scale the theta spacing in _enforce_symmetry().
-=======
 
         Parameters
         ----------
         dtheta_scale : ndarray
             The multiplicative factor to scale the theta spacing for each theta curve.
 
->>>>>>> 2840727b
         """
         nodes = self.nodes.copy().astype(float)
         nodes[:, 1] %= 2 * np.pi
@@ -269,56 +244,32 @@
 
     @property
     def unique_rho_idx(self):
-<<<<<<< HEAD
-        """ndarray: indices of rho that result in the unique rho coordinates"""
-=======
         """ndarray: Indices of unique rho coordinates."""
->>>>>>> 2840727b
         return self._unique_rho_idx
 
     @property
     def unique_theta_idx(self):
-<<<<<<< HEAD
-        """ndarray: indices of theta that result in the unique theta coordinates"""
-=======
         """ndarray: Indices of unique theta coordinates."""
->>>>>>> 2840727b
         return self._unique_theta_idx
 
     @property
     def unique_zeta_idx(self):
-<<<<<<< HEAD
-        """ndarray: indices of zeta that result in the unique zeta coordinates"""
-=======
         """ndarray: Indices of unique zeta coordinates."""
->>>>>>> 2840727b
         return self._unique_zeta_idx
 
     @property
     def inverse_rho_idx(self):
-<<<<<<< HEAD
-        """ndarray: indices of the unique rho array that recover the rho coordinates"""
-=======
         """ndarray: Indices of unique_rho_idx that recover the rho coordinates."""
->>>>>>> 2840727b
         return self._inverse_rho_idx
 
     @property
     def inverse_theta_idx(self):
-<<<<<<< HEAD
-        """ndarray: indices of the unique theta array that recover the theta coordinates"""
-=======
         """ndarray: Indices of unique_theta_idx that recover the theta coordinates."""
->>>>>>> 2840727b
         return self._inverse_theta_idx
 
     @property
     def inverse_zeta_idx(self):
-<<<<<<< HEAD
-        """ndarray: indices of the unique zeta array that recover the zeta coordinates"""
-=======
         """ndarray: Indices of unique_zeta_idx that recover the zeta coordinates."""
->>>>>>> 2840727b
         return self._inverse_zeta_idx
 
     @property
@@ -521,11 +472,6 @@
             dz = 2 * np.pi / z.size * np.ones_like(z)
         else:
             z = np.atleast_1d(zeta)
-<<<<<<< HEAD
-        dz = 2 * np.pi / z.size
-        if dz == 0:
-            dz = 2 * np.pi
-=======
             dz = np.zeros_like(z)
             if z.size > 1:
                 dz[0] = (z[0] + z[1]) / 2
@@ -533,7 +479,6 @@
                 dz[-1] = 2 * np.pi - (z[-2] + z[-1]) / 2
             else:
                 dz = np.array([2 * np.pi])
->>>>>>> 2840727b
 
         r, t, z = np.meshgrid(r, t, z, indexing="ij")
         r = r.flatten()
@@ -621,10 +566,6 @@
         )
 
         # symmetry is never enforced for Quadrature Grid
-<<<<<<< HEAD
-        self._enforce_symmetry()
-=======
->>>>>>> 2840727b
         self._sort_nodes()
         self._find_axis()
         self._count_nodes()
@@ -664,10 +605,7 @@
 
         # rho
         r, dr = special.js_roots(L, 2, 2)
-<<<<<<< HEAD
-=======
         dr /= r  # remove r weight function associated with the shifted Jacobi weights
->>>>>>> 2840727b
 
         # theta/vartheta
         t = np.linspace(0, 2 * np.pi, M, endpoint=False)
@@ -686,10 +624,6 @@
         dr = dr.flatten()
         dt = dt.flatten()
         dz = dz.flatten()
-<<<<<<< HEAD
-        dr /= r  # remove r weight function associated with the shifted Jacobi weights
-=======
->>>>>>> 2840727b
 
         nodes = np.stack([r, t, z]).T
         spacing = np.stack([dr, dt, dz]).T
