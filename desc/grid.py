--- conflicted
+++ resolved
@@ -238,21 +238,12 @@
 
     Parameters
     ----------
-<<<<<<< HEAD
-    L : int
-        radial grid resolution (L radial nodes, Default = 1)
-    M : int
-        poloidal grid resolution (M poloidal nodes, Default = 1)
-    N : int
-        toroidal grid resolution (N toroidal nodes, Default = 1)
-=======
     L : int, optional
         Radial grid resolution.
     M : int, optional
         Poloidal grid resolution.
     N : int, optional
         Toroidal grid resolution.
->>>>>>> 28d5b140
     NFP : int
         Number of field periods (Default = 1).
     sym : bool
@@ -328,21 +319,12 @@
 
         Parameters
         ----------
-<<<<<<< HEAD
-        L : int
-            radial grid resolution (L radial nodes, Default = 1)
-        M : int
-            poloidal grid resolution (M poloidal nodes, Default = 1)
-        N : int
-            toroidal grid resolution (N toroidal nodes, Default = 1)
-=======
         L : int, optional
             Radial grid resolution.
         M : int, optional
             Poloidal grid resolution.
         N : int, optional
             Toroidal grid resolution.
->>>>>>> 28d5b140
         NFP : int
             Number of field periods (Default = 1).
         sym : bool
