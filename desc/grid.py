"""Classes for representing flux coordinates."""

from abc import ABC, abstractmethod

import numpy as np
from scipy import optimize, special

from desc.backend import fori_loop, jnp, put, repeat, take
from desc.io import IOAble
from desc.utils import Index, check_nonnegint, check_posint, errorif

__all__ = [
    "Grid",
    "LinearGrid",
    "QuadratureGrid",
    "ConcentricGrid",
    "find_least_rational_surfaces",
    "find_most_rational_surfaces",
]


class _Grid(IOAble, ABC):
    """Base class for collocation grids."""

    # TODO: calculate weights automatically using voronoi / delaunay triangulation
    _io_attrs_ = [
        "_L",
        "_M",
        "_N",
        "_NFP",
        "_sym",
        "_nodes",
        "_spacing",
        "_weights",
        "_axis",
        "_node_pattern",
        "_unique_rho_idx",
        "_unique_theta_idx",
        "_unique_zeta_idx",
        "_inverse_rho_idx",
        "_inverse_theta_idx",
        "_inverse_zeta_idx",
    ]

    @abstractmethod
    def _create_nodes(self, *args, **kwargs):
        """Allow for custom node creation."""
        pass

    def _set_up(self):
        """Do things after loading."""
        # ensure things that should be ints are ints
        self._L = int(self._L)
        self._M = int(self._M)
        self._N = int(self._N)
        self._NFP = int(self._NFP)

    def _enforce_symmetry(self):
        """Enforce stellarator symmetry.

        1. Remove nodes with theta > pi.
        2. Rescale theta spacing to preserve dtheta weight.
            Need to rescale on each theta coordinate curve by a different factor.
            dtheta should = 2pi / number of nodes remaining on that theta curve.
            Nodes on the symmetry line should not be rescaled.

        """
        if not self.sym:
            return
        # indices where theta coordinate is off the symmetry line of theta=0 or pi
        off_sym_line_idx = self.nodes[:, 1] % np.pi != 0
        __, inverse, off_sym_line_per_rho_surf_count = np.unique(
            self.nodes[off_sym_line_idx, 0], return_inverse=True, return_counts=True
        )
        # indices of nodes to be deleted
        to_delete_idx = self.nodes[:, 1] > np.pi
        __, to_delete_per_rho_surf_count = np.unique(
            self.nodes[to_delete_idx, 0], return_counts=True
        )
        assert (
            2 * np.pi not in self.nodes[:, 1]
            and off_sym_line_per_rho_surf_count.size
            >= to_delete_per_rho_surf_count.size
        )
        if off_sym_line_per_rho_surf_count.size > to_delete_per_rho_surf_count.size:
            # edge case where surfaces closest to axis lack theta > pi nodes
            # The number of nodes to delete on those surfaces is zero.
            pad_count = (
                off_sym_line_per_rho_surf_count.size - to_delete_per_rho_surf_count.size
            )
            to_delete_per_rho_surf_count = np.pad(
                to_delete_per_rho_surf_count, (pad_count, 0)
            )
        # The computation of this scale factor assumes
        # 1. number of nodes to delete is constant over zeta
        # 2. number of nodes off symmetry line is constant over zeta
        # 3. uniform theta spacing between nodes
        # The first two assumptions let _per_theta_curve = _per_rho_surf.
        # The third assumption lets the scale factor be constant over a
        # particular theta curve, so that each node in the open interval
        # (0, pi) has its spacing scaled up by the same factor.
        # Nodes at endpoints 0, pi should not be scaled.
        scale = off_sym_line_per_rho_surf_count / (
            off_sym_line_per_rho_surf_count - to_delete_per_rho_surf_count
        )
        # Arrange scale factors to match spacing's arbitrary ordering.
        scale = scale[inverse]

        # Scale up all nodes so that their spacing accounts for the node
        # that is their reflection across the symmetry line.
        self._spacing[off_sym_line_idx, 1] *= scale
        self._nodes = self.nodes[~to_delete_idx]
        self._spacing = self.spacing[~to_delete_idx]

    def _sort_nodes(self):
        """Sort nodes for use with FFT."""
        sort_idx = np.lexsort((self.nodes[:, 1], self.nodes[:, 0], self.nodes[:, 2]))
        self._nodes = self.nodes[sort_idx]
        self._spacing = self.spacing[sort_idx]

    def _find_axis(self):
        """Find indices of axis nodes."""
        return np.nonzero(self.nodes[:, 0] == 0)[0]

    def _find_unique_inverse_nodes(self):
        """Find unique values of coordinates and their indices."""
        __, unique_rho_idx, inverse_rho_idx = np.unique(
            self.nodes[:, 0], return_index=True, return_inverse=True
        )
        __, unique_theta_idx, inverse_theta_idx = np.unique(
            self.nodes[:, 1], return_index=True, return_inverse=True
        )
        __, unique_zeta_idx, inverse_zeta_idx = np.unique(
            self.nodes[:, 2], return_index=True, return_inverse=True
        )
        return (
            unique_rho_idx,
            inverse_rho_idx,
            unique_theta_idx,
            inverse_theta_idx,
            unique_zeta_idx,
            inverse_zeta_idx,
        )

    def _scale_weights(self):
        """Scale weights sum to full volume and reduce duplicate node weights."""
        nodes = self.nodes.copy().astype(float)
        nodes = put(nodes, Index[:, 1], nodes[:, 1] % (2 * np.pi))
        nodes = put(nodes, Index[:, 2], nodes[:, 2] % (2 * np.pi / self.NFP))
        # reduce weights for duplicated nodes
        _, inverse, counts = np.unique(
            nodes, axis=0, return_inverse=True, return_counts=True
        )
        duplicates = counts[inverse]
        temp_spacing = self.spacing.copy()
        temp_spacing = (temp_spacing.T / duplicates ** (1 / 3)).T
        # scale weights sum to full volume
        if temp_spacing.prod(axis=1).sum():
            temp_spacing *= (4 * np.pi**2 / temp_spacing.prod(axis=1).sum()) ** (1 / 3)
        weights = temp_spacing.prod(axis=1)

        # Spacing is the differential element used for integration over surfaces.
        # For this, 2 columns of the matrix are used.
        # Spacing is rescaled below to get the correct double product for each pair
        # of columns in grid.spacing.
        # The reduction of weight on duplicate nodes should be accounted for
        # by the 2 columns of spacing which span the surface.
        self._spacing = (self.spacing.T / duplicates ** (1 / 2)).T
        # Note we rescale 3 columns by the factor that 'should' rescale 2 columns,
        # so grid.spacing is valid for integrals over all surface labels.
        # Because a surface integral always ignores 1 column, with this approach,
        # duplicates nodes are scaled down properly regardless of which two columns
        # span the surface.

        return weights

    @property
    def L(self):
        """int: Radial grid resolution."""
        return self.__dict__.setdefault("_L", 0)

    @property
    def M(self):
        """int: Poloidal grid resolution."""
        return self.__dict__.setdefault("_M", 0)

    @property
    def N(self):
        """int: Toroidal grid resolution."""
        return self.__dict__.setdefault("_N", 0)

    @property
    def NFP(self):
        """int: Number of (toroidal) field periods."""
        return self.__dict__.setdefault("_NFP", 1)

    @property
    def sym(self):
        """bool: True for stellarator symmetry, False otherwise."""
        return self.__dict__.setdefault("_sym", False)

    @property
    def num_nodes(self):
        """int: Total number of nodes."""
        return self.nodes.shape[0]

    @property
    def num_rho(self):
        """int: Number of unique rho coordinates."""
        return self.unique_rho_idx.size

    @property
    def num_theta(self):
        """int: Number of unique theta coordinates."""
        return self.unique_theta_idx.size

    @property
    def num_zeta(self):
        """int: Number of unique zeta coordinates."""
        return self.unique_zeta_idx.size

    @property
    def unique_rho_idx(self):
        """ndarray: Indices of unique rho coordinates."""
        errorif(
            not hasattr(self, "_unique_rho_idx"),
            AttributeError,
            "jit compatible Grid objects do not have unique indices assigned.",
        )
        return self._unique_rho_idx

    @property
    def unique_theta_idx(self):
        """ndarray: Indices of unique theta coordinates."""
        errorif(
            not hasattr(self, "_unique_theta_idx"),
            AttributeError,
            "jit compatible Grid objects do not have unique indices assigned.",
        )
        return self._unique_theta_idx

    @property
    def unique_zeta_idx(self):
        """ndarray: Indices of unique zeta coordinates."""
        errorif(
            not hasattr(self, "_unique_zeta_idx"),
            AttributeError,
            "jit compatible Grid objects do not have unique indices assigned.",
        )
        return self._unique_zeta_idx

    @property
    def inverse_rho_idx(self):
        """ndarray: Indices of unique_rho_idx that recover the rho coordinates."""
        errorif(
            not hasattr(self, "_inverse_rho_idx"),
            AttributeError,
            "jit compatible Grid objects do not have inverse indices assigned.",
        )
        return self._inverse_rho_idx

    @property
    def inverse_theta_idx(self):
        """ndarray: Indices of unique_theta_idx that recover the theta coordinates."""
        errorif(
            not hasattr(self, "_inverse_theta_idx"),
            AttributeError,
            "jit compatible Grid objects do not have inverse indices assigned.",
        )
        return self._inverse_theta_idx

    @property
    def inverse_zeta_idx(self):
        """ndarray: Indices of unique_zeta_idx that recover the zeta coordinates."""
        errorif(
            not hasattr(self, "_inverse_zeta_idx"),
            AttributeError,
            "jit compatible Grid objects do not have inverse indices assigned.",
        )
        return self._inverse_zeta_idx

    @property
    def axis(self):
        """ndarray: Indices of nodes at magnetic axis."""
        return self.__dict__.setdefault("_axis", np.array([]))

    @property
    def node_pattern(self):
        """str: Pattern for placement of nodes in (rho,theta,zeta)."""
        return self.__dict__.setdefault("_node_pattern", "custom")

    @property
    def nodes(self):
        """ndarray: Node coordinates, in (rho,theta,zeta)."""
        return self.__dict__.setdefault("_nodes", np.array([]).reshape((0, 3)))

    @property
    def spacing(self):
        """ndarray: Node spacing, in (rho,theta,zeta)."""
        errorif(
            not hasattr(self, "_spacing"),
            AttributeError,
            "Custom grids must have spacing specified by user.",
        )
        return self._spacing

    @property
    def weights(self):
        """ndarray: Weight for each node, either exact quadrature or volume based."""
        errorif(
            not hasattr(self, "_weights"),
            AttributeError,
            "Custom grids must have weights specified by user.",
        )
        return self._weights

    def __repr__(self):
        """str: string form of the object."""
        return (
            type(self).__name__
            + " at "
            + str(hex(id(self)))
            + " (L={}, M={}, N={}, NFP={}, sym={}, node_pattern={})".format(
                self.L, self.M, self.N, self.NFP, self.sym, self.node_pattern
            )
        )

    def compress(self, x, surface_label="rho"):
        """Return elements of ``x`` at indices of unique surface label values.

        Parameters
        ----------
        x : ndarray
            The array to compress.
            Should usually represent a surface function (constant over a surface)
            in an array that matches the grid's pattern.
        surface_label : {"rho", "theta", "zeta"}
            The surface label of rho, theta, or zeta.

        Returns
        -------
        compress_x : ndarray
            This array will be sorted such that the first element corresponds to
            the value associated with the smallest surface, and the last element
            corresponds to the value associated with the largest surface.

        """
        assert surface_label in {"rho", "theta", "zeta"}
        errorif(
            not hasattr(self, f"_unique_{surface_label}_idx"),
            AttributeError,
            "compress operation undefined for jit compatible grids",
        )
        assert len(x) == self.num_nodes
        if surface_label == "rho":
            return take(x, self.unique_rho_idx, axis=0, unique_indices=True)
        if surface_label == "theta":
            return take(x, self.unique_theta_idx, axis=0, unique_indices=True)
        if surface_label == "zeta":
            return take(x, self.unique_zeta_idx, axis=0, unique_indices=True)

    def expand(self, x, surface_label="rho"):
        """Expand ``x`` by duplicating elements to match the grid's pattern.

        Parameters
        ----------
        x : ndarray
            Stores the values of a surface function (constant over a surface)
            for all unique surfaces of the specified label on the grid.
            The length of ``x`` should match the number of unique surfaces of
            the corresponding label in this grid. ``x`` should be sorted such
            that the first element corresponds to the value associated with the
            smallest surface, and the last element corresponds to the value
            associated with the largest surface.
        surface_label : {"rho", "theta", "zeta"}
            The surface label of rho, theta, or zeta.

        Returns
        -------
        expand_x : ndarray
            ``x`` expanded to match the grid's pattern.

        """
        assert surface_label in {"rho", "theta", "zeta"}
        errorif(
            not hasattr(self, f"_inverse_{surface_label}_idx"),
            AttributeError,
            "expand operation undefined for jit compatible grids",
        )
        if surface_label == "rho":
            assert len(x) == self.num_rho
            return x[self.inverse_rho_idx]
        if surface_label == "theta":
            assert len(x) == self.num_theta
            return x[self.inverse_theta_idx]
        if surface_label == "zeta":
            assert len(x) == self.num_zeta
            return x[self.inverse_zeta_idx]

    def copy_data_from_other(self, x, other_grid, surface_label="rho", tol=1e-14):
        """Copy data x from other_grid to this grid at matching surface label.

        Given data x corresponding to nodes of other_grid, copy data
        to a new array that corresponds to this grid.

        Parameters
        ----------
        x : ndarray, shape(other_grid.num_nodes,...)
            Data to copy
        other_grid: Grid
            Grid to copy from.
        surface_label : {"rho", "theta", "zeta"}
            The surface label of rho, theta, or zeta.
        tol : float
            tolerance for considering nodes the same.

        Returns
        -------
        y : ndarray, shape(grid2.num_nodes, ...)
            Data copied to grid2
        """
        x = jnp.asarray(x)
        assert surface_label in {"rho", "theta", "zeta"}
        try:
            xc = other_grid.compress(x, surface_label)
            y = self.expand(xc, surface_label)
        except AttributeError:
            axis = {"rho": 0, "theta": 1, "zeta": 2}[surface_label]
            self_nodes = jnp.asarray(self.nodes[:, axis])
            other_nodes = jnp.asarray(other_grid.nodes[:, axis])
            y = jnp.zeros((self.num_nodes, *x.shape[1:]))

            def body(i, y):
                y = jnp.where(
                    jnp.abs(self_nodes - other_nodes[i]) <= tol,
                    x[i],
                    y,
                )
                return y

            y = fori_loop(0, other_grid.num_nodes, body, y)
        return y

    def replace_at_axis(self, x, y, copy=False, **kwargs):
        """Replace elements of ``x`` with elements of ``y`` at the axis of grid.

        Parameters
        ----------
        x : array-like
            Values to selectively replace. Should have length ``grid.num_nodes``.
        y : array-like
            Replacement values. Should broadcast with arrays of size
            ``grid.num_nodes``. Can also be a function that returns such an
            array. Additional keyword arguments are then input to ``y``.
        copy : bool
            If some value of ``x`` is to be replaced by some value in ``y``,
            then setting ``copy`` to true ensures that ``x`` will not be
            modified in-place.

        Returns
        -------
        out : ndarray
            An array of size ``grid.num_nodes`` where elements at the indices
            corresponding to the axis of this grid match those of ``y`` and all
            others match ``x``.

        """
        if self.axis.size:
            if callable(y):
                y = y(**kwargs)
            return put(
                x.copy() if copy else x, self.axis, y[self.axis] if jnp.ndim(y) else y
            )
        return x


class Grid(_Grid):
    """Collocation grid with custom node placement.

    Unlike subclasses LinearGrid and ConcentricGrid, the base Grid allows the user
    to pass in a custom set of collocation nodes.

    Parameters
    ----------
    nodes : ndarray of float, size(num_nodes,3)
        Node coordinates, in (rho,theta,zeta)
    spacing : ndarray of float, size(num_nodes, 3)
        Spacing between nodes in each direction.
    weights : ndarray of float, size(num_nodes, )
        Quadrature weights for each node.
    sort : bool
        Whether to sort the nodes for use with FFT method.
    spacing : ndarray of shape(num_nodes, 3)
        May be provided to ensure even spacing for surface averages etc.
    jitable : bool
        Whether to skip certain checks and conditionals that don't work under jit.
        Allows grid to be created on the fly with custom nodes, but weights, symmetry
        etc. may be wrong if grid contains duplicate nodes.
    """

<<<<<<< HEAD
    @classmethod
    def create_meshgrid(cls, a, b, c):
        """Create a meshgrid from the given coordinates.

        Parameters
        ----------
        a, b, c : Array, Array, Array
            Unique values of each coordinate.

        Returns
        -------
        grid : Grid
            Meshgrid with indices assigned.

        """
        a, b, c = map(jnp.atleast_1d, (a, b, c))
        aa, bb, cc = map(jnp.ravel, jnp.meshgrid(a, b, c, indexing="ij"))
        nodes = jnp.column_stack([aa, bb, cc])

        unique_a_idx = jnp.arange(a.size) * b.size * c.size
        unique_b_idx = jnp.arange(b.size) * c.size
        unique_c_idx = jnp.arange(c.size)
        inverse_a_idx = repeat(
            unique_a_idx // (b.size * c.size),
            b.size * c.size,
            total_repeat_length=a.size * b.size * c.size,
        )
        inverse_b_idx = jnp.tile(
            repeat(unique_b_idx // c.size, c.size, total_repeat_length=b.size * c.size),
            a.size,
        )
        inverse_c_idx = jnp.tile(unique_c_idx, a.size * b.size)
        return cls(
            nodes=nodes,
            sort=False,
            jitable=True,
            _unique_rho_idx=unique_a_idx,
            _unique_theta_idx=unique_b_idx,
            _unique_zeta_idx=unique_c_idx,
            _inverse_rho_idx=inverse_a_idx,
            _inverse_theta_idx=inverse_b_idx,
            _inverse_zeta_idx=inverse_c_idx,
        )

    def __init__(self, nodes, sort=False, jitable=False, **kwargs):
=======
    def __init__(
        self, nodes, spacing=None, weights=None, sort=False, jitable=False, **kwargs
    ):
>>>>>>> d9f4a8df
        # Python 3.3 (PEP 412) introduced key-sharing dictionaries.
        # This change measurably reduces memory usage of objects that
        # define all attributes in their __init__ method.
        self._NFP = 1
        self._sym = False
        self._node_pattern = "custom"
        self._nodes = self._create_nodes(nodes)
        if spacing is not None:
            spacing = (
                jnp.atleast_2d(jnp.asarray(spacing))
                .reshape(self.nodes.shape)
                .astype(float)
            )
            self._spacing = spacing
        if weights is None and spacing is not None:
            self._weights = self._spacing.prod(axis=1)
        elif weights is not None:
            weights = (
                jnp.atleast_1d(jnp.asarray(weights))
                .reshape(self.nodes.shape[0])
                .astype(float)
            )
            self._weights = weights
        if sort:
            self._sort_nodes()
        if jitable:
            # Don't do anything with symmetry since that changes # of nodes
            # avoid point at the axis, for now.
            r, t, z = self._nodes.T
            r = jnp.where(r == 0, 1e-12, r)
            self._nodes = jnp.array([r, t, z]).T
            self._axis = np.array([], dtype=int)
            # allow for user supplied indices/inverse indices for special cases
            for attr in [
                "_unique_rho_idx",
                "_unique_theta_idx",
                "_unique_zeta_idx",
                "_inverse_rho_idx",
                "_inverse_theta_idx",
                "_inverse_zeta_idx",
            ]:
                if attr in kwargs:
                    setattr(self, attr, jnp.asarray(kwargs.pop(attr)))
        else:
            self._axis = self._find_axis()
            (
                self._unique_rho_idx,
                self._inverse_rho_idx,
                self._unique_theta_idx,
                self._inverse_theta_idx,
                self._unique_zeta_idx,
                self._inverse_zeta_idx,
            ) = self._find_unique_inverse_nodes()

        self._L = self.num_nodes
        self._M = self.num_nodes
        self._N = self.num_nodes
        errorif(len(kwargs), ValueError, f"Got unexpected kwargs {kwargs.keys()}")

    def _sort_nodes(self):
        """Sort nodes for use with FFT."""
        sort_idx = np.lexsort((self.nodes[:, 1], self.nodes[:, 0], self.nodes[:, 2]))
        self._nodes = self.nodes[sort_idx]
        try:
            self._spacing = self.spacing[sort_idx]
        except AttributeError:
            pass
        try:
            self._weights = self.weights[sort_idx]
        except AttributeError:
            pass

    def _create_nodes(self, nodes):
        """Allow for custom node creation.

        Parameters
        ----------
        nodes : ndarray of float, size(num_nodes,3)
            Node coordinates, in (rho,theta,zeta).

        Returns
        -------
        nodes : ndarray of float, size(num_nodes,3)
            Node coordinates, in (rho,theta,zeta).

        """
        nodes = jnp.atleast_2d(jnp.asarray(nodes)).reshape((-1, 3)).astype(float)
        # Do not alter nodes given by the user for custom grids.
        # In particular, do not modulo nodes by 2pi or 2pi/NFP.
        # This may cause the surface_integrals() function to fail recognizing
        # surfaces outside the interval [0, 2pi] as duplicates. However, most
        # surface integral computations are done with LinearGrid anyway.
        return nodes


class LinearGrid(_Grid):
    """Grid in which the nodes are linearly spaced in each coordinate.

    Useful for plotting and other analysis, though not very efficient for using as the
    solution grid.

    Parameters
    ----------
    L : int, optional
        Radial grid resolution.
    M : int, optional
        Poloidal grid resolution.
    N : int, optional
        Toroidal grid resolution.
    NFP : int
        Number of field periods (Default = 1).
    sym : bool
        True for stellarator symmetry, False otherwise (Default = False).
    axis : bool
        True to include a point at rho=0 (default), False for rho[0] = rho[1]/2.
    endpoint : bool
        If True, theta=0 and zeta=0 are duplicated after a full period.
        Should be False for use with FFT. (Default = False).
        This boolean is ignored if an array is given for theta or zeta.
    rho : int or ndarray of float, optional
        Radial coordinates (Default = 1.0).
        Alternatively, the number of radial coordinates (if an integer).
        Note that if supplied the values may be reordered in the resulting grid.
    theta : int or ndarray of float, optional
        Poloidal coordinates (Default = 0.0).
        Alternatively, the number of poloidal coordinates (if an integer).
        Note that if supplied the values may be reordered in the resulting grid.
    zeta : int or ndarray of float, optional
        Toroidal coordinates (Default = 0.0).
        Alternatively, the number of toroidal coordinates (if an integer).
        Note that if supplied the values may be reordered in the resulting grid.
    """

    def __init__(
        self,
        L=None,
        M=None,
        N=None,
        NFP=1,
        sym=False,
        axis=True,
        endpoint=False,
        rho=np.array(1.0),
        theta=np.array(0.0),
        zeta=np.array(0.0),
    ):
        self._L = check_nonnegint(L, "L")
        self._M = check_nonnegint(M, "M")
        self._N = check_nonnegint(N, "N")
        self._NFP = check_posint(NFP, "NFP", False)
        self._sym = sym
        self._endpoint = bool(endpoint)
        self._theta_endpoint = False
        self._zeta_endpoint = False
        self._node_pattern = "linear"
        self._nodes, self._spacing = self._create_nodes(
            L=L,
            M=M,
            N=N,
            NFP=NFP,
            axis=axis,
            endpoint=endpoint,
            rho=rho,
            theta=theta,
            zeta=zeta,
        )
        # symmetry handled in create_nodes()
        self._sort_nodes()
        self._axis = self._find_axis()
        (
            self._unique_rho_idx,
            self._inverse_rho_idx,
            self._unique_theta_idx,
            self._inverse_theta_idx,
            self._unique_zeta_idx,
            self._inverse_zeta_idx,
        ) = self._find_unique_inverse_nodes()
        self._weights = self._scale_weights()

    def _create_nodes(  # noqa: C901
        self,
        L=None,
        M=None,
        N=None,
        NFP=1,
        axis=True,
        endpoint=False,
        rho=1.0,
        theta=0.0,
        zeta=0.0,
    ):
        """Create grid nodes and weights.

        Parameters
        ----------
        L : int, optional
            Radial grid resolution.
        M : int, optional
            Poloidal grid resolution.
        N : int, optional
            Toroidal grid resolution.
        NFP : int
            Number of field periods (Default = 1).
        axis : bool
            True to include a point at rho=0 (default), False for rho[0] = rho[1]/2.
        endpoint : bool
            If True, theta=0 and zeta=0 are duplicated after a full period.
            Should be False for use with FFT. (Default = False).
            This boolean is ignored if an array is given for theta or zeta.
        rho : int or ndarray of float, optional
            Radial coordinates (Default = 1.0).
            Alternatively, the number of radial coordinates (if an integer).
        theta : int or ndarray of float, optional
            Poloidal coordinates (Default = 0.0).
            Alternatively, the number of poloidal coordinates (if an integer).
        zeta : int or ndarray of float, optional
            Toroidal coordinates (Default = 0.0).
            Alternatively, the number of toroidal coordinates (if an integer).

        Returns
        -------
        nodes : ndarray of float, size(num_nodes,3)
            node coordinates, in (rho,theta,zeta)
        spacing : ndarray of float, size(num_nodes,3)
            node spacing, based on local volume around the node

        """
        self._NFP = check_posint(NFP, "NFP", False)
        axis = bool(axis)
        endpoint = bool(endpoint)
        THETA_ENDPOINT = 2 * np.pi
        ZETA_ENDPOINT = 2 * np.pi / NFP

        # rho
        if L is not None:
            self._L = check_nonnegint(L, "L")
            rho = L + 1
        else:
            self._L = len(np.atleast_1d(rho))
        if np.isscalar(rho) and (int(rho) == rho) and rho > 0:
            r = np.flipud(np.linspace(1, 0, int(rho), endpoint=axis))
            # choose dr such that each node has the same weight
            dr = np.ones_like(r) / r.size
        else:
            # need to sort to compute correct spacing
            r = np.sort(np.atleast_1d(rho))
            dr = np.zeros_like(r)
            if r.size > 1:
                # choose dr such that cumulative sums of dr[] are node midpoints
                # and the total sum is 1
                dr[0] = (r[0] + r[1]) / 2
                dr[1:-1] = (r[2:] - r[:-2]) / 2
                dr[-1] = 1 - (r[-2] + r[-1]) / 2
            else:
                dr = np.array([1.0])

        # theta
        if M is not None:
            self._M = check_nonnegint(M, "M")
            theta = 2 * (M + 1) if self.sym else 2 * M + 1
        else:
            self._M = len(np.atleast_1d(theta))
        if np.isscalar(theta) and (int(theta) == theta) and theta > 0:
            theta = int(theta)
            if self.sym and theta > 1:
                # Enforce that no node lies on theta=0 or theta=2pi, so that
                # each node has a symmetric counterpart, and that, for all i,
                # t[i]-t[i-1] = 2 t[0] = 2 (pi - t[last node before pi]).
                # Both conditions necessary to evenly space nodes with constant dt.
                # This can be done by making (theta + endpoint) an even integer.
                if (theta + endpoint) % 2 != 0:
                    theta += 1
                t = np.linspace(0, THETA_ENDPOINT, theta, endpoint=endpoint)
                t += t[1] / 2
                # delete theta > pi nodes
                t = t[: np.searchsorted(t, np.pi, side="right")]
            else:
                t = np.linspace(0, THETA_ENDPOINT, theta, endpoint=endpoint)
            dt = THETA_ENDPOINT / t.size * np.ones_like(t)
            if (endpoint and not self.sym) and t.size > 1:
                # increase node weight to account for duplicate node
                dt *= t.size / (t.size - 1)
                # scale_weights() will reduce endpoint (dt[0] and dt[-1])
                # duplicate node weight
        else:
            t = np.atleast_1d(theta).astype(float)
            # enforce periodicity
            t[t != THETA_ENDPOINT] %= THETA_ENDPOINT
            # need to sort to compute correct spacing
            t = np.sort(t)
            if self.sym:
                # cut domain to relevant subdomain: delete theta > pi nodes
                t = t[: np.searchsorted(t, np.pi, side="right")]
            dt = np.zeros_like(t)
            if t.size > 1:
                # choose dt to be the cyclic distance of the surrounding two nodes
                dt[1:-1] = t[2:] - t[:-2]
                if not self.sym:
                    dt[0] = t[1] + (THETA_ENDPOINT - t[-1]) % THETA_ENDPOINT
                    dt[-1] = t[0] + (THETA_ENDPOINT - t[-2]) % THETA_ENDPOINT
                    dt /= 2  # choose dt to be half the cyclic distance
                    if t.size == 2:
                        assert dt[0] == np.pi and dt[-1] == 0
                        dt[-1] = dt[0]
                    if t[0] == 0 and t[-1] == THETA_ENDPOINT:
                        # The cyclic distance algorithm above correctly weights
                        # the duplicate endpoint node spacing at theta = 0 and 2pi
                        # to be half the weight of the other nodes.
                        # However, scale_weights() is not aware of this, so we
                        # counteract the reduction that will be done there.
                        dt[0] += dt[-1]
                        dt[-1] = dt[0]
                else:
                    first_positive_idx = np.searchsorted(t, 0, side="right")
                    if first_positive_idx == 0:
                        # then there are no nodes at theta=0
                        dt[0] = t[0] + t[1]
                    else:
                        # total spacing of nodes at theta=0 should be half the
                        # distance between first positive node and its
                        # reflection across the theta=0 line.
                        dt[0] = t[first_positive_idx]
                        assert (first_positive_idx == 1) or (
                            dt[0] == dt[first_positive_idx - 1]
                        )
                        # If the first condition is false and the latter true,
                        # then both of those dt should be halved.
                        # The scale_weights() function will handle this.
                    first_pi_idx = np.searchsorted(t, np.pi, side="left")
                    if first_pi_idx == t.size:
                        # then there are no nodes at theta=pi
                        dt[-1] = (THETA_ENDPOINT - t[-1]) - t[-2]
                    else:
                        # total spacing of nodes at theta=pi should be half the
                        # distance between first node < pi and its
                        # reflection across the theta=pi line.
                        dt[-1] = (THETA_ENDPOINT - t[-1]) - t[first_pi_idx - 1]
                        assert (first_pi_idx == t.size - 1) or (
                            dt[first_pi_idx] == dt[-1]
                        )
                        # If the first condition is false and the latter true,
                        # then both of those dt should be halved.
                        # The scale_weights() function will handle this.
            else:
                dt = np.array([THETA_ENDPOINT])

        # zeta
        # note: dz spacing should not depend on NFP
        # spacing corresponds to a node's weight in an integral --
        # such as integral = sum(dt * dz * data["B"]) -- not the node's coordinates
        if N is not None:
            self._N = check_nonnegint(N, "N")
            zeta = 2 * N + 1
        else:
            self._N = len(np.atleast_1d(zeta))
        if np.isscalar(zeta) and (int(zeta) == zeta) and zeta > 0:
            z = np.linspace(0, ZETA_ENDPOINT, int(zeta), endpoint=endpoint)
            dz = 2 * np.pi / z.size * np.ones_like(z)
            if endpoint and z.size > 1:
                # increase node weight to account for duplicate node
                dz *= z.size / (z.size - 1)
                # scale_weights() will reduce endpoint (dz[0] and dz[-1])
                # duplicate node weight
        else:
            z = np.atleast_1d(zeta).astype(float)
            # enforce periodicity
            z[z != ZETA_ENDPOINT] %= ZETA_ENDPOINT
            # need to sort to compute correct spacing
            z = np.sort(z)
            dz = np.zeros_like(z)
            if z.size > 1:
                # choose dz to be half the cyclic distance of the surrounding two nodes
                dz[0] = z[1] + (ZETA_ENDPOINT - z[-1]) % ZETA_ENDPOINT
                dz[1:-1] = z[2:] - z[:-2]
                dz[-1] = z[0] + (ZETA_ENDPOINT - z[-2]) % ZETA_ENDPOINT
                dz /= 2
                dz *= NFP
                if z.size == 2:
                    dz[-1] = dz[0]
                if z[0] == 0 and z[-1] == ZETA_ENDPOINT:
                    # The cyclic distance algorithm above correctly weights
                    # the duplicate node spacing at zeta = 0 and 2pi / NFP.
                    # However, scale_weights() is not aware of this, so we
                    # counteract the reduction that will be done there.
                    dz[0] += dz[-1]
                    dz[-1] = dz[0]
            else:
                dz = np.array([ZETA_ENDPOINT])

        self._theta_endpoint = (
            t.size > 0
            and np.isclose(t[0], 0, atol=1e-12)
            and np.isclose(t[-1], THETA_ENDPOINT, atol=1e-12)
        )
        self._zeta_endpoint = (
            z.size > 0
            and np.isclose(z[0], 0, atol=1e-12)
            and np.isclose(z[-1], ZETA_ENDPOINT, atol=1e-12)
        )
        # if only one theta or one zeta point, can have endpoint=True
        # if the other one is a full array
        self._endpoint = (self._theta_endpoint or (t.size == 1 and z.size > 1)) and (
            self._zeta_endpoint or (z.size == 1 and t.size > 1)
        )

        r, t, z = map(np.ravel, np.meshgrid(r, t, z, indexing="ij"))
        dr, dt, dz = map(np.ravel, np.meshgrid(dr, dt, dz, indexing="ij"))
        nodes = np.column_stack([r, t, z])
        spacing = np.column_stack([dr, dt, dz])

        return nodes, spacing

    def change_resolution(self, L, M, N, NFP=None):
        """Change the resolution of the grid.

        Parameters
        ----------
        L : int
            new radial grid resolution (L radial nodes)
        M : int
            new poloidal grid resolution (M poloidal nodes)
        N : int
            new toroidal grid resolution (N toroidal nodes)
        NFP : int
            Number of field periods.

        """
        if NFP is None:
            NFP = self.NFP
        if L != self.L or M != self.M or N != self.N or NFP != self.NFP:
            self._nodes, self._spacing = self._create_nodes(
                L=L, M=M, N=N, NFP=NFP, axis=self.axis.size > 0, endpoint=self.endpoint
            )
            # symmetry handled in create_nodes()
            self._sort_nodes()
            self._axis = self._find_axis()
            (
                self._unique_rho_idx,
                self._inverse_rho_idx,
                self._unique_theta_idx,
                self._inverse_theta_idx,
                self._unique_zeta_idx,
                self._inverse_zeta_idx,
            ) = self._find_unique_inverse_nodes()
            self._weights = self._scale_weights()

    @property
    def endpoint(self):
        """bool: Whether the grid is made of open or closed intervals."""
        return self.__dict__.setdefault("_endpoint", False)


class QuadratureGrid(_Grid):
    """Grid used for numerical quadrature.

    Exactly integrates a Fourier-Zernike basis of resolution (L,M,N)
    This grid is never symmetric.

    Parameters
    ----------
    L : int
        radial grid resolution (exactly integrates radial modes up to order L)
    M : int
        poloidal grid resolution (exactly integrates poloidal modes up to order M)
    N : int
        toroidal grid resolution (exactly integrates toroidal modes up to order N)
    NFP : int
        number of field periods (Default = 1)

    """

    def __init__(self, L, M, N, NFP=1):
        self._L = check_nonnegint(L, "L", False)
        self._M = check_nonnegint(M, "N", False)
        self._N = check_nonnegint(N, "N", False)
        self._NFP = check_posint(NFP, "NFP", False)
        self._sym = False
        self._node_pattern = "quad"
        self._nodes, self._spacing = self._create_nodes(L=L, M=M, N=N, NFP=NFP)
        # symmetry is never enforced for Quadrature Grid
        self._sort_nodes()
        self._axis = self._find_axis()
        (
            self._unique_rho_idx,
            self._inverse_rho_idx,
            self._unique_theta_idx,
            self._inverse_theta_idx,
            self._unique_zeta_idx,
            self._inverse_zeta_idx,
        ) = self._find_unique_inverse_nodes()
        # quadrature weights do not need scaling
        self._weights = self.spacing.prod(axis=1)

    def _create_nodes(self, L=1, M=1, N=1, NFP=1):
        """Create grid nodes and weights.

        Parameters
        ----------
        L : int
            radial grid resolution (L radial nodes, Default = 1)
        M : int
            poloidal grid resolution (M poloidal nodes, Default = 1)
        N : int
            toroidal grid resolution (N toroidal nodes, Default = 1)
        NFP : int
            number of field periods (Default = 1)

        Returns
        -------
        nodes : ndarray of float, size(num_nodes,3)
            node coordinates, in (rho,theta,zeta)
        spacing : ndarray of float, size(num_nodes,3)
            node spacing, based on local volume around the node

        """
        self._L = check_nonnegint(L, "L", False)
        self._M = check_nonnegint(M, "M", False)
        self._N = check_nonnegint(N, "N", False)
        self._NFP = check_posint(NFP, "NFP", False)
        L = L + 1
        M = 2 * M + 1
        N = 2 * N + 1

        # rho
        r, dr = special.js_roots(L, 2, 2)
        dr /= r  # remove r weight function associated with the shifted Jacobi weights

        # theta/vartheta
        t = np.linspace(0, 2 * np.pi, M, endpoint=False)
        dt = 2 * np.pi / M * np.ones_like(t)

        # zeta/phi
        z = np.linspace(0, 2 * np.pi / NFP, N, endpoint=False)
        dz = 2 * np.pi / N * np.ones_like(z)

        r, t, z = np.meshgrid(r, t, z, indexing="ij")
        r = r.flatten()
        t = t.flatten()
        z = z.flatten()

        dr, dt, dz = np.meshgrid(dr, dt, dz, indexing="ij")
        dr = dr.flatten()
        dt = dt.flatten()
        dz = dz.flatten()

        nodes = np.stack([r, t, z]).T
        spacing = np.stack([dr, dt, dz]).T

        return nodes, spacing

    def change_resolution(self, L, M, N, NFP=None):
        """Change the resolution of the grid.

        Parameters
        ----------
        L : int
            new radial grid resolution (L radial nodes)
        M : int
            new poloidal grid resolution (M poloidal nodes)
        N : int
            new toroidal grid resolution (N toroidal nodes)
        NFP : int
            Number of field periods.

        """
        if NFP is None:
            NFP = self.NFP
        if L != self.L or M != self.M or N != self.N or NFP != self.NFP:
            self._nodes, self._spacing = self._create_nodes(L=L, M=M, N=N, NFP=NFP)
            self._sort_nodes()
            self._axis = self._find_axis()
            (
                self._unique_rho_idx,
                self._inverse_rho_idx,
                self._unique_theta_idx,
                self._inverse_theta_idx,
                self._unique_zeta_idx,
                self._inverse_zeta_idx,
            ) = self._find_unique_inverse_nodes()
            self._weights = self.spacing.prod(axis=1)  # instead of _scale_weights


class ConcentricGrid(_Grid):
    """Grid in which the nodes are arranged in concentric circles.

    Nodes are arranged concentrically within each toroidal cross-section, with more
    nodes per flux surface at larger radius. Typically used as the solution grid,
    cannot be easily used for plotting due to non-uniform spacing.

    Parameters
    ----------
    L : int
        radial grid resolution
    M : int
        poloidal grid resolution
    N : int
        toroidal grid resolution
    NFP : int
        number of field periods (Default = 1)
    sym : bool
        True for stellarator symmetry, False otherwise (Default = False)
    axis : bool
        True to include the magnetic axis, False otherwise (Default = False)
    node_pattern : {``'cheb1'``, ``'cheb2'``, ``'jacobi'``, ``linear``}
        pattern for radial coordinates

            * ``'cheb1'``: Chebyshev-Gauss-Lobatto nodes scaled to r=[0,1]
            * ``'cheb2'``: Chebyshev-Gauss-Lobatto nodes scaled to r=[-1,1]
            * ``'jacobi'``: Radial nodes are roots of Shifted Jacobi polynomial of
              degree M+1 r=(0,1), and angular nodes are equispaced 2(M+1) per surface
            * ``'ocs'``: optimal concentric sampling to minimize the condition number
              of the resulting transform matrix, for doing inverse transform.
            * ``linear`` : linear spacing in r=[0,1]

    """

    def __init__(self, L, M, N, NFP=1, sym=False, axis=False, node_pattern="jacobi"):
        self._L = check_nonnegint(L, "L", False)
        self._M = check_nonnegint(M, "M", False)
        self._N = check_nonnegint(N, "N", False)
        self._NFP = check_posint(NFP, "NFP", False)
        self._sym = sym
        self._node_pattern = node_pattern
        self._nodes, self._spacing = self._create_nodes(
            L=L, M=M, N=N, NFP=NFP, axis=axis, node_pattern=node_pattern
        )
        self._enforce_symmetry()
        self._sort_nodes()
        self._axis = self._find_axis()
        (
            self._unique_rho_idx,
            self._inverse_rho_idx,
            self._unique_theta_idx,
            self._inverse_theta_idx,
            self._unique_zeta_idx,
            self._inverse_zeta_idx,
        ) = self._find_unique_inverse_nodes()
        self._weights = self._scale_weights()

    def _create_nodes(self, L, M, N, NFP=1, axis=False, node_pattern="jacobi"):
        """Create grid nodes and weights.

        Parameters
        ----------
        L : int
            radial grid resolution
        M : int
            poloidal grid resolution
        N : int
            toroidal grid resolution
        NFP : int
            number of field periods (Default = 1)
        axis : bool
            True to include the magnetic axis, False otherwise (Default = False)
        node_pattern : {``'linear'``, ``'cheb1'``, ``'cheb2'``, ``'jacobi'``, ``None``}
            pattern for radial coordinates
                * ``linear`` : linear spacing in r=[0,1]
                * ``'cheb1'``: Chebyshev-Gauss-Lobatto nodes scaled to r=[0,1]
                * ``'cheb2'``: Chebyshev-Gauss-Lobatto nodes scaled to r=[-1,1]
                * ``'jacobi'``: Radial nodes are roots of Shifted Jacobi polynomial of
                  degree M+1 r=(0,1), and angular nodes are equispaced 2(M+1) per
                  surface.
                * ``'ocs'``: optimal concentric sampling to minimize the condition
                  number of the resulting transform matrix, for doing inverse transform.

        Returns
        -------
        nodes : ndarray of float, size(num_nodes, 3)
            node coordinates, in (rho,theta,zeta)
        spacing : ndarray of float, size(num_nodes,3)
            node spacing, based on local volume around the node

        """
        self._L = check_nonnegint(L, "L", False)
        self._M = check_nonnegint(M, "M", False)
        self._N = check_nonnegint(N, "N", False)
        self._NFP = check_posint(NFP, "NFP", False)

        def ocs(L):
            # Ramos-Lopez, et al. “Optimal Sampling Patterns for Zernike Polynomials.”
            # Applied Mathematics and Computation 274 (February 2016): 247–57.
            # https://doi.org/10.1016/j.amc.2015.11.006.
            j = np.arange(1, L // 2 + 2)
            z = np.cos((2 * j - 1) * np.pi / (2 * L + 2))
            rj = 1.1565 * z - 0.76535 * z**2 + 0.60517 * z**3
            return np.sort(rj)

        pattern = {
            "linear": np.linspace(0, 1, num=L // 2 + 1),
            "cheb1": (np.cos(np.arange(L // 2, -1, -1) * np.pi / (L // 2)) + 1) / 2,
            "cheb2": -np.cos(np.arange(L // 2, L + 1, 1) * np.pi / L),
            "jacobi": special.js_roots(L // 2 + 1, 2, 2)[0],
            "ocs": ocs(L),
        }
        rho = pattern.get(node_pattern)
        if rho is None:
            raise ValueError("node_pattern '{}' is not supported".format(node_pattern))
        rho = np.sort(rho, axis=None)
        if axis:
            rho[0] = 0
        elif rho[0] == 0:
            rho[0] = rho[1] / 10

        drho = np.zeros_like(rho)
        if rho.size > 1:
            drho[0] = (rho[0] + rho[1]) / 2
            drho[1:-1] = (rho[2:] - rho[:-2]) / 2
            drho[-1] = 1 - (rho[-2] + rho[-1]) / 2
        else:
            drho = np.array([1.0])
        r = []
        t = []
        dr = []
        dt = []

        for iring in range(L // 2 + 1, 0, -1):
            ntheta = 2 * M + np.ceil((M / L) * (5 - 4 * iring)).astype(int)
            if ntheta % 2 == 0:
                # ensure an odd number of nodes on each surface
                ntheta += 1
            if self.sym:
                # for symmetry, we want M+1 nodes on outer surface, so (2M+1+1)
                # for now, cut in half in _enforce_symmetry
                ntheta += 1
            dtheta = 2 * np.pi / ntheta
            theta = np.linspace(0, 2 * np.pi, ntheta, endpoint=False)
            if self.sym:
                theta = (theta + dtheta / 2) % (2 * np.pi)
            for tk in theta:
                r.append(rho[-iring])
                t.append(tk)
                dt.append(dtheta)
                dr.append(drho[-iring])

        r = np.asarray(r)
        t = np.asarray(t)
        dr = np.asarray(dr)
        dt = np.asarray(dt)
        dimzern = r.size

        z = np.linspace(0, 2 * np.pi / NFP, 2 * N + 1, endpoint=False)
        dz = 2 * np.pi / z.size

        r = np.tile(r, 2 * N + 1)
        t = np.tile(t, 2 * N + 1)
        z = np.tile(z[np.newaxis], (dimzern, 1)).flatten(order="F")
        dr = np.tile(dr, 2 * N + 1)
        dt = np.tile(dt, 2 * N + 1)
        dz = np.ones_like(z) * dz
        nodes = np.stack([r, t, z]).T
        spacing = np.stack([dr, dt, dz]).T

        return nodes, spacing

    def change_resolution(self, L, M, N, NFP=None):
        """Change the resolution of the grid.

        Parameters
        ----------
        L : int
            new radial grid resolution
        M : int
            new poloidal grid resolution
        N : int
            new toroidal grid resolution
        NFP : int
            Number of field periods.

        """
        if NFP is None:
            NFP = self.NFP
        if L != self.L or M != self.M or N != self.N or NFP != self.NFP:
            self._nodes, self._spacing = self._create_nodes(
                L=L,
                M=M,
                N=N,
                NFP=NFP,
                axis=self.axis.size > 0,
                node_pattern=self.node_pattern,
            )
            self._enforce_symmetry()
            self._sort_nodes()
            self._axis = self._find_axis()
            (
                self._unique_rho_idx,
                self._inverse_rho_idx,
                self._unique_theta_idx,
                self._inverse_theta_idx,
                self._unique_zeta_idx,
                self._inverse_zeta_idx,
            ) = self._find_unique_inverse_nodes()
            self._weights = self._scale_weights()


def _round(x, tol):
    # we do this to avoid some floating point issues with things
    # that are basically low order rationals to near machine precision
    if abs(x % 1) < tol or abs((x % 1) - 1) < tol:
        return round(x)
    return x


def dec_to_cf(x, dmax=20, itol=1e-14):
    """Compute continued fraction form of a number.

    Parameters
    ----------
    x : float
        floating point form of number
    dmax : int
        maximum iterations (ie, number of coefficients of continued fraction).
        (Default value = 20)
    itol : float, optional
        tolerance for rounding float to nearest int

    Returns
    -------
    cf : ndarray of int
        coefficients of continued fraction form of x.

    """
    x = float(_round(x, itol))
    cf = []
    q = np.floor(x).astype(int)
    cf.append(q)
    x = _round(x - q, itol)
    i = 0
    while x != 0 and i < dmax:
        q = np.floor(1 / x).astype(int)
        cf.append(q)
        x = _round(1 / x - q, itol)
        i = i + 1
    return np.array(cf).astype(int)


def cf_to_dec(cf):
    """Compute decimal form of a continued fraction.

    Parameters
    ----------
    cf : array-like
        coefficients of continued fraction.

    Returns
    -------
    x : float
        floating point representation of cf

    """
    if len(cf) == 1:
        return cf[0]
    else:
        return cf[0] + 1 / cf_to_dec(cf[1:])


def most_rational(a, b, itol=1e-14):
    """Compute the most rational number in the range [a,b].

    Parameters
    ----------
    a,b : float
        lower and upper bounds
    itol : float, optional
        tolerance for rounding float to nearest int

    Returns
    -------
    x : float
        most rational number between [a,b]

    """
    a = float(_round(a, itol))
    b = float(_round(b, itol))
    # handle empty range
    if a == b:
        return a
    # ensure a < b
    elif a > b:
        c = a
        a = b
        b = c
    # return 0 if in range
    if np.sign(a * b) <= 0:
        return 0
    # handle negative ranges
    elif np.sign(a) < 0:
        s = -1
        a *= -1
        b *= -1
    else:
        s = 1

    a_cf = dec_to_cf(a)
    b_cf = dec_to_cf(b)
    idx = 0  # first index of dissimilar digits
    for i in range(min(a_cf.size, b_cf.size)):
        if a_cf[i] != b_cf[i]:
            idx = i
            break
    f = 1
    while True:
        dec = cf_to_dec(np.append(a_cf[0:idx], f))
        if a <= dec <= b:
            return dec * s
        f += 1


def n_most_rational(a, b, n, eps=1e-12, itol=1e-14):
    """Find the n most rational numbers in a given interval.

    Parameters
    ----------
    a, b : float
        start and end points of the interval
    n : integer
        number of rationals to find
    eps : float, optional
        amount to displace points to avoid duplicates
    itol : float, optional
        tolerance for rounding float to nearest int

    Returns
    -------
    c : ndarray
        most rational points in (a,b), in approximate
        order of "rationality"
    """
    assert eps > itol
    a = float(_round(a, itol))
    b = float(_round(b, itol))
    # start with the full interval, find first most rational
    # then subdivide at that point and look for next most
    # rational in the largest sub-interval
    out = []
    intervals = np.array(sorted([a, b]))
    for i in range(n):
        i = np.argmax(np.diff(intervals))
        ai, bi = intervals[i : i + 2]
        if ai in out:
            ai += eps
        if bi in out:
            bi -= eps
        c = most_rational(ai, bi)
        out.append(c)
        j = np.searchsorted(intervals, c)
        intervals = np.insert(intervals, j, c)
    return np.array(out)


def _find_rho(iota, iota_vals, tol=1e-14):
    """Find rho values for iota_vals in iota profile."""
    r = np.linspace(0, 1, 1000)
    io = iota(r)
    rho = []
    for ior in iota_vals:
        f = lambda r: iota(np.atleast_1d(r))[0] - ior
        df = lambda r: iota(np.atleast_1d(r), dr=1)[0]
        # nearest neighbor search for initial guess
        x0 = r[np.argmin(np.abs(io - ior))]
        rho_i = optimize.root_scalar(f, x0=x0, fprime=df, xtol=tol).root
        rho.append(rho_i)
    return np.array(rho)


def find_most_rational_surfaces(iota, n, atol=1e-14, itol=1e-14, eps=1e-12, **kwargs):
    """Find "most rational" surfaces for a give iota profile.

    By most rational, we generally mean lowest order ie smallest continued fraction.

    Note: May not work as expected for non-monotonic profiles with duplicate rational
    surfaces. (generally only 1 of each rational is found)

    Parameters
    ----------
    iota : Profile
        iota profile to search
    n : integer
        number of rational surfaces to find
    atol : float, optional
        stopping tolerance for root finding
    itol : float, optional
        tolerance for rounding float to nearest int
    eps : float, optional
        amount to displace points to avoid duplicates

    Returns
    -------
    rho : ndarray
        sorted radial locations of rational surfaces
    rationals: ndarray
        values of iota at rational surfaces
    """
    # find approx min/max
    r = np.linspace(0, 1, kwargs.get("nsamples", 1000))
    io = iota(r)
    iomin, iomax = np.min(io), np.max(io)
    # find rational values of iota and corresponding rho
    io_rational = n_most_rational(iomin, iomax, n, itol=itol, eps=eps)
    rho = _find_rho(iota, io_rational, tol=atol)
    idx = np.argsort(rho)
    return rho[idx], io_rational[idx]


def find_most_distant(pts, n, a=None, b=None, atol=1e-14, **kwargs):
    """Find n points in interval that are maximally distant from pts and each other.

    Parameters
    ----------
    pts : ndarray
        Points to avoid
    n : int
        Number of points to find.
    a, b : float, optional
        Start and end points for interval. Default is min/max of pts
    atol : float, optional
        Stopping tolerance for minimization
    """

    def foo(x, xs):
        xs = np.atleast_1d(xs)
        d = x - xs[:, None]
        return -np.prod(np.abs(d), axis=0).squeeze()

    if a is None:
        a = np.min(pts)
    if b is None:
        b = np.max(pts)

    pts = list(pts)
    nsamples = kwargs.get("nsamples", 1000)
    x = np.linspace(a, b, nsamples)
    out = []
    for i in range(n):
        y = foo(x, pts)
        x0 = x[np.argmin(y)]
        bracket = (max(a, x0 - 5 / nsamples), min(x0 + 5 / nsamples, b))
        c = optimize.minimize_scalar(
            foo, bracket=bracket, bounds=(a, b), args=(pts,), options={"xatol": atol}
        ).x
        pts.append(c)
        out.append(c)
    return np.array(out)


def find_least_rational_surfaces(
    iota, n, nrational=100, atol=1e-14, itol=1e-14, eps=1e-12, **kwargs
):
    """Find "least rational" surfaces for given iota profile.

    By least rational we mean points farthest in iota from the nrational lowest
    order rational surfaces and each other.

    Note: May not work as expected for non-monotonic profiles with duplicate rational
    surfaces. (generally only 1 of each rational is found)

    Parameters
    ----------
    iota : Profile
        iota profile to search
    n : integer
        number of approximately irrational surfaces to find
    nrational : int, optional
        number of lowest order rational surfaces to avoid.
    atol : float, optional
        Stopping tolerance for minimization
    itol : float, optional
        tolerance for rounding float to nearest int
    eps : float, optional
        amount to displace points to avoid duplicates

    Returns
    -------
    rho : ndarray
        locations of least rational surfaces
    io : ndarray
        values of iota at least rational surfaces
    rho_rat : ndarray
        rho values of lowest order rational surfaces
    io_rat : ndarray
        iota values at lowest order rational surfaces
    """
    rho_rat, io_rat = find_most_rational_surfaces(
        iota, nrational, atol, itol, eps, **kwargs
    )
    a, b = iota([0.0, 1.0])
    io = find_most_distant(io_rat, n, a, b, tol=atol, **kwargs)
    rho = _find_rho(iota, io, tol=atol)
    return rho, io<|MERGE_RESOLUTION|>--- conflicted
+++ resolved
@@ -498,7 +498,6 @@
         etc. may be wrong if grid contains duplicate nodes.
     """
 
-<<<<<<< HEAD
     @classmethod
     def create_meshgrid(cls, a, b, c):
         """Create a meshgrid from the given coordinates.
@@ -506,7 +505,7 @@
         Parameters
         ----------
         a, b, c : Array, Array, Array
-            Unique values of each coordinate.
+            Sorted unique values of each coordinate.
 
         Returns
         -------
@@ -514,9 +513,10 @@
             Meshgrid with indices assigned.
 
         """
-        a, b, c = map(jnp.atleast_1d, (a, b, c))
-        aa, bb, cc = map(jnp.ravel, jnp.meshgrid(a, b, c, indexing="ij"))
-        nodes = jnp.column_stack([aa, bb, cc])
+        a, b, c = jnp.atleast_1d(a, b, c)
+        nodes = jnp.column_stack(
+            list(map(jnp.ravel, jnp.meshgrid(a, b, c, indexing="ij")))
+        )
 
         unique_a_idx = jnp.arange(a.size) * b.size * c.size
         unique_b_idx = jnp.arange(b.size) * c.size
@@ -543,12 +543,9 @@
             _inverse_zeta_idx=inverse_c_idx,
         )
 
-    def __init__(self, nodes, sort=False, jitable=False, **kwargs):
-=======
     def __init__(
         self, nodes, spacing=None, weights=None, sort=False, jitable=False, **kwargs
     ):
->>>>>>> d9f4a8df
         # Python 3.3 (PEP 412) introduced key-sharing dictionaries.
         # This change measurably reduces memory usage of objects that
         # define all attributes in their __init__ method.
