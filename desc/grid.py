import numpy as np

from desc.io import IOAble
from scipy import special

__all__ = ["Grid", "LinearGrid", "QuadratureGrid", "ConcentricGrid"]


class Grid(IOAble):
    """Base class for collocation grids.

    Unlike subclasses LinearGrid and ConcentricGrid, the base Grid allows the user
    to pass in a custom set of collocation nodes.


    Parameters
    ----------
    nodes : ndarray of float, size(num_nodes,3)
        node coordinates, in (rho,theta,zeta)
    sort : bool
        whether to sort the nodes for use with FFT method.

    """

    # TODO: calculate weights automatically using voronoi / delaunay triangulation
    _io_attrs_ = [
        "_L",
        "_M",
        "_N",
        "_NFP",
        "_sym",
        "_nodes",
        "_weights",
        "_axis",
        "_node_pattern",
    ]

    def __init__(self, nodes, sort=True):

        self._L = np.unique(nodes[:, 0]).size
        self._M = np.unique(nodes[:, 1]).size
        self._N = np.unique(nodes[:, 2]).size
        self._NFP = 1
        self._sym = False
        self._node_pattern = "custom"

        self._nodes, self._weights = self._create_nodes(nodes)

        self._enforce_symmetry()
        if sort:
            self._sort_nodes()
        self._find_axis()
        self._scale_weights()

    def _enforce_symmetry(self):
        """Enforces stellarator symmetry."""
        if self.sym:  # remove nodes with theta > pi
            non_sym_idx = np.where(self.nodes[:, 1] > np.pi)
            self._nodes = np.delete(self.nodes, non_sym_idx, axis=0)
            self._weights = np.delete(self.weights, non_sym_idx, axis=0)

    def _sort_nodes(self):
        """Sort nodes for use with FFT."""
        sort_idx = np.lexsort((self.nodes[:, 1], self.nodes[:, 0], self.nodes[:, 2]))
        self._nodes = self.nodes[sort_idx]
        self._weights = self.weights[sort_idx]

    def _find_axis(self):
        """Find indices of axis nodes."""
        self._axis = np.where(self.nodes[:, 0] == 0)[0]

    def _scale_weights(self):
        """Scale weights to sum to full volume."""
        nodes = self.nodes.copy().astype(float)
        nodes[:, 1] %= 2 * np.pi
        nodes[:, 2] %= 2 * np.pi / self.NFP
        # reduce weights for duplicated nodes
        _, inverse, counts = np.unique(
            nodes, axis=0, return_inverse=True, return_counts=True
        )
        self._weights /= counts[inverse]
        self._weights *= 4 * np.pi ** 2 / self._weights.sum()

    def _create_nodes(self, nodes):
        """Allow for custom node creation.

        Parameters
        ----------
        nodes : ndarray of float, size(num_nodes,3)
            node coordinates, in (rho,theta,zeta)

        Returns
        -------
        nodes : ndarray of float, size(num_nodes,3)
            node coordinates, in (rho,theta,zeta)

        """
        nodes = np.atleast_2d(nodes).reshape((-1, 3))
        # make weights sum to 4pi^2
        weights = np.ones(nodes.shape[0]) / nodes.shape[0] * 4 * np.pi ** 2
        self._L = len(np.unique(nodes[:, 0]))
        self._M = len(np.unique(nodes[:, 1]))
        self._N = len(np.unique(nodes[:, 2]))
        return nodes, weights

    @property
    def L(self):
        """int: Radial grid resolution."""
        return self.__dict__.setdefault("_L", 0)

    @property
    def M(self):
<<<<<<< HEAD
        """int: Poloidal grid resolution."""
=======
        """int: poloidal grid resolution"""
>>>>>>> 171570c3
        return self.__dict__.setdefault("_M", 0)

    @property
    def N(self):
<<<<<<< HEAD
        """int: Toroidal grid resolution."""
=======
        """int: toroidal grid resolution"""
>>>>>>> 171570c3
        return self.__dict__.setdefault("_N", 0)

    @property
    def NFP(self):
<<<<<<< HEAD
        """int: Number of (toroidal) field periods."""
=======
        """int: number of field periods"""
>>>>>>> 171570c3
        return self.__dict__.setdefault("_NFP", 1)

    @property
    def sym(self):
<<<<<<< HEAD
        """bool: True for stellarator symmetry, False otherwise."""
=======
        """bool: True for stellarator symmetry, False otherwise"""
>>>>>>> 171570c3
        return self.__dict__.setdefault("_sym", False)

    @property
    def nodes(self):
        """ndarray: Node coordinates, in (rho,theta,zeta)."""
        return self.__dict__.setdefault("_nodes", np.array([]).reshape((0, 3)))

    @nodes.setter
    def nodes(self, nodes):
        self._nodes = nodes

    @property
    def weights(self):
        """ndarray: Weight for each node, either exact quadrature or volume based."""
        return self.__dict__.setdefault("_weights", np.array([]).reshape((0, 3)))

    @weights.setter
    def weights(self, weights):
        self._weights = weights

    @property
    def num_nodes(self):
        """int: total number of nodes."""
        return self.nodes.shape[0]

    @property
    def axis(self):
        """ndarray: Indices of nodes at magnetic axis."""
        return self.__dict__.setdefault("_axis", np.array([]))

    @property
    def node_pattern(self):
        """str: Pattern for placement of nodes in (rho,theta,zeta)."""
        return self.__dict__.setdefault("_node_pattern", "custom")

    def __repr__(self):
        """str: string form of the object."""
        return (
            type(self).__name__
            + " at "
            + str(hex(id(self)))
            + " (L={}, M={}, N={}, NFP={}, sym={}, node_pattern={})".format(
                self.L, self.M, self.N, self.NFP, self.sym, self.node_pattern
            )
        )


class LinearGrid(Grid):
    """Grid in which the nodes are linearly spaced in each coordinate.

    Useful for plotting and other analysis, though not very efficient for using as the
    solution grid.

    Parameters
    ----------
    L : int
        radial grid resolution (L radial nodes, Defualt = 1)
    M : int
        poloidal grid resolution (M poloidal nodes, Default = 1)
    N : int
        toroidal grid resolution (N toroidal nodes, Default = 1)
    NFP : int
        number of field periods (Default = 1)
    sym : bool
        True for stellarator symmetry, False otherwise (Default = False)
    axis : bool
        True to include a point at rh0==0, False for rho[0] = rho[1]/4. (Default = True)
    endpoint : bool
        if True, theta=0 and zeta=0 are duplicated after a full period.
        Should be False for use with FFT (Default = False)
    rho : ndarray of float, optional
        radial coordinates
    theta : ndarray of float, optional
        poloidal coordinates
    zeta : ndarray of float, optional
        toroidal coordinates

    """

    def __init__(
        self,
        L=1,
        M=1,
        N=1,
        NFP=1,
        sym=False,
        axis=True,
        endpoint=False,
        rho=None,
        theta=None,
        zeta=None,
    ):

        self._L = L
        self._M = M
        self._N = N
        self._NFP = NFP
        self._axis = axis
        self._sym = sym
        self._endpoint = endpoint
        self._node_pattern = "linear"

        self._nodes, self._weights = self._create_nodes(
            L=self.L,
            M=self.M,
            N=self.N,
            NFP=self.NFP,
            axis=self.axis,
            endpoint=self.endpoint,
            rho=rho,
            theta=theta,
            zeta=zeta,
        )

        self._enforce_symmetry()
        self._sort_nodes()
        self._find_axis()
        self._scale_weights()

    def _create_nodes(
        self,
        L=1,
        M=1,
        N=1,
        NFP=1,
        axis=True,
        endpoint=False,
        rho=None,
        theta=None,
        zeta=None,
    ):
        """Create grid nodes and weights.

        Parameters
        ----------
        L : int
            radial grid resolution (L radial nodes, Defualt = 1)
        M : int
            poloidal grid resolution (M poloidal nodes, Default = 1)
        N : int
            toroidal grid resolution (N toroidal nodes, Default = 1)
        NFP : int
            number of field periods (Default = 1)
        axis : bool
            True to include a point at rh0==0, False to include points at rho==1e-4.
        endpoint : bool
            if True, theta=0 and zeta=0 are duplicated after a full period.
            Should be False for use with FFT (Default = False)
        rho : ndarray of float, optional
            radial coordinates
        theta : ndarray of float, optional
            poloidal coordinates
        zeta : ndarray of float, optional
            toroidal coordinates

        Returns
        -------
        nodes : ndarray of float, size(num_nodes,3)
            node coordinates, in (rho,theta,zeta)
        weights : ndarray of float, size(num_nodes,)
            weight for each node, based on local volume around the node

        """
        self._L = L
        self._M = M
        self._N = N
        self._NFP = NFP

        # rho
        if rho is not None:
            r = np.atleast_1d(rho)
            self._L = r.size
        elif self.L == 0:
            r = np.array([], dtype=float)
        elif self.L == 1:
            r = np.array([1.0])
        else:
            if axis:
                r0 = 0
            else:
                r0 = 1.0 / self.L
            r = np.linspace(r0, 1, self.L)
        if self.L > 0:
            dr = (1 - r[0]) / self.L
            if dr == 0:
                dr = 1
        else:
            dr = 1

        # theta/vartheta
        if theta is not None:
            t = np.asarray(theta)
            self._M = t.size
        else:
            t = np.linspace(0, 2 * np.pi, self.M, endpoint=endpoint)
        if self.M > 0:
            dt = 2 * np.pi / self.M
        else:
            dt = 2 * np.pi

        # zeta/phi
        if zeta is not None:
            z = np.asarray(zeta)
            self._N = z.size
        else:
            z = np.linspace(0, 2 * np.pi / self.NFP, self.N, endpoint=endpoint)
        if self.N > 0:
            dz = 2 * np.pi / self.NFP / self.N
        else:
            dz = 2 * np.pi / self.NFP

        r, t, z = np.meshgrid(r, t, z, indexing="ij")
        r = r.flatten()
        t = t.flatten()
        z = z.flatten()

        dr = dr * np.ones_like(r)
        dt = dt * np.ones_like(t)
        dz = dz * np.ones_like(z)

        nodes = np.stack([r, t, z]).T
        weights = dr * dt * dz

        return nodes, weights

    def change_resolution(self, L, M, N):
        """Change the resolution of the grid.

        Parameters
        ----------
        L : int
            new radial grid resolution (L radial nodes)
        M : int
            new poloidal grid resolution (M poloidal nodes)
        N : int
            new toroidal grid resolution (N toroidal nodes)

        """
        if L != self.L or M != self.M or N != self.N:
            self._L = L
            self._M = M
            self._N = N
            self._nodes, self._weights = self._create_nodes(
                L=L,
                M=M,
                N=N,
                NFP=self.NFP,
                axis=len(self.axis) > 0,
                endpoint=self.endpoint,
            )
            self._enforce_symmetry()
            self._sort_nodes()
            self._find_axis()

    @property
    def endpoint(self):
        """bool: Whether the grid is made of open or closed intervals."""
        return self.__dict__.setdefault("_endpoint", False)


class QuadratureGrid(Grid):
    """Grid used for numerical quadrature.

    Exactly integrates a Fourier-Zernike basis of resolution (L,M,N)
    This grid is never symmetric.

    Parameters
    ----------
    L : int
        radial grid resolution (exactly integrates radial modes up to order L)
    M : int
        poloidal grid resolution (exactly integrates poloidal modes up to order M)
    N : int
        toroidal grid resolution (exactly integrates toroidal modes up to order N)
    NFP : int
        number of field periods (Default = 1)

    """

    def __init__(self, L, M, N, NFP=1):

        self._L = L
        self._M = M
        self._N = N
        self._NFP = NFP
        self._sym = False
        self._node_pattern = "quad"

        self._nodes, self._weights = self._create_nodes(
            L=self.L, M=self.M, N=self.N, NFP=self.NFP
        )

        self._enforce_symmetry()  # symmetry is never enforced for Quadrature Grid
        self._sort_nodes()
        self._find_axis()
        # quad grid should already be exact, so we don't scale weights

    def _create_nodes(self, L=1, M=1, N=1, NFP=1):
        """Create grid nodes and weights.

        Parameters
        ----------
        L : int
            radial grid resolution (L radial nodes, Defualt = 1)
        M : int
            poloidal grid resolution (M poloidal nodes, Default = 1)
        N : int
            toroidal grid resolution (N toroidal nodes, Default = 1)
        NFP : int
            number of field periods (Default = 1)

        Returns
        -------
        nodes : ndarray of float, size(num_nodes,3)
            node coordinates, in (rho,theta,zeta)
        weights : ndarray of float, size(num_nodes,)
            weight for each node, based on local volume around the node

        """
        self._L = L
        self._M = M
        self._N = N
        self._NFP = NFP

        L = self.L + 1
        M = 2 * self.M + 1
        N = 2 * self.N + 1

        # rho
        r, wr = special.js_roots(L, 2, 2)

        # theta/vartheta
        t = np.linspace(0, 2 * np.pi, M, endpoint=False)
        wt = 2 * np.pi / M * np.ones_like(t)

        # zeta/phi
        z = np.linspace(0, 2 * np.pi / self.NFP, N, endpoint=False)
        wz = 2 * np.pi / N * np.ones_like(z)

        r, t, z = np.meshgrid(r, t, z, indexing="ij")
        r = r.flatten()
        t = t.flatten()
        z = z.flatten()

        wr, wt, wz = np.meshgrid(wr, wt, wz, indexing="ij")
        wr = wr.flatten()
        wt = wt.flatten()
        wz = wz.flatten()
        wr /= r  # remove r weight function associated with the shifted Jacobi weights

        nodes = np.stack([r, t, z]).T
        weights = wr * wt * wz

        return nodes, weights

    def change_resolution(self, L, M, N):
        """Change the resolution of the grid.

        Parameters
        ----------
        L : int
            new radial grid resolution (L radial nodes)
        M : int
            new poloidal grid resolution (M poloidal nodes)
        N : int
            new toroidal grid resolution (N toroidal nodes)

        """
        if L != self.L or M != self.M or N != self.N:
            self._L = L
            self._M = M
            self._N = N
            self._nodes, self._weights = self._create_nodes(L=L, M=M, N=N, NFP=self.NFP)
            self._enforce_symmetry()
            self._sort_nodes()
            self._find_axis()


class ConcentricGrid(Grid):
    """Grid in which the nodes are arranged in concentric circles.

    Nodes are arranged concentrically within each toroidal cross-section, with more
    nodes per flux surface at larger radius. Typically used as the solution grid,
    cannot be easily used for plotting due to non-uniform spacing.

    Parameters
    ----------
    L : int
        radial grid resolution
    M : int
        poloidal grid resolution
    N : int
        toroidal grid resolution
    NFP : int
        number of field periods (Default = 1)
    sym : bool
        True for stellarator symmetry, False otherwise (Default = False)
    axis : bool
        True to include the magnetic axis, False otherwise (Default = False)
    rotation : {``'cos'``, ``'sin'``, False}
        * ``'cos'`` for cos(m*t-n*z) symmetry, gives nodes at theta=0
        * ``'sin'`` for sin(m*t-n*z) symmetry, gives nodes at theta=pi/2
        * ``False`` for no symmetry (Default), rotates halfway between other options
    node_pattern : {``'cheb1'``, ``'cheb2'``, ``'jacobi'``, ``None``}
        pattern for radial coordinates

            * ``'cheb1'``: Chebyshev-Gauss-Lobatto nodes scaled to r=[0,1]
            * ``'cheb2'``: Chebyshev-Gauss-Lobatto nodes scaled to r=[-1,1]
            * ``'jacobi'``: Radial nodes are roots of Shifted Jacobi polynomial of
              degree M+1 r=(0,1), and angular nodes are equispaced 2(M+1) per surface
            * ``'ocs'``: optimal concentric sampling to minimize the condition number
              of the resulting transform matrix, for doing inverse transform.
            * ``None`` : linear spacing in r=[0,1]

    """

    def __init__(
        self,
        L,
        M,
        N,
        NFP=1,
        sym=False,
        axis=False,
        rotation=False,
        node_pattern="jacobi",
    ):

        self._L = L
        self._M = M
        self._N = N
        self._NFP = NFP
        self._sym = sym
        self._axis = axis
        self._rotation = rotation
        self._node_pattern = node_pattern

        self._nodes, self._weights = self._create_nodes(
            L=self.L,
            M=self.M,
            N=self.N,
            NFP=self.NFP,
            axis=self.axis,
            rotation=self._rotation,
            node_pattern=self.node_pattern,
        )

        self._enforce_symmetry()
        self._sort_nodes()
        self._find_axis()
        self._scale_weights()

    def _create_nodes(
        self, L, M, N, NFP=1, axis=False, rotation=False, node_pattern="jacobi"
    ):
        """Create grid nodes and weights.

        Parameters
        ----------
        L : int
            radial grid resolution
        M : int
            poloidal grid resolution
        N : int
            toroidal grid resolution
        NFP : int
            number of field periods (Default = 1)
        axis : bool
            True to include the magnetic axis, False otherwise (Default = False)
        rotation : {``'cos'``, ``'sin'``, False}
            * ``'cos'`` for cos(m*t-n*z) symmetry, gives nodes at theta=0
            * ``'sin'`` for sin(m*t-n*z) symmetry, gives nodes at theta=pi/2
            * ``False`` for no symmetry (Default), rotates halfway between other options
        node_pattern : {``'cheb1'``, ``'cheb2'``, ``'jacobi'``, ``None``}
            pattern for radial coordinates

                * ``'cheb1'``: Chebyshev-Gauss-Lobatto nodes scaled to r=[0,1]
                * ``'cheb2'``: Chebyshev-Gauss-Lobatto nodes scaled to r=[-1,1]
                * ``'jacobi'``: Radial nodes are roots of Shifted Jacobi polynomial of
                  degree M+1 r=(0,1), and angular nodes are equispaced 2(M+1) per
                  surface.
                * ``'ocs'``: optimal concentric sampling to minimize the condition
                  number of the resulting transform matrix, for doing inverse transform.
                * ``None`` : linear spacing in r=[0,1]

        Returns
        -------
        nodes : ndarray of float, size(num_nodes, 3)
            node coordinates, in (rho,theta,zeta)
        weights : ndarray of float, size(num_nodes,)
            weight for each node, either exact quadrature or volume based

        """

        def ocs(L):
            # Ramos-Lopez, et al “Optimal Sampling Patterns for Zernike Polynomials.”
            # Applied Mathematics and Computation 274 (February 2016): 247–57.
            # https://doi.org/10.1016/j.amc.2015.11.006.
            j = np.arange(1, L // 2 + 2)
            z = np.cos((2 * j - 1) * np.pi / (2 * L + 2))
            rj = 1.1565 * z - 0.76535 * z ** 2 + 0.60517 * z ** 3
            return np.sort(rj)

        pattern = {
            "cheb1": (np.cos(np.arange(L // 2, -1, -1) * np.pi / (L // 2)) + 1) / 2,
            "cheb2": -np.cos(np.arange(L // 2, L + 1, 1) * np.pi / L),
            "jacobi": special.js_roots(L // 2 + 1, 2, 2)[0],
            "ocs": ocs(L),
        }
        rho = pattern.get(node_pattern, np.linspace(0, 1, num=L // 2 + 1))
        rho = np.sort(rho, axis=None)
        if axis:
            rho[0] = 0
        elif rho[0] == 0:
            rho[0] = rho[1] / 10

        drho = np.zeros_like(rho)
        for i in range(rho.size):
            if i == 0:
                drho[i] = (rho[0] + rho[1]) / 2
            elif i == rho.size - 1:
                drho[i] = 1 - (rho[-2] + rho[-1]) / 2
            else:
                drho[i] = (rho[i + 1] - rho[i - 1]) / 2

        r = []
        t = []
        dr = []
        dt = []

        for iring in range(L // 2 + 1, 0, -1):
            dtheta = (
                2 * np.pi / (2 * M + np.ceil((M / L) * (5 - 4 * iring)).astype(int))
            )
            theta = np.arange(0, 2 * np.pi, dtheta)
            if self._rotation is False:
                offset = dtheta / 8
            elif self._rotation in ["cos", "cosine"]:  # cos(m*t-n*z) symmetry
                offset = 0
            elif self._rotation in ["sin", "sine"]:  # sin(m*t-n*z) symmetry
                offset = dtheta / 4
            else:
                raise ValueError(f"Unknown rotation type {self.rotation}")
            theta = (theta + offset) % (2 * np.pi)
            for tk in theta:
                r.append(rho[-iring])
                t.append(tk)
                dt.append(dtheta)
                dr.append(drho[-iring])

        r = np.asarray(r)
        t = np.asarray(t)
        dr = np.asarray(dr)
        dt = np.asarray(dt)
        dimzern = r.size

        dz = 2 * np.pi / (NFP * (2 * N + 1))
        z = np.arange(0, 2 * np.pi / NFP, dz)

        r = np.tile(r, 2 * N + 1)
        t = np.tile(t, 2 * N + 1)
        z = np.tile(z[np.newaxis], (dimzern, 1)).flatten(order="F")
        dr = np.tile(dr, 2 * N + 1)
        dt = np.tile(dt, 2 * N + 1)
        dz = np.ones_like(z) * dz
        nodes = np.stack([r, t, z]).T
        weights = dr * dt * dz

        return nodes, weights

    def change_resolution(self, L, M, N):
        """Change the resolution of the grid.

        Parameters
        ----------
        L : int
            new radial grid resolution
        M : int
            new poloidal grid resolution
        N : int
            new toroidal grid resolution

        """
        if L != self.L or M != self.M or N != self.N:
            self._L = L
            self._M = M
            self._N = N
            self._nodes, self._weights = self._create_nodes(
                L=L,
                M=M,
                N=N,
                NFP=self.NFP,
                axis=len(self.axis) > 0,
                node_pattern=self.node_pattern,
            )
            self._enforce_symmetry()
            self._sort_nodes()
            self._find_axis()


# these functions are currently unused ---------------------------------------

# TODO: finish option for placing nodes at irrational surfaces


def dec_to_cf(x, dmax=6):  # pragma: no cover
    """Compute continued fraction form of a number.

    Parameters
    ----------
    x : float
        floating point form of number
    dmax : int
        maximum iterations (ie, number of coefficients of continued fraction).
        (Default value = 6)

    Returns
    -------
    cf : ndarray of int
        coefficients of continued fraction form of x.

    """
    cf = []
    q = np.floor(x)
    cf.append(q)
    x = x - q
    i = 0
    while x != 0 and i < dmax:
        q = np.floor(1 / x)
        cf.append(q)
        x = 1 / x - q
        i = i + 1
    return np.array(cf)


def cf_to_dec(cf):  # pragma: no cover
    """Compute decimal form of a continued fraction.

    Parameters
    ----------
    cf : array-like
        coefficients of continued fraction.

    Returns
    -------
    x : float
        floating point representation of cf

    """
    if len(cf) == 1:
        return cf[0]
    else:
        return cf[0] + 1 / cf_to_dec(cf[1:])


def most_rational(a, b):  # pragma: no cover
    """Compute the most rational number in the range [a,b].

    Parameters
    ----------
    a,b : float
        lower and upper bounds

    Returns
    -------
    x : float
        most rational number between [a,b]

    """
    # handle empty range
    if a == b:
        return a
    # ensure a < b
    elif a > b:
        c = a
        a = b
        b = c
    # return 0 if in range
    if np.sign(a * b) <= 0:
        return 0
    # handle negative ranges
    elif np.sign(a) < 0:
        s = -1
        a *= -1
        b *= -1
    else:
        s = 1

    a_cf = dec_to_cf(a)
    b_cf = dec_to_cf(b)
    idx = 0  # first idex of dissimilar digits
    for i in range(min(a_cf.size, b_cf.size)):
        if a_cf[i] != b_cf[i]:
            idx = i
            break
    f = 1
    while True:
        dec = cf_to_dec(np.append(a_cf[0:idx], f))
        if dec >= a and dec <= b:
            return dec * s
        f += 1<|MERGE_RESOLUTION|>--- conflicted
+++ resolved
@@ -110,38 +110,22 @@
 
     @property
     def M(self):
-<<<<<<< HEAD
         """int: Poloidal grid resolution."""
-=======
-        """int: poloidal grid resolution"""
->>>>>>> 171570c3
         return self.__dict__.setdefault("_M", 0)
 
     @property
     def N(self):
-<<<<<<< HEAD
         """int: Toroidal grid resolution."""
-=======
-        """int: toroidal grid resolution"""
->>>>>>> 171570c3
         return self.__dict__.setdefault("_N", 0)
 
     @property
     def NFP(self):
-<<<<<<< HEAD
         """int: Number of (toroidal) field periods."""
-=======
-        """int: number of field periods"""
->>>>>>> 171570c3
         return self.__dict__.setdefault("_NFP", 1)
 
     @property
     def sym(self):
-<<<<<<< HEAD
         """bool: True for stellarator symmetry, False otherwise."""
-=======
-        """bool: True for stellarator symmetry, False otherwise"""
->>>>>>> 171570c3
         return self.__dict__.setdefault("_sym", False)
 
     @property
