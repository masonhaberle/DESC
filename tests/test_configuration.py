"""Tests for _Configuration base class."""

import numpy as np
import pytest
<<<<<<< HEAD
import warnings
from desc.equilibrium import Equilibrium, EquilibriaFamily
from desc.grid import LinearGrid, ConcentricGrid, QuadratureGrid
from desc.profiles import PowerSeriesProfile, SplineProfile
=======

from desc.equilibrium import EquilibriaFamily, Equilibrium
>>>>>>> 87f1dff7
from desc.geometry import (
    FourierRZCurve,
    FourierRZToroidalSurface,
    ZernikeRZToroidalSection,
)
from desc.grid import ConcentricGrid, LinearGrid, QuadratureGrid
from desc.profiles import PowerSeriesProfile, SplineProfile


class TestConstructor:
    """Tests for creating equilibrium objects."""

    @pytest.mark.unit
    def test_defaults(self):
        """Tests that default attribute values get set correctly."""
        eq = Equilibrium()

        assert eq.spectral_indexing == "ansi"
        assert eq.NFP == 1
        assert eq.L == 1
        assert eq.M == 1
        assert eq.N == 0
        assert eq.sym is False
        assert eq.surface.eq(FourierRZToroidalSurface())
        assert isinstance(eq.pressure, PowerSeriesProfile)
        assert isinstance(eq.current, PowerSeriesProfile)
        np.testing.assert_allclose(eq.p_l, [0])
        np.testing.assert_allclose(eq.c_l, [0])

    @pytest.mark.unit
    def test_supplied_objects(self):
        """Tests that profile and surface objects are parsed correctly."""
        pressure = SplineProfile([1, 2, 3])
        iota = SplineProfile([2, 3, 4])
        surface = FourierRZToroidalSurface(NFP=2, sym=False)
        axis = FourierRZCurve([-0.2, 10, 0.3], [0.3, 0, -0.2], NFP=2, sym=False)
        eq = Equilibrium(
            M=2,
            pressure=pressure,
            iota=iota,
            surface=surface,
            axis=axis,
            N=1,
            sym=False,
        )

        assert eq.pressure.eq(pressure)
        assert eq.iota.eq(iota)
        assert eq.spectral_indexing == "ansi"
        assert eq.NFP == 2
        assert eq.axis.NFP == 2

        np.testing.assert_allclose(axis.R_n, eq.Ra_n)
        np.testing.assert_allclose(axis.Z_n, eq.Za_n)

        surface2 = ZernikeRZToroidalSection(spectral_indexing="ansi")
        eq2 = Equilibrium(surface=surface2)
        assert eq2.surface.eq(surface2)

        surface3 = FourierRZToroidalSurface(NFP=3)
        eq3 = Equilibrium(surface=surface3)
        assert eq3.NFP == 3
        assert eq3.axis.NFP == 3

        eq4 = Equilibrium(surface=surface2, axis=None)
        np.testing.assert_allclose(eq4.axis.R_n, [10])

    @pytest.mark.unit
    def test_dict(self):
        """Test creating an equilibrium from a dictionary of arrays."""
        inputs = {
            "L": 4,
            "M": 2,
            "N": 2,
            "NFP": 3,
            "sym": False,
            "spectral_indexing": "ansi",
            "surface": np.array(
                [[0, 0, 0, 10, 0], [0, 1, 0, 1, 1], [0, -1, 1, 0.1, 0.1]]
            ),
            "axis": np.array([[0, 10, 0]]),
            "pressure": np.array([[0, 10], [2, 5]]),
            "iota": np.array([[0, 1], [2, 3]]),
        }
        eq = Equilibrium(**inputs)

        assert eq.L == 4
        assert eq.M == 2
        assert eq.N == 2
        assert eq.NFP == 3
        assert eq.spectral_indexing == "ansi"
        np.testing.assert_allclose(eq.p_l, [10, 5])
        np.testing.assert_allclose(eq.i_l, [1, 3])
        assert isinstance(eq.surface, FourierRZToroidalSurface)
        np.testing.assert_allclose(
            eq.Rb_lmn,
            [
                0.0,
                0.0,
                0.0,
                0.0,
                0.0,
                0.0,
                0.0,
                0.0,
                0.0,
                0.0,
                0.0,
                0.0,
                10.0,
                1.0,
                0.0,
                0.0,
                0.1,
                0.0,
                0.0,
                0.0,
                0.0,
                0.0,
                0.0,
                0.0,
                0.0,
            ],
        )
        np.testing.assert_allclose(
            eq.Zb_lmn,
            [
                0.0,
                0.0,
                0.0,
                0.0,
                0.0,
                0.0,
                0.0,
                0.0,
                0.0,
                0.0,
                0.0,
                0.0,
                0.0,
                1.0,
                0.0,
                0.0,
                0.1,
                0.0,
                0.0,
                0.0,
                0.0,
                0.0,
                0.0,
                0.0,
                0.0,
            ],
        )

        inputs["surface"] = np.array([[0, 0, 0, 10, 0], [1, 1, 0, 1, 1]])
        eq = Equilibrium(**inputs)
        assert eq.bdry_mode == "poincare"
        np.testing.assert_allclose(
            eq.Rb_lmn, [10.0, 0.0, 1.0, 0.0, 0.0, 0.0, 0.0, 0.0, 0.0, 0.0, 0.0]
        )

    @pytest.mark.unit
    def test_asserts(self):
        """Test error checking in equilibrium creation."""
        with pytest.raises(AssertionError):
            eq = Equilibrium(L=3.4)
        with pytest.raises(AssertionError):
            eq = Equilibrium(M=3.4)
        with pytest.raises(AssertionError):
            eq = Equilibrium(N=3.4)
        with pytest.raises(AssertionError):
            eq = Equilibrium(NFP=3.4j)
        with pytest.raises(ValueError):
            eq = Equilibrium(surface=np.array([[1, 1, 1, 10, 2]]))
        with pytest.raises(TypeError):
            eq = Equilibrium(surface=FourierRZCurve())
        with pytest.raises(TypeError):
            eq = Equilibrium(axis=2)
        with pytest.raises(ValueError):
            eq = Equilibrium(surface=FourierRZToroidalSurface(NFP=1), NFP=2)
        with pytest.raises(TypeError):
            eq = Equilibrium(pressure="abc")
        with pytest.raises(TypeError):
            eq = Equilibrium(iota="def")
        with pytest.raises(TypeError):
            eq = Equilibrium(current="def")
        with pytest.raises(ValueError):  # change to typeeror if allow both
            eq = Equilibrium(iota="def", current="def")
        with pytest.raises(ValueError):
            eq = Equilibrium(iota=None)
            eq.i_l = None
        with pytest.raises(ValueError):
            eq = Equilibrium(iota=PowerSeriesProfile(params=[1, 3], modes=[0, 2]))
            eq.c_l = None

    @pytest.mark.unit
    def test_supplied_coeffs(self):
        """Test passing in specific spectral coefficients."""
        R_lmn = np.random.random(3)
        Z_lmn = np.random.random(3)
        L_lmn = np.random.random(3)
        eq = Equilibrium(R_lmn=R_lmn, Z_lmn=Z_lmn, L_lmn=L_lmn)
        np.testing.assert_allclose(R_lmn, eq.R_lmn)
        np.testing.assert_allclose(Z_lmn, eq.Z_lmn)
        np.testing.assert_allclose(L_lmn, eq.L_lmn)

        with pytest.raises(ValueError):
            eq = Equilibrium(L=4, R_lmn=R_lmn)


class TestInitialGuess:
    """Tests for setting initial guess for an equilibrium."""

    @pytest.mark.unit
    def test_default_set(self):
        """Test the default initial guess."""
        eq = Equilibrium()
        eq.set_initial_guess()
        np.testing.assert_allclose(eq.compute("V")["V"], 2 * 10 * np.pi * np.pi * 1 * 1)
        del eq._axis
        eq.set_initial_guess()
        np.testing.assert_allclose(eq.compute("V")["V"], 2 * 10 * np.pi * np.pi * 1 * 1)

    @pytest.mark.unit
    def test_errors(self):
        """Test error checking for setting initial guess."""
        eq = Equilibrium()
        with pytest.raises(ValueError):
            eq.set_initial_guess(1, "a", 4, 5, 6)
        with pytest.raises(ValueError):
            eq.set_initial_guess(1, 2)
        with pytest.raises(ValueError):
            eq.set_initial_guess(eq, eq.surface)
        with pytest.raises(TypeError):
            eq.set_initial_guess(eq.surface, [1, 2, 3])
        del eq._surface
        with pytest.raises(ValueError):
            eq.set_initial_guess()

        with pytest.raises(ValueError):
            eq.set_initial_guess("path", 3)
        with pytest.raises(ValueError):
            eq.set_initial_guess("path", "hdf5")
        with pytest.raises(ValueError):
            eq.surface = eq.get_surface_at(rho=1)
            eq.change_resolution(2, 2, 2)
            eq._initial_guess_surface(eq.R_basis, eq.R_lmn, eq.R_basis)
        with pytest.raises(ValueError):
            eq._initial_guess_surface(
                eq.R_basis, eq.surface.R_lmn, eq.surface.R_basis, mode="foo"
            )

    @pytest.mark.unit
    def test_guess_from_other(self):
        """Test using one equilibrium as the initial guess for another."""
        eq1 = Equilibrium(L=4, M=2)
        eq2 = Equilibrium(L=2, M=1)
        eq2.set_initial_guess(eq1)

        eq2.change_resolution(L=4, M=2)
        np.testing.assert_allclose(eq1.R_lmn, eq2.R_lmn)
        np.testing.assert_allclose(eq1.Z_lmn, eq2.Z_lmn)

    @pytest.mark.unit
    def test_guess_from_surface(self):
        """Test initial guess by scaling boundary surface."""
        eq = Equilibrium()
        surface = FourierRZToroidalSurface()
        # turn the circular cross-section into an ellipse w AR=2
        surface.set_coeffs(m=-1, n=0, R=None, Z=2)
        # move z axis up to 0.5 for no good reason
        axis = FourierRZCurve([0, 10, 0], [0, 0.5, 0])
        eq.set_initial_guess(surface, axis)
        np.testing.assert_allclose(eq.compute("V")["V"], 2 * 10 * np.pi * np.pi * 2 * 1)

    @pytest.mark.unit
    def test_guess_from_surface2(self):
        """Test initial guess by scaling interior surface."""
        eq = Equilibrium()
        # specify an interior flux surface
        surface = FourierRZToroidalSurface(rho=0.5)
        eq.set_initial_guess(surface)
        np.testing.assert_allclose(
            eq.compute("V")["V"], 2 * 10 * np.pi * np.pi * 2 ** 2
        )

    @pytest.mark.unit
    def test_guess_from_points(self):
        """Test initial guess by fitting R,Z at specified points."""
        eq = Equilibrium(L=3, M=3, N=1)
        # these are just the default circular tokamak with a random normal
        # perturbation with std=0.03, fixed for repeatability
        eq.R_lmn = np.array(
            [
                3.94803875e-02,
                7.27321367e-03,
                -8.88095373e-03,
                1.47523628e-02,
                1.18518478e-02,
                -2.61657165e-02,
                -1.27473081e-02,
                3.26441003e-02,
                4.47427817e-03,
                1.24734770e-02,
                9.99231496e00,
                -2.74400311e-03,
                1.00447777e00,
                3.22285107e-02,
                1.16571026e-02,
                -3.15868165e-03,
                -6.77657739e-04,
                -1.97894171e-02,
                2.13535622e-02,
                -2.19703593e-02,
                5.15586341e-02,
                3.39651128e-02,
                -1.66077603e-02,
                -2.20514583e-02,
                -3.13335598e-02,
                7.16090760e-02,
                -1.30064709e-03,
                -4.00687024e-02,
                5.25583677e-02,
                4.04325991e-03,
            ]
        )
        eq.Z_lmn = np.array(
            [
                2.58179465e-02,
                -6.58108612e-03,
                3.67459870e-02,
                9.32236734e-04,
                -2.07982449e-03,
                -1.67700140e-02,
                2.56951390e-02,
                -4.49230035e-04,
                9.93325894e-02,
                4.28162330e-03,
                9.39812383e-03,
                9.95829268e-01,
                4.14468984e-02,
                -3.10725101e-02,
                -1.42026152e-02,
                -2.20423483e-02,
                -1.37389716e-02,
                -1.31592276e-02,
                -3.13922472e-02,
                1.88145630e-03,
                2.72255620e-02,
                -9.42746650e-03,
                2.15264372e-02,
                2.43549268e-02,
                5.33383228e-02,
                1.65948808e-02,
                1.45908076e-03,
                1.85101895e-02,
                1.25967662e-02,
                -2.07374046e-02,
            ]
        )
        grid = ConcentricGrid(L=6, M=6, N=2, node_pattern="ocs")
        coords = eq.compute("R", grid)
        coords = eq.compute("lambda", grid, data=coords)
        eq2 = Equilibrium(L=3, M=3, N=1)
        eq2.set_initial_guess(grid.nodes, coords["R"], coords["Z"], coords["lambda"])
        np.testing.assert_allclose(eq.R_lmn, eq2.R_lmn, atol=1e-8)
        np.testing.assert_allclose(eq.Z_lmn, eq2.Z_lmn, atol=1e-8)
        np.testing.assert_allclose(eq.L_lmn, eq2.L_lmn, atol=1e-8)

    @pytest.mark.unit
    def test_NFP_error(self):
        """Check for ValueError when eq, axis, and surface NFPs do not agree."""
        axis = FourierRZCurve([-1, 10, 1], [1, 0, -1], NFP=2)
        surface2 = FourierRZToroidalSurface(NFP=2)
        surface3 = FourierRZToroidalSurface(NFP=3)

        # test axis and eq NFP not agreeing
        with pytest.raises(ValueError):
            _ = Equilibrium(surface=surface3, axis=axis, NFP=3)

        # test axis and surface NFP not agreeing
        with pytest.raises(ValueError):
            _ = Equilibrium(surface=surface2, axis=axis, NFP=3)

        # test surface and eq NFP not agreeing
        with pytest.raises(ValueError):
            _ = Equilibrium(surface=surface3, axis=axis, NFP=2)

    @pytest.mark.unit
    @pytest.mark.solve
    def test_guess_from_file(self, DSHAPE_current):
        """Test setting initial guess from saved equilibrium file."""
        path = DSHAPE_current["desc_h5_path"]
        eq1 = Equilibrium(M=13, sym=True, spectral_indexing="fringe")
        eq1.set_initial_guess(path)
        eq2 = EquilibriaFamily.load(path)[-1]

        np.testing.assert_allclose(eq1.R_lmn, eq2.R_lmn)
        np.testing.assert_allclose(eq1.Z_lmn, eq2.Z_lmn)


class TestGetSurfaces:
    """Tests for get_surface method."""

    @pytest.mark.unit
    def test_get_rho_surface(self):
        """Test getting a constant rho surface."""
        eq = Equilibrium()
        surf = eq.get_surface_at(rho=0.5)
        np.testing.assert_allclose(
            surf.compute_surface_area(), 4 * np.pi ** 2 * 10 * 0.5
        )
        assert surf.rho == 0.5

    @pytest.mark.unit
    def test_get_zeta_surface(self):
        """Test getting a constant zeta surface."""
        eq = Equilibrium()
        surf = eq.get_surface_at(zeta=np.pi)
        np.testing.assert_allclose(surf.compute_surface_area(), np.pi * (1.0) ** 2)
        assert surf.zeta == np.pi

    @pytest.mark.unit
    def test_get_theta_surface(self):
        """Test that getting a constant theta surface doesn't work yet."""
        eq = Equilibrium()
        with pytest.raises(NotImplementedError):
            _ = eq.get_surface_at(theta=np.pi)

    @pytest.mark.unit
    def test_asserts(self):
        """Test error checking in get_surface method."""
        eq = Equilibrium()
        with pytest.raises(ValueError):
            _ = eq.get_surface_at(rho=1, zeta=2)
        with pytest.raises(AssertionError):
            _ = eq.get_surface_at(rho=1.2)


@pytest.mark.unit
@pytest.mark.solve
def test_magnetic_axis(HELIOTRON_vac):
    """Test that Configuration.axis returns the true axis location."""
    eq = EquilibriaFamily.load(load_from=str(HELIOTRON_vac["desc_h5_path"]))[-1]
    axis = eq.axis
    grid = LinearGrid(N=3 * eq.N_grid, NFP=eq.NFP, rho=np.array(0.0))

    data = eq.compute("sqrt(g)", grid=grid)
    coords = axis.compute_coordinates(grid=grid)

    np.testing.assert_allclose(coords[:, 0], data["R"])
    np.testing.assert_allclose(coords[:, 2], data["Z"])


@pytest.mark.unit
def test_is_nested():
    """Test that jacobian sign indicates whether surfaces are nested."""
    eq = Equilibrium()
    grid = QuadratureGrid(L=10, M=10, N=0)
    assert eq.is_nested(grid=grid)

    eq.change_resolution(L=2, M=2)
    eq.R_lmn[eq.R_basis.get_idx(L=1, M=1, N=0)] = 1
    # make unnested by setting higher order mode to same amplitude as lower order mode
    eq.R_lmn[eq.R_basis.get_idx(L=2, M=2, N=0)] = 1

    assert not eq.is_nested(grid=grid)
    with pytest.warns(Warning) as record:
        assert not eq.is_nested(grid=grid, msg="auto")
    assert len(record) == 1
    assert "Automatic" in str(record[0].message)
    with pytest.warns(Warning) as record:
        assert not eq.is_nested(grid=grid, msg="manual")
    assert len(record) == 1
    assert "perturbation" in str(record[0].message)
    with warnings.catch_warnings():
        warnings.simplefilter("error")
        assert not eq.is_nested(grid=grid, msg=None)


@pytest.mark.unit
@pytest.mark.solve
def test_get_profile(DSHAPE_current):
    """Test getting/setting iota and current profiles."""
    eq = EquilibriaFamily.load(load_from=str(DSHAPE_current["desc_h5_path"]))[-1]
    current0 = eq.current
    iota1 = eq.get_profile("iota")
    current1 = eq.get_profile("current")
    eq._current = None
    eq._iota = iota1
    iota2 = eq.get_profile("iota")
    current2 = eq.get_profile("current")

    np.testing.assert_allclose(iota1.params, iota2.params)
    np.testing.assert_allclose(current1.params, current2.params)
    x = np.linspace(0, 1, 20)
    np.testing.assert_allclose(current2(x), current0(x), rtol=1e-6, atol=1e-1)<|MERGE_RESOLUTION|>--- conflicted
+++ resolved
@@ -1,16 +1,11 @@
 """Tests for _Configuration base class."""
+
+import warnings
 
 import numpy as np
 import pytest
-<<<<<<< HEAD
-import warnings
-from desc.equilibrium import Equilibrium, EquilibriaFamily
-from desc.grid import LinearGrid, ConcentricGrid, QuadratureGrid
-from desc.profiles import PowerSeriesProfile, SplineProfile
-=======
 
 from desc.equilibrium import EquilibriaFamily, Equilibrium
->>>>>>> 87f1dff7
 from desc.geometry import (
     FourierRZCurve,
     FourierRZToroidalSurface,
