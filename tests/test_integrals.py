--- conflicted
+++ resolved
@@ -42,7 +42,8 @@
     interp_to_argmin_hard,
 )
 from desc.integrals._interp_utils import fourier_pts
-from desc.integrals._quad_utils import (
+from desc.integrals.basis import FourierChebyshevSeries
+from desc.integrals.quad_utils import (
     automorphism_sin,
     bijection_from_disc,
     chebgauss1,
@@ -53,7 +54,6 @@
     leggauss_lob,
     tanh_sinh,
 )
-from desc.integrals.basis import FourierChebyshevSeries
 from desc.integrals.singularities import _get_quadrature_nodes
 from desc.integrals.surface_integral import _get_grid_surface
 from desc.transform import Transform
@@ -946,34 +946,7 @@
         ],
     )
     def test_bounce_quadrature(self, is_strong, quad, automorphism):
-<<<<<<< HEAD
-        """Test quadrature matches singular (strong and weak) elliptic integrals.
-
-        Notes
-        -----
-        Empirical testing shows asymptotic density of nodes needs to be at least
-        1/√(1−x²) and quadrature needs a cosine factor in Jacobian for accurate
-        bounce integrals. This is satisfied by ``chebgauss2`` and ``leggauss`` with
-        the sin automorphism. The former has less clustering near boundary by a factor
-        of 1/√(1−x²), so we choose it for weakly singular bounce integrals. This will
-        capture more features in the integral, especially the W shaped wells. Less
-        clustering will also make non-uniform FFTs more accurate.
-
-        For the strongly singular bounce integrals, another cosine factor is preferred
-        to supress the derivative (as expected from chain rule), so we need to use the
-        sin automorphism. We choose to apply that map to ``leggauss`` instead of
-        ``_chebgauss1`` because the extra cosine term in ``_chebgauss1`` increases the
-        polynomial complexity of the integrand and suppresses the derivative too strong
-        for a quadrature that already clusters near edge with density 1/(1−x²). This is
-        why ``_chebgauss1`` required more nodes in this test, and in general would
-        require more nodes for functions with more features.
-
-        """
-        p = 1e-4
-        m = 1 - p
-=======
         """Test quadrature matches singular (strong and weak) elliptic integrals."""
->>>>>>> 0e1fdb9c
         # Some prime number that doesn't appear anywhere in calculation.
         # Ensures no lucky cancellation occurs from ζ₂ − ζ₁ / π = π / (ζ₂ − ζ₁)
         # which could mask errors since π appears often in transformations.
