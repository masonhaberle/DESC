--- conflicted
+++ resolved
@@ -15,7 +15,6 @@
 
 from desc.backend import jnp
 from desc.basis import FourierZernikeBasis
-from desc.compute.utils import dot, safediv
 from desc.equilibrium import Equilibrium
 from desc.equilibrium.coords import get_rtz_grid
 from desc.examples import get
@@ -922,11 +921,7 @@
         ],
     )
     def test_bounce_quadrature(self, is_strong, quad, automorphism):
-<<<<<<< HEAD
-        """Test bounce integral matches singular elliptic integrals."""
-=======
         """Test quadrature matches singular (strong and weak) elliptic integrals."""
->>>>>>> 917ad1ce
         p = 1e-4
         m = 1 - p
         # Some prime number that doesn't appear anywhere in calculation.
@@ -976,18 +971,12 @@
         x, w = get_quadrature(leggauss(deg), (automorphism_sin, grad_automorphism_sin))
         Z = bijection_from_disc(x, a[..., np.newaxis], b[..., np.newaxis])
         k = k[..., np.newaxis]
-<<<<<<< HEAD
-        quad = np.dot(integrand(Z, k), w) * grad_bijection_from_disc(a, b)
-        return quad
-
-=======
         quad = integrand(Z, k).dot(w) * grad_bijection_from_disc(a, b)
         return quad
 
     # TODO: add the analytical test that converts incomplete elliptic integrals to
     #  complete ones using the Reciprocal Modulus transformation
     #  https://dlmf.nist.gov/19.7#E4.
->>>>>>> 917ad1ce
     @staticmethod
     def elliptic_incomplete(k2):
         """Calculate elliptic integrals for bounce averaged binormal drift.
@@ -1193,10 +1182,7 @@
         assert result.shape == z1.shape
         np.testing.assert_allclose(h_min, result, rtol=1e-3)
 
-<<<<<<< HEAD
-=======
     # TODO: stellarator geometry test with ripples
->>>>>>> 917ad1ce
     @staticmethod
     def drift_analytic(data):
         """Compute analytic approximation for bounce-averaged binormal drift.
