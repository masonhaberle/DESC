"""Test integration algorithms."""

from functools import partial

import numpy as np
import pytest
from jax import grad
from matplotlib import pyplot as plt
from numpy.polynomial.chebyshev import chebgauss, chebweight
from numpy.polynomial.legendre import leggauss
from scipy import integrate
from scipy.interpolate import CubicHermiteSpline
from scipy.special import ellipe, ellipkm1
from tests.test_plotting import tol_1d

from desc.backend import jnp
from desc.basis import FourierZernikeBasis
from desc.equilibrium import Equilibrium
from desc.equilibrium.coords import get_rtz_grid
from desc.examples import get
from desc.grid import ConcentricGrid, Grid, LinearGrid, QuadratureGrid
from desc.integrals import (
    Bounce1D,
    DFTInterpolator,
    FFTInterpolator,
    line_integrals,
    singular_integral,
    surface_averages,
    surface_integrals,
    surface_integrals_transform,
    surface_max,
    surface_min,
    surface_variance,
    virtual_casing_biot_savart,
)
from desc.integrals.bounce_utils import (
    _get_extrema,
    bounce_points,
    get_pitch_inv_quad,
    interp_to_argmin,
    interp_to_argmin_hard,
)
from desc.integrals.quad_utils import (
    automorphism_sin,
    bijection_from_disc,
    chebgauss2,
    get_quadrature,
    grad_automorphism_sin,
    grad_bijection_from_disc,
    leggauss_lob,
    tanh_sinh,
)
from desc.integrals.singularities import _get_quadrature_nodes
from desc.integrals.surface_integral import _get_grid_surface
from desc.transform import Transform
from desc.utils import dot, safediv


class TestSurfaceIntegral:
    """Tests for non-singular surface integrals."""

    # arbitrary choice
    L = 5
    M = 5
    N = 2
    NFP = 3

    @staticmethod
    def _surface_integrals(grid, q=np.array([1.0]), surface_label="rho"):
        """Compute a surface integral for each surface in the grid."""
        _, _, spacing, has_endpoint_dupe, _ = _get_grid_surface(
            grid, grid.get_label(surface_label)
        )
        weights = (spacing.prod(axis=1) * np.nan_to_num(q).T).T
        surfaces = {}
        nodes = grid.nodes[:, {"rho": 0, "theta": 1, "zeta": 2}[surface_label]]
        for grid_row_idx, surface_label_value in enumerate(nodes):
            surfaces.setdefault(surface_label_value, []).append(grid_row_idx)
        integrals = [weights[surfaces[key]].sum(axis=0) for key in sorted(surfaces)]
        if has_endpoint_dupe:
            integrals[0] = integrals[-1] = integrals[0] + integrals[-1]
        return np.asarray(integrals)

    @pytest.mark.unit
    def test_unknown_unique_grid_integral(self):
        """Test that averages are invariant to whether grids have unique_idx."""
        lg = LinearGrid(L=self.L, M=self.M, N=self.N, NFP=self.NFP, endpoint=False)
        q = np.arange(lg.num_nodes) ** 2
        result = surface_integrals(lg, q, surface_label="rho")
        del lg._unique_rho_idx
        np.testing.assert_allclose(
            surface_integrals(lg, q, surface_label="rho"), result
        )
        result = surface_averages(lg, q, surface_label="theta")
        del lg._unique_poloidal_idx
        np.testing.assert_allclose(
            surface_averages(lg, q, surface_label="theta"), result
        )
        result = surface_variance(lg, q, surface_label="zeta")
        del lg._unique_zeta_idx
        np.testing.assert_allclose(
            surface_variance(lg, q, surface_label="zeta"), result
        )

    @pytest.mark.unit
    def test_surface_integrals_transform(self):
        """Test surface integral of a kernel function."""

        def test(surface_label, grid):
            ints = np.arange(grid.num_nodes)
            # better to test when all elements have the same sign
            q = np.abs(np.outer(np.cos(ints), np.sin(ints)))
            # This q represents the kernel function
            # K_{u_1} = |cos(x(u_1, u_2, u_3)) * sin(x(u_4, u_5, u_6))|
            # The first dimension of q varies the domain u_1, u_2, and u_3
            # and the second dimension varies the codomain u_4, u_5, u_6.
            integrals = surface_integrals_transform(grid, surface_label)(q)
            unique_size = {
                "rho": grid.num_rho,
                "theta": grid.num_theta,
                "zeta": grid.num_zeta,
            }[surface_label]
            assert integrals.shape == (unique_size, grid.num_nodes), surface_label

            desired = self._surface_integrals(grid, q, surface_label)
            np.testing.assert_allclose(integrals, desired, err_msg=surface_label)

        cg = ConcentricGrid(L=self.L, M=self.M, N=self.N, sym=True, NFP=self.NFP)
        lg = LinearGrid(
            L=self.L, M=self.M, N=self.N, sym=True, NFP=self.NFP, endpoint=True
        )
        test("rho", cg)
        test("theta", lg)
        test("zeta", cg)

    @pytest.mark.unit
    def test_surface_averages_vector_functions(self):
        """Test surface averages of vector-valued, function-valued integrands."""

        def test(surface_label, grid):
            g_size = grid.num_nodes  # not a choice; required
            f_size = g_size // 10 + (g_size < 10)
            # arbitrary choice, but f_size != v_size != g_size is better to test
            v_size = g_size // 20 + (g_size < 20)
            g = np.cos(np.arange(g_size))
            fv = np.sin(np.arange(f_size * v_size).reshape(f_size, v_size))
            # better to test when all elements have the same sign
            q = np.abs(np.einsum("g,fv->gfv", g, fv))
            sqrt_g = np.arange(g_size).astype(float)

            averages = surface_averages(grid, q, sqrt_g, surface_label)
            assert averages.shape == q.shape == (g_size, f_size, v_size), surface_label

            desired = (
                self._surface_integrals(grid, (sqrt_g * q.T).T, surface_label).T
                / self._surface_integrals(grid, sqrt_g, surface_label)
            ).T
            np.testing.assert_allclose(
                grid.compress(averages, surface_label), desired, err_msg=surface_label
            )

        cg = ConcentricGrid(L=self.L, M=self.M, N=self.N, sym=True, NFP=self.NFP)
        lg = LinearGrid(
            L=self.L, M=self.M, N=self.N, sym=True, NFP=self.NFP, endpoint=True
        )
        test("rho", cg)
        test("theta", lg)
        test("zeta", cg)

    @pytest.mark.unit
    def test_surface_area(self):
        """Test that surface_integrals(ds) is 4π² for rho, 2pi for theta, zeta.

        This test should ensure that surfaces have the correct area on grids
        constructed by specifying L, M, N and by specifying an array of nodes.
        Each test should also be done on grids with duplicate nodes
        (e.g. endpoint=True) and grids with symmetry.
        """

        def test(surface_label, grid):
            areas = surface_integrals(
                grid, surface_label=surface_label, expand_out=False
            )
            correct_area = 4 * np.pi**2 if surface_label == "rho" else 2 * np.pi
            np.testing.assert_allclose(areas, correct_area, err_msg=surface_label)

        lg = LinearGrid(
            L=self.L, M=self.M, N=self.N, NFP=self.NFP, sym=False, endpoint=False
        )
        lg_sym = LinearGrid(
            L=self.L, M=self.M, N=self.N, NFP=self.NFP, sym=True, endpoint=False
        )
        lg_endpoint = LinearGrid(
            L=self.L, M=self.M, N=self.N, NFP=self.NFP, sym=False, endpoint=True
        )
        lg_sym_endpoint = LinearGrid(
            L=self.L, M=self.M, N=self.N, NFP=self.NFP, sym=True, endpoint=True
        )
        rho = np.linspace(1, 0, self.L)[::-1]
        theta = np.linspace(0, 2 * np.pi, self.M, endpoint=False)
        theta_endpoint = np.linspace(0, 2 * np.pi, self.M, endpoint=True)
        zeta = np.linspace(0, 2 * np.pi / self.NFP, self.N, endpoint=False)
        zeta_endpoint = np.linspace(0, 2 * np.pi / self.NFP, self.N, endpoint=True)
        lg_2 = LinearGrid(
            rho=rho, theta=theta, zeta=zeta, NFP=self.NFP, sym=False, endpoint=False
        )
        lg_2_sym = LinearGrid(
            rho=rho, theta=theta, zeta=zeta, NFP=self.NFP, sym=True, endpoint=False
        )
        lg_2_endpoint = LinearGrid(
            rho=rho,
            theta=theta_endpoint,
            zeta=zeta_endpoint,
            NFP=self.NFP,
            sym=False,
            endpoint=True,
        )
        lg_2_sym_endpoint = LinearGrid(
            rho=rho,
            theta=theta_endpoint,
            zeta=zeta_endpoint,
            NFP=self.NFP,
            sym=True,
            endpoint=True,
        )
        cg = ConcentricGrid(L=self.L, M=self.M, N=self.N, NFP=self.NFP, sym=False)
        cg_sym = ConcentricGrid(L=self.L, M=self.M, N=self.N, NFP=self.NFP, sym=True)

        for label in ("rho", "theta", "zeta"):
            test(label, lg)
            test(label, lg_sym)
            test(label, lg_endpoint)
            test(label, lg_sym_endpoint)
            test(label, lg_2)
            test(label, lg_2_sym)
            test(label, lg_2_endpoint)
            test(label, lg_2_sym_endpoint)
            if label != "theta":
                # theta integrals are poorly defined on concentric grids
                test(label, cg)
                test(label, cg_sym)

    @pytest.mark.unit
    def test_line_length(self):
        """Test that line_integrals(dl) is 1 for rho, 2π for theta, zeta.

        This test should ensure that lines have the correct length on grids
        constructed by specifying L, M, N and by specifying an array of nodes.
        """

        def test(grid):
            if not isinstance(grid, ConcentricGrid):
                for theta_val in grid.nodes[grid.unique_theta_idx, 1]:
                    result = line_integrals(
                        grid,
                        line_label="rho",
                        fix_surface=("theta", theta_val),
                        expand_out=False,
                    )
                    np.testing.assert_allclose(result, 1)
                for rho_val in grid.nodes[grid.unique_rho_idx, 0]:
                    result = line_integrals(
                        grid,
                        line_label="zeta",
                        fix_surface=("rho", rho_val),
                        expand_out=False,
                    )
                    np.testing.assert_allclose(result, 2 * np.pi)
            for zeta_val in grid.nodes[grid.unique_zeta_idx, 2]:
                result = line_integrals(
                    grid,
                    line_label="theta",
                    fix_surface=("zeta", zeta_val),
                    expand_out=False,
                )
                np.testing.assert_allclose(result, 2 * np.pi)

        lg = LinearGrid(L=self.L, M=self.M, N=self.N, NFP=self.NFP, sym=False)
        lg_sym = LinearGrid(L=self.L, M=self.M, N=self.N, NFP=self.NFP, sym=True)
        rho = np.linspace(1, 0, self.L)[::-1]
        theta = np.linspace(0, 2 * np.pi, self.M, endpoint=False)
        zeta = np.linspace(0, 2 * np.pi / self.NFP, self.N, endpoint=False)
        lg_2 = LinearGrid(rho=rho, theta=theta, zeta=zeta, NFP=self.NFP, sym=False)
        lg_2_sym = LinearGrid(rho=rho, theta=theta, zeta=zeta, NFP=self.NFP, sym=True)
        cg = ConcentricGrid(L=self.L, M=self.M, N=self.N, NFP=self.NFP, sym=False)
        cg_sym = ConcentricGrid(L=self.L, M=self.M, N=self.N, NFP=self.NFP, sym=True)

        test(lg)
        test(lg_sym)
        test(lg_2)
        test(lg_2_sym)
        test(cg)
        test(cg_sym)

    @pytest.mark.unit
    def test_surface_averages_identity_op(self):
        """Test flux surface averages of surface functions are identity operations."""
        eq = get("W7-X")
        with pytest.warns(UserWarning, match="Reducing radial"):
            eq.change_resolution(3, 3, 3, 6, 6, 6)
        grid = ConcentricGrid(L=self.L, M=self.M, N=self.N, NFP=eq.NFP, sym=eq.sym)
        data = eq.compute(["p", "sqrt(g)"], grid=grid)
        pressure_average = surface_averages(grid, data["p"], data["sqrt(g)"])
        np.testing.assert_allclose(data["p"], pressure_average)

    @pytest.mark.unit
    def test_surface_averages_homomorphism(self):
        """Test flux surface averages of surface functions are additive homomorphisms.

        Meaning average(a + b) = average(a) + average(b).
        """
        eq = get("W7-X")
        with pytest.warns(UserWarning, match="Reducing radial"):
            eq.change_resolution(3, 3, 3, 6, 6, 6)
        grid = ConcentricGrid(L=self.L, M=self.M, N=self.N, NFP=eq.NFP, sym=eq.sym)
        data = eq.compute(["|B|", "|B|_t", "sqrt(g)"], grid=grid)
        a = surface_averages(grid, data["|B|"], data["sqrt(g)"])
        b = surface_averages(grid, data["|B|_t"], data["sqrt(g)"])
        a_plus_b = surface_averages(grid, data["|B|"] + data["|B|_t"], data["sqrt(g)"])
        np.testing.assert_allclose(a_plus_b, a + b)

    @pytest.mark.unit
    def test_surface_integrals_against_shortcut(self):
        """Test integration against less general methods."""
        grid = ConcentricGrid(L=self.L, M=self.M, N=self.N, NFP=self.NFP)
        ds = grid.spacing[:, :2].prod(axis=-1)
        # something arbitrary that will give different sum across surfaces
        q = np.arange(grid.num_nodes) ** 2
        # The predefined grids sort nodes in zeta surface chunks.
        # To compute a quantity local to a surface, we can reshape it into zeta
        # surface chunks and compute across the chunks.
        result = grid.expand(
            (ds * q).reshape((grid.num_zeta, -1)).sum(axis=-1),
            surface_label="zeta",
        )
        np.testing.assert_allclose(
            surface_integrals(grid, q, surface_label="zeta"),
            desired=result,
        )

    @pytest.mark.unit
    def test_surface_averages_against_shortcut(self):
        """Test averaging against less general methods."""
        # test on zeta surfaces
        grid = LinearGrid(L=self.L, M=self.M, N=self.N, NFP=self.NFP)
        # something arbitrary that will give different average across surfaces
        q = np.arange(grid.num_nodes) ** 2
        # The predefined grids sort nodes in zeta surface chunks.
        # To compute a quantity local to a surface, we can reshape it into zeta
        # surface chunks and compute across the chunks.
        mean = grid.expand(
            q.reshape((grid.num_zeta, -1)).mean(axis=-1),
            surface_label="zeta",
        )
        # number of nodes per surface
        n = grid.num_rho * grid.num_theta
        np.testing.assert_allclose(np.bincount(grid.inverse_zeta_idx), desired=n)
        ds = grid.spacing[:, :2].prod(axis=-1)
        np.testing.assert_allclose(
            surface_integrals(grid, q / ds, surface_label="zeta") / n,
            desired=mean,
        )
        np.testing.assert_allclose(
            surface_averages(grid, q, surface_label="zeta"),
            desired=mean,
        )

        # test on grids with a single rho surface
        eq = get("W7-X")
        with pytest.warns(UserWarning, match="Reducing radial"):
            eq.change_resolution(3, 3, 3, 6, 6, 6)
        rho = np.array((1 - 1e-4) * np.random.default_rng().random() + 1e-4)
        grid = LinearGrid(rho=rho, M=eq.M_grid, N=eq.N_grid, NFP=eq.NFP, sym=eq.sym)
        data = eq.compute(["|B|", "sqrt(g)"], grid=grid)
        np.testing.assert_allclose(
            surface_averages(grid, data["|B|"], data["sqrt(g)"]),
            np.mean(data["sqrt(g)"] * data["|B|"]) / np.mean(data["sqrt(g)"]),
            err_msg="average with sqrt(g) fail",
        )
        np.testing.assert_allclose(
            surface_averages(grid, data["|B|"]),
            np.mean(data["|B|"]),
            err_msg="average without sqrt(g) fail",
        )

    @pytest.mark.unit
    def test_symmetry_surface_average_1(self):
        """Test surface average of a symmetric function."""

        def test(grid):
            r = grid.nodes[:, 0]
            t = grid.nodes[:, 1]
            z = grid.nodes[:, 2] * grid.NFP
            true_surface_avg = 5
            function_of_rho = 1 / (r + 0.35)
            f = (
                true_surface_avg
                + np.cos(t)
                - 0.5 * np.cos(z)
                + 3 * np.cos(t) * np.cos(z) ** 2
                - 2 * np.sin(z) * np.sin(t)
            ) * function_of_rho
            np.testing.assert_allclose(
                surface_averages(grid, f),
                true_surface_avg * function_of_rho,
                rtol=1e-15,
                err_msg=type(grid),
            )

        # these tests should be run on relatively low resolution grids,
        # or at least low enough so that the asymmetric spacing test fails
        L = [3, 3, 5, 3]
        M = [3, 6, 5, 7]
        N = [2, 2, 2, 2]
        NFP = [5, 3, 5, 3]
        sym = np.array([True, True, False, False])
        # to test code not tested on grids made with M=.
        even_number = 4
        n_theta = even_number - sym

        # asymmetric spacing
        with pytest.raises(AssertionError):
            theta = 2 * np.pi * np.array([t**2 for t in np.linspace(0, 1, max(M))])
            test(LinearGrid(L=max(L), theta=theta, N=max(N), sym=False))

        for i in range(len(L)):
            test(LinearGrid(L=L[i], M=M[i], N=N[i], NFP=NFP[i], sym=sym[i]))
            test(LinearGrid(L=L[i], theta=n_theta[i], N=N[i], NFP=NFP[i], sym=sym[i]))
            test(
                LinearGrid(
                    L=L[i],
                    theta=np.linspace(0, 2 * np.pi, n_theta[i]),
                    N=N[i],
                    NFP=NFP[i],
                    sym=sym[i],
                )
            )
            test(
                LinearGrid(
                    L=L[i],
                    theta=np.linspace(0, 2 * np.pi, n_theta[i] + 1),
                    N=N[i],
                    NFP=NFP[i],
                    sym=sym[i],
                )
            )
            test(QuadratureGrid(L=L[i], M=M[i], N=N[i], NFP=NFP[i]))
            test(ConcentricGrid(L=L[i], M=M[i], N=N[i], NFP=NFP[i], sym=sym[i]))
            # nonuniform spacing when sym is False, but spacing is still symmetric
            test(
                LinearGrid(
                    L=L[i],
                    theta=np.linspace(0, np.pi, n_theta[i]),
                    N=N[i],
                    NFP=NFP[i],
                    sym=sym[i],
                )
            )
            test(
                LinearGrid(
                    L=L[i],
                    theta=np.linspace(0, np.pi, n_theta[i] + 1),
                    N=N[i],
                    NFP=NFP[i],
                    sym=sym[i],
                )
            )

    @pytest.mark.unit
    def test_symmetry_surface_average_2(self):
        """Tests that surface averages are correct using specified basis."""

        def test(grid, basis, true_avg=1):
            transform = Transform(grid, basis)

            # random data with specified average on each surface
            coeffs = np.random.rand(basis.num_modes)
            coeffs[np.all(basis.modes[:, 1:] == [0, 0], axis=1)] = 0
            coeffs[np.all(basis.modes == [0, 0, 0], axis=1)] = true_avg

            # compute average for each surface in grid
            values = transform.transform(coeffs)
            numerical_avg = surface_averages(grid, values, expand_out=False)
            np.testing.assert_allclose(
                # values closest to axis are never accurate enough
                numerical_avg[isinstance(grid, ConcentricGrid) :],
                true_avg,
                err_msg=str(type(grid)) + " " + str(grid.sym),
            )

        M = 5
        M_grid = 13
        test(
            QuadratureGrid(L=M_grid, M=M_grid, N=0), FourierZernikeBasis(L=M, M=M, N=0)
        )
        test(
            LinearGrid(L=M_grid, M=M_grid, N=0, sym=True),
            FourierZernikeBasis(L=M, M=M, N=0, sym="cos"),
        )
        test(
            ConcentricGrid(L=M_grid, M=M_grid, N=0), FourierZernikeBasis(L=M, M=M, N=0)
        )
        test(
            ConcentricGrid(L=M_grid, M=M_grid, N=0, sym=True),
            FourierZernikeBasis(L=M, M=M, N=0, sym="cos"),
        )

    @pytest.mark.unit
    def test_surface_variance(self):
        """Test correctness of variance against less general methods."""
        grid = LinearGrid(L=self.L, M=self.M, N=self.N, NFP=self.NFP)
        # something arbitrary that will give different variance across surfaces
        q = np.arange(grid.num_nodes) ** 2

        # Test weighted sample variance with different weights.
        # positive weights to prevent cancellations that may hide implementation error
        weights = np.cos(q) * np.sin(q) + 5
        biased = surface_variance(
            grid, q, weights, bias=True, surface_label="zeta", expand_out=False
        )
        unbiased = surface_variance(
            grid, q, weights, surface_label="zeta", expand_out=False
        )
        # The predefined grids sort nodes in zeta surface chunks.
        # To compute a quantity local to a surface, we can reshape it into zeta
        # surface chunks and compute across the chunks.
        chunks = q.reshape((grid.num_zeta, -1))
        # The ds weights are built into the surface variance function.
        # So weights for np.cov should be ds * weights. Since ds is constant on
        # LinearGrid, we need to get the same result if we don't multiply by ds.
        weights = weights.reshape((grid.num_zeta, -1))
        for i in range(grid.num_zeta):
            np.testing.assert_allclose(
                biased[i],
                desired=np.cov(chunks[i], bias=True, aweights=weights[i]),
            )
            np.testing.assert_allclose(
                unbiased[i],
                desired=np.cov(chunks[i], aweights=weights[i]),
            )

        # Test weighted sample variance converges to unweighted sample variance
        # when all weights are equal.
        chunks = grid.expand(chunks, surface_label="zeta")
        np.testing.assert_allclose(
            surface_variance(grid, q, np.e, bias=True, surface_label="zeta"),
            desired=chunks.var(axis=-1),
        )
        np.testing.assert_allclose(
            surface_variance(grid, q, np.e, surface_label="zeta"),
            desired=chunks.var(axis=-1, ddof=1),
        )

    @pytest.mark.unit
    def test_surface_min_max(self):
        """Test the surface_min and surface_max functions."""
        for grid_type in [LinearGrid, QuadratureGrid, ConcentricGrid]:
            grid = grid_type(L=self.L, M=self.M, N=self.N, NFP=self.NFP)
            rho = grid.nodes[:, 0]
            theta = grid.nodes[:, 1]
            zeta = grid.nodes[:, 2]
            # Make up an arbitrary function of the coordinates:
            B = (
                1.7
                + 0.4 * rho * np.cos(theta)
                + 0.8 * rho * rho * np.cos(2 * theta - 3 * zeta)
            )
            Bmax_alt = np.zeros(grid.num_rho)
            Bmin_alt = np.zeros(grid.num_rho)
            for j in range(grid.num_rho):
                mask = grid.inverse_rho_idx == j
                Bmax_alt[j] = np.max(B[mask])
                Bmin_alt[j] = np.min(B[mask])
            np.testing.assert_allclose(Bmax_alt, grid.compress(surface_max(grid, B)))
            np.testing.assert_allclose(Bmin_alt, grid.compress(surface_min(grid, B)))


class TestSingularities:
    """Tests for high order singular integration.

    Hyperparams from Dhairya for greens ID test:

     M  q  Nu Nv   N=Nu*Nv    error
    13 10  15 13       195 0.246547
    13 10  30 13       390 0.0313301
    13 12  45 13       585 0.0022925
    13 12  60 13       780 0.00024359
    13 12  75 13       975 1.97686e-05
    19 16  90 19      1710 1.2541e-05
    19 16 105 19      1995 2.91152e-06
    19 18 120 19      2280 7.03463e-07
    19 18 135 19      2565 1.60672e-07
    25 20 150 25      3750 7.59613e-09
    31 22 210 31      6510 1.04357e-09
    37 24 240 37      8880 1.80728e-11
    43 28 300 43     12900 2.14129e-12

    """

    @pytest.mark.unit
    def test_singular_integral_greens_id(self):
        """Test high order singular integration using greens identity.

        Any harmonic function can be represented as the sum of a single layer and double
        layer potential:

        Φ(r) = -1/2π ∫ Φ(r) n⋅(r-r')/|r-r'|³ da + 1/2π ∫ dΦ/dn 1/|r-r'| da

        If we choose Φ(r) == 1, then we get

        1 + 1/2π ∫ n⋅(r-r')/|r-r'|³ da = 0

        So we integrate the kernel n⋅(r-r')/|r-r'|³ and can benchmark the residual.

        """
        eq = Equilibrium()
        Nv = np.array([30, 45, 60, 90, 120, 150, 240])
        Nu = np.array([13, 13, 13, 19, 19, 25, 37])
        ss = np.array([13, 13, 13, 19, 19, 25, 37])
        qs = np.array([10, 12, 12, 16, 18, 20, 24])
        es = np.array([0.4, 2e-2, 3e-3, 5e-5, 4e-6, 1e-6, 1e-9])
        eval_grid = LinearGrid(M=5, N=6, NFP=eq.NFP)

        for i, (m, n) in enumerate(zip(Nu, Nv)):
            source_grid = LinearGrid(M=m // 2, N=n // 2, NFP=eq.NFP)
            source_data = eq.compute(
                ["R", "Z", "phi", "e^rho", "|e_theta x e_zeta|"], grid=source_grid
            )
            eval_data = eq.compute(
                ["R", "Z", "phi", "e^rho", "|e_theta x e_zeta|"], grid=eval_grid
            )
            s = ss[i]
            q = qs[i]
            interpolator = FFTInterpolator(eval_grid, source_grid, s, q)

            err = singular_integral(
                eval_data,
                source_data,
                "nr_over_r3",
                interpolator,
                loop=True,
            )
            np.testing.assert_array_less(np.abs(2 * np.pi + err), es[i])

    @pytest.mark.unit
    def test_singular_integral_vac_estell(self):
        """Test calculating Bplasma for vacuum estell, which should be near 0."""
        eq = get("ESTELL")
        eval_grid = LinearGrid(M=8, N=8, NFP=eq.NFP)

        source_grid = LinearGrid(M=18, N=18, NFP=eq.NFP)

        keys = [
            "K_vc",
            "B",
            "|B|^2",
            "R",
            "phi",
            "Z",
            "e^rho",
            "n_rho",
            "|e_theta x e_zeta|",
        ]

        source_data = eq.compute(keys, grid=source_grid)
        eval_data = eq.compute(keys, grid=eval_grid)

        k = min(source_grid.num_theta, source_grid.num_zeta)
        s = k // 2 + int(np.sqrt(k))
        q = k // 2 + int(np.sqrt(k))

        interpolator = FFTInterpolator(eval_grid, source_grid, s, q)
        Bplasma = virtual_casing_biot_savart(
            eval_data,
            source_data,
            interpolator,
            loop=True,
        )
        # need extra factor of B/2 bc we're evaluating on plasma surface
        Bplasma += eval_data["B"] / 2
        Bplasma = np.linalg.norm(Bplasma, axis=-1)
        # scale by total field magnitude
        B = Bplasma / np.mean(np.linalg.norm(eval_data["B"], axis=-1))
        # this isn't a perfect vacuum equilibrium (|J| ~ 1e3 A/m^2), so increasing
        # resolution of singular integral won't really make Bplasma less.
        np.testing.assert_array_less(B, 0.05)

    @pytest.mark.unit
    def test_biest_interpolators(self):
        """Test that FFT and DFT interpolation gives same result for standard grids."""
        sgrid = LinearGrid(0, 5, 6)
        egrid = LinearGrid(0, 4, 7)
        s = 3
        q = 4
        r, w, dr, dw = _get_quadrature_nodes(q)
        interp1 = FFTInterpolator(egrid, sgrid, s, q)
        interp2 = DFTInterpolator(egrid, sgrid, s, q)

        f = lambda t, z: np.sin(4 * t) + np.cos(3 * z)

        source_dtheta = sgrid.spacing[:, 1]
        source_dzeta = sgrid.spacing[:, 2] / sgrid.NFP
        source_theta = sgrid.nodes[:, 1]
        source_zeta = sgrid.nodes[:, 2]
        eval_theta = egrid.nodes[:, 1]
        eval_zeta = egrid.nodes[:, 2]

        h_t = np.mean(source_dtheta)
        h_z = np.mean(source_dzeta)

        for i in range(len(r)):
            dt = s / 2 * h_t * r[i] * np.sin(w[i])
            dz = s / 2 * h_z * r[i] * np.cos(w[i])
            theta_i = eval_theta + dt
            zeta_i = eval_zeta + dz
            ff = f(theta_i, zeta_i)

            g1 = interp1(f(source_theta, source_zeta), i)
            g2 = interp2(f(source_theta, source_zeta), i)
            np.testing.assert_allclose(g1, g2)
            np.testing.assert_allclose(g1, ff)


class TestBouncePoints:
    """Test that bounce points are computed correctly."""

    @staticmethod
    def filter(z1, z2):
        """Remove bounce points whose integrals have zero measure."""
        mask = (z1 - z2) != 0.0
        return z1[mask], z2[mask]

    @pytest.mark.unit
    def test_z1_first(self):
        """Case where straight line through first two intersects is in epigraph."""
        start = np.pi / 3
        end = 6 * np.pi
        knots = np.linspace(start, end, 5)
        B = CubicHermiteSpline(knots, np.cos(knots), -np.sin(knots))
        pitch_inv = 0.5
        intersect = B.solve(pitch_inv, extrapolate=False)
        z1, z2 = bounce_points(
            pitch_inv, knots, B.c.T, B.derivative().c.T, check=True, include_knots=True
        )
        z1, z2 = TestBouncePoints.filter(z1, z2)
        assert z1.size and z2.size
        np.testing.assert_allclose(z1, intersect[0::2])
        np.testing.assert_allclose(z2, intersect[1::2])

    @pytest.mark.unit
    def test_z2_first(self):
        """Case where straight line through first two intersects is in hypograph."""
        start = -3 * np.pi
        end = -start
        k = np.linspace(start, end, 5)
        B = CubicHermiteSpline(k, np.cos(k), -np.sin(k))
        pitch_inv = 0.5
        intersect = B.solve(pitch_inv, extrapolate=False)
        z1, z2 = bounce_points(
            pitch_inv, k, B.c.T, B.derivative().c.T, check=True, include_knots=True
        )
        z1, z2 = TestBouncePoints.filter(z1, z2)
        assert z1.size and z2.size
        np.testing.assert_allclose(z1, intersect[1:-1:2])
        np.testing.assert_allclose(z2, intersect[0::2][1:])

    @pytest.mark.unit
    def test_z1_before_extrema(self):
        """Case where local maximum is the shared intersect between two wells."""
        # To make sure both regions in epigraph left and right of extrema are
        # integrated over.
        start = -np.pi
        end = -2 * start
        k = np.linspace(start, end, 5)
        B = CubicHermiteSpline(
            k, np.cos(k) + 2 * np.sin(-2 * k), -np.sin(k) - 4 * np.cos(-2 * k)
        )
        dB_dz = B.derivative()
        pitch_inv = B(dB_dz.roots(extrapolate=False))[3] - 1e-13
        z1, z2 = bounce_points(
            pitch_inv, k, B.c.T, dB_dz.c.T, check=True, include_knots=True
        )
        z1, z2 = TestBouncePoints.filter(z1, z2)
        assert z1.size and z2.size
        intersect = B.solve(pitch_inv, extrapolate=False)
        np.testing.assert_allclose(z1[1], 1.982767, rtol=1e-6)
        np.testing.assert_allclose(z1, intersect[[1, 2]], rtol=1e-6)
        # intersect array could not resolve double root as single at index 2,3
        np.testing.assert_allclose(intersect[2], intersect[3], rtol=1e-6)
        np.testing.assert_allclose(z2, intersect[[3, 4]], rtol=1e-6)

    @pytest.mark.unit
    def test_z2_before_extrema(self):
        """Case where local minimum is the shared intersect between two wells."""
        # To make sure both regions in hypograph left and right of extrema are not
        # integrated over.
        start = -1.2 * np.pi
        end = -2 * start
        k = np.linspace(start, end, 7)
        B = CubicHermiteSpline(
            k,
            np.cos(k) + 2 * np.sin(-2 * k) + k / 4,
            -np.sin(k) - 4 * np.cos(-2 * k) + 1 / 4,
        )
        dB_dz = B.derivative()
        pitch_inv = B(dB_dz.roots(extrapolate=False))[2]
        z1, z2 = bounce_points(
            pitch_inv, k, B.c.T, dB_dz.c.T, check=True, include_knots=True
        )
        z1, z2 = TestBouncePoints.filter(z1, z2)
        assert z1.size and z2.size
        intersect = B.solve(pitch_inv, extrapolate=False)
        np.testing.assert_allclose(z1, intersect[[0, -2]])
        np.testing.assert_allclose(z2, intersect[[1, -1]])

    @pytest.mark.unit
    def test_extrema_first_and_before_z1(self):
        """Case where first intersect is extrema and second enters epigraph."""
        # To make sure we don't perform integral between first pair of intersects.
        start = -1.2 * np.pi
        end = -2 * start
        k = np.linspace(start, end, 7)
        B = CubicHermiteSpline(
            k,
            np.cos(k) + 2 * np.sin(-2 * k) + k / 20,
            -np.sin(k) - 4 * np.cos(-2 * k) + 1 / 20,
        )
        dB_dz = B.derivative()
        pitch_inv = B(dB_dz.roots(extrapolate=False))[2] + 1e-13
        z1, z2 = bounce_points(
            pitch_inv,
            k[2:],
            B.c[:, 2:].T,
            dB_dz.c[:, 2:].T,
            check=True,
            start=k[2],
            include_knots=True,
        )
        z1, z2 = TestBouncePoints.filter(z1, z2)
        assert z1.size and z2.size
        intersect = B.solve(pitch_inv, extrapolate=False)
        np.testing.assert_allclose(z1[0], 0.835319, rtol=1e-6)
        intersect = intersect[intersect >= k[2]]
        np.testing.assert_allclose(z1, intersect[[0, 2, 4]], rtol=1e-6)
        np.testing.assert_allclose(z2, intersect[[0, 3, 5]], rtol=1e-6)

    @pytest.mark.unit
    def test_extrema_first_and_before_z2(self):
        """Case where first intersect is extrema and second exits epigraph."""
        # To make sure we do perform integral between first pair of intersects.
        start = -1.2 * np.pi
        end = -2 * start + 1
        k = np.linspace(start, end, 7)
        B = CubicHermiteSpline(
            k,
            np.cos(k) + 2 * np.sin(-2 * k) + k / 10,
            -np.sin(k) - 4 * np.cos(-2 * k) + 1 / 10,
        )
        dB_dz = B.derivative()
        pitch_inv = B(dB_dz.roots(extrapolate=False))[1] - 1e-13
        z1, z2 = bounce_points(
            pitch_inv, k, B.c.T, dB_dz.c.T, check=True, include_knots=True
        )
        z1, z2 = TestBouncePoints.filter(z1, z2)
        assert z1.size and z2.size
        # Our routine correctly detects intersection, while scipy, jnp.root fails.
        intersect = B.solve(pitch_inv, extrapolate=False)
        np.testing.assert_allclose(z1[0], -0.671904, rtol=1e-6)
        np.testing.assert_allclose(z1, intersect[[0, 3, 5]], rtol=1e-5)
        # intersect array could not resolve double root as single at index 0,1
        np.testing.assert_allclose(intersect[0], intersect[1], rtol=1e-5)
        np.testing.assert_allclose(z2, intersect[[2, 4, 6]], rtol=1e-5)

    @pytest.mark.unit
    def test_get_extrema(self):
        """Test computation of extrema of |B|."""
        start = -np.pi
        end = -2 * start
        k = np.linspace(start, end, 5)
        B = CubicHermiteSpline(
            k, np.cos(k) + 2 * np.sin(-2 * k), -np.sin(k) - 4 * np.cos(-2 * k)
        )
        dB_dz = B.derivative()
        ext, B_ext = _get_extrema(k, B.c.T, dB_dz.c.T)
        mask = ~np.isnan(ext)
        ext, B_ext = ext[mask], B_ext[mask]
        idx = np.argsort(ext)

        ext_scipy = np.sort(dB_dz.roots(extrapolate=False))
        B_ext_scipy = B(ext_scipy)
        assert ext.size == ext_scipy.size
        np.testing.assert_allclose(ext[idx], ext_scipy)
        np.testing.assert_allclose(B_ext[idx], B_ext_scipy)


def _chebgauss1(deg):
    x, w = chebgauss(deg)
    w /= chebweight(x)
    return x, w


<<<<<<< HEAD
class TestBounce1DQuadrature:
=======
class TestBounceQuadrature:
>>>>>>> 570df40a
    """Test bounce quadrature."""

    auto_sin = (automorphism_sin, grad_automorphism_sin)

    @pytest.mark.unit
    @pytest.mark.parametrize(
        "is_strong, quad, automorphism",
        [
            (True, tanh_sinh(40), None),
            (False, tanh_sinh(20), None),
            # Node density near boundary is 1/(1−x²).
            (True, leggauss(25), auto_sin),
            (True, _chebgauss1(30), auto_sin),
            # Lobatto nodes
            (False, leggauss_lob(8, interior_only=True), auto_sin),
            # Node density near boundary is 1/√(1−x²).
            (False, leggauss_lob(13, interior_only=True), None),
            (False, chebgauss2(8), None),
        ],
    )
    def test_bounce_quadrature(self, is_strong, quad, automorphism):
        """Test quadrature matches singular (strong and weak) elliptic integrals.

        Notes
        -----
        Empirical testing shows asymptotic density of nodes needs to be at least
        1/√(1−x²) and quadrature needs √(1−x²) factor in Jacobian for accurate
        bounce integrals. This is satisfied by ``chebgauss2`` and ``leggauss`` with
        the sin automorphism. The former has less clustering near boundary by a factor
        of 1/√(1−x²), so we choose it for weakly singular bounce integrals. This will
        capture more features in the integral, especially the W shaped wells. Less
<<<<<<< HEAD
        clustering will also make non-uniform FFTs more accurate. For the strongly
        singular bounce integrals, another √(1−x²) factor is preferred to supress the
        derivative (as expected from chain rule), so we need to use the sin
        automorphism. We choose to apply that map to ``leggauss`` instead of
        ``_chebgauss1`` because the extra cosine term in ``_chebgauss1`` is apparently
        unnecessary and increases complexity of integrand. This is why
        ``_chebgauss1`` required more nodes in this test.
=======
        clustering will also make non-uniform FFTs more accurate.

        For the strongly singular bounce integrals, another √(1−x²) factor is preferred
        to supress the derivative (as expected from chain rule), so we need to use the
        sin automorphism. We choose to apply that map to ``leggauss`` instead of
        ``_chebgauss1`` because the extra cosine term in ``_chebgauss1`` increases the
        polynomial complexity of the integrand and supresses the derivative too strong
        for a quadrature that already clusters near edge with density 1/(1−x²). This is
        why ``_chebgauss1`` required more nodes in this test, and in general would
        require more nodes for functions with more features.
>>>>>>> 570df40a

        """
        p = 1e-4
        m = 1 - p
        # Some prime number that doesn't appear anywhere in calculation.
        # Ensures no lucky cancellation occurs from ζ₂ − ζ₁ / π = π / (ζ₂ − ζ₁)
        # which could mask errors since π appears often in transformations.
        v = 7
        z1 = -np.pi / 2 * v
        z2 = -z1
        knots = np.linspace(z1, z2, 50)
        pitch_inv = 1 - 50 * jnp.finfo(jnp.array(1.0).dtype).eps
        b = np.clip(np.sin(knots / v) ** 2, 1e-7, 1)
        db = np.sin(2 * knots / v) / v
        data = {"B^zeta": b, "B^zeta_z|r,a": db, "|B|": b, "|B|_z|r,a": db}

        if is_strong:
            integrand = lambda B, pitch: 1 / jnp.sqrt(1 - m * pitch * B)
            truth = v * 2 * ellipkm1(p)
        else:
            integrand = lambda B, pitch: jnp.sqrt(1 - m * pitch * B)
            truth = v * 2 * ellipe(m)
        bounce = Bounce1D(
            Grid.create_meshgrid([1, 0, knots], coordinates="raz"),
            data,
            quad,
            automorphism,
            check=True,
        )
        points = bounce.points(pitch_inv, num_well=1)
        np.testing.assert_allclose(points[0], z1)
        np.testing.assert_allclose(points[1], z2)
        result = bounce.integrate(integrand, points, pitch_inv, check=True, plot=True)
        assert np.count_nonzero(result) == 1
        np.testing.assert_allclose(result.sum(), truth, rtol=1e-4)

    @staticmethod
    @partial(np.vectorize, excluded={0})
    def _adaptive_elliptic(integrand, k):
        a = 0
        b = 2 * np.arcsin(k)
        return integrate.quad(integrand, a, b, args=(k,), points=b)[0]

    @staticmethod
    def _fixed_elliptic(integrand, k, deg):
        k = np.atleast_1d(k)
        a = np.zeros_like(k)
        b = 2 * np.arcsin(k)
        x, w = get_quadrature(leggauss(deg), (automorphism_sin, grad_automorphism_sin))
        Z = bijection_from_disc(x, a[..., np.newaxis], b[..., np.newaxis])
        k = k[..., np.newaxis]
        quad = integrand(Z, k).dot(w) * grad_bijection_from_disc(a, b)
        return quad

    # TODO: add the analytical test that converts incomplete elliptic integrals to
    #  complete ones using the Reciprocal Modulus transformation
    #  https://dlmf.nist.gov/19.7#E4.
    @staticmethod
    def elliptic_incomplete(k2):
        """Calculate elliptic integrals for bounce averaged binormal drift.

        The test is nice because it is independent of all the bounce integrals
        and splines. One can test performance of different quadrature methods
        by using that method in the ``_fixed_elliptic`` method above.

        """
        K_integrand = lambda Z, k: 2 / np.sqrt(k**2 - np.sin(Z / 2) ** 2) * (k / 4)
        E_integrand = lambda Z, k: 2 * np.sqrt(k**2 - np.sin(Z / 2) ** 2) / (k * 4)
        # Scipy's elliptic integrals are broken.
        # https://github.com/scipy/scipy/issues/20525.
        k = np.sqrt(k2)
        K = TestBounceQuadrature._adaptive_elliptic(K_integrand, k)
        E = TestBounceQuadrature._adaptive_elliptic(E_integrand, k)
        # Make sure scipy's adaptive quadrature is not broken.
        np.testing.assert_allclose(
            K, TestBounceQuadrature._fixed_elliptic(K_integrand, k, 10)
        )
        np.testing.assert_allclose(
            E, TestBounceQuadrature._fixed_elliptic(E_integrand, k, 10)
        )

        I_0 = 4 / k * K
        I_1 = 4 * k * E
        I_2 = 16 * k * E
        I_3 = 16 * k / 9 * (2 * (-1 + 2 * k2) * E - (-1 + k2) * K)
        I_4 = 16 * k / 3 * ((-1 + 2 * k2) * E - 2 * (-1 + k2) * K)
        I_5 = 32 * k / 30 * (2 * (1 - k2 + k2**2) * E - (1 - 3 * k2 + 2 * k2**2) * K)
        I_6 = 4 / k * (2 * k2 * E + (1 - 2 * k2) * K)
        I_7 = 2 * k / 3 * ((-2 + 4 * k2) * E - 4 * (-1 + k2) * K)
        # Check for math mistakes.
        np.testing.assert_allclose(
            I_2,
            TestBounceQuadrature._adaptive_elliptic(
                lambda Z, k: 2 / np.sqrt(k**2 - np.sin(Z / 2) ** 2) * Z * np.sin(Z), k
            ),
        )
        np.testing.assert_allclose(
            I_3,
            TestBounceQuadrature._adaptive_elliptic(
                lambda Z, k: 2 * np.sqrt(k**2 - np.sin(Z / 2) ** 2) * Z * np.sin(Z), k
            ),
        )
        np.testing.assert_allclose(
            I_4,
            TestBounceQuadrature._adaptive_elliptic(
                lambda Z, k: 2 / np.sqrt(k**2 - np.sin(Z / 2) ** 2) * np.sin(Z) ** 2, k
            ),
        )
        np.testing.assert_allclose(
            I_5,
            TestBounceQuadrature._adaptive_elliptic(
                lambda Z, k: 2 * np.sqrt(k**2 - np.sin(Z / 2) ** 2) * np.sin(Z) ** 2, k
            ),
        )
        # scipy fails
        np.testing.assert_allclose(
            I_6,
            TestBounceQuadrature._fixed_elliptic(
                lambda Z, k: 2 / np.sqrt(k**2 - np.sin(Z / 2) ** 2) * np.cos(Z),
                k,
                deg=11,
            ),
        )
        np.testing.assert_allclose(
            I_7,
            TestBounceQuadrature._adaptive_elliptic(
                lambda Z, k: 2 * np.sqrt(k**2 - np.sin(Z / 2) ** 2) * np.cos(Z), k
            ),
        )
        return I_0, I_1, I_2, I_3, I_4, I_5, I_6, I_7


class TestBounce1D:
    """Test bounce integration with one-dimensional local spline methods."""

    @staticmethod
    def _example_numerator(g_zz, B, pitch):
        f = (1 - 0.5 * pitch * B) * g_zz
        return safediv(f, jnp.sqrt(jnp.abs(1 - pitch * B)))

    @staticmethod
    def _example_denominator(B, pitch):
        return safediv(1, jnp.sqrt(jnp.abs(1 - pitch * B)))

    @pytest.mark.unit
    @pytest.mark.mpl_image_compare(remove_text=True, tolerance=tol_1d * 3)
    def test_bounce1d_checks(self):
        """Test that all the internal correctness checks pass for real example."""
        # noqa: D202
        # Suppose we want to compute a bounce average of the function
        # f(ℓ) = (1 − λ|B|/2) * g_zz, where g_zz is the squared norm of the
        # toroidal basis vector on some set of field lines specified by (ρ, α)
        # coordinates. This is defined as
        # [∫ f(ℓ) / √(1 − λ|B|) dℓ] / [∫ 1 / √(1 − λ|B|) dℓ]

        # 1. Define python functions for the integrands. We do that above.
        # 2. Pick flux surfaces, field lines, and how far to follow the field
        #    line in Clebsch coordinates ρ, α, ζ.
        rho = np.linspace(0.1, 1, 6)
        alpha = np.array([0, 0.5])
        zeta = np.linspace(-2 * np.pi, 2 * np.pi, 200)

        eq = get("HELIOTRON")
        # 3. Convert above coordinates to DESC computational coordinates.
        grid = get_rtz_grid(eq, rho, alpha, zeta, coordinates="raz")
        # 4. Compute input data.
        data = eq.compute(
            Bounce1D.required_names + ["min_tz |B|", "max_tz |B|", "g_zz"], grid=grid
        )
        # 5. Make the bounce integration operator.
<<<<<<< HEAD
        bounce = Bounce1D(
            grid.source_grid,
            data,
            quad=leggauss(3),  # not checking quadrature accuracy in this test
            check=True,
        )
        pitch_inv, _ = bounce.get_pitch_inv_quad(
            grid.compress(data["min_tz |B|"]), grid.compress(data["max_tz |B|"]), 10
        )
=======
        bounce = Bounce1D(grid.source_grid, data, quad=leggauss(3), check=True)
        pitch_inv, _ = bounce.get_pitch_inv_quad(
            min_B=grid.compress(data["min_tz |B|"]),
            max_B=grid.compress(data["max_tz |B|"]),
            num_pitch=10,
        )
        # 6. Compute bounce points.
        points = bounce.points(pitch_inv)
        # 7. Optionally check for correctness of bounce points.
        bounce.check_points(points, pitch_inv, plot=False)
        # 8. Integrate.
>>>>>>> 570df40a
        num = bounce.integrate(
            integrand=TestBounce1D._example_numerator,
            points=points,
            pitch_inv=pitch_inv,
            f=Bounce1D.reshape_data(grid.source_grid, data["g_zz"]),
            check=True,
        )
        den = bounce.integrate(
            integrand=TestBounce1D._example_denominator,
            points=points,
            pitch_inv=pitch_inv,
            check=True,
            batch=False,
        )
        avg = safediv(num, den)
        assert np.isfinite(avg).all() and np.count_nonzero(avg)

        # 9. Example manipulation of the output
        # Sum all bounce averages across a particular field line, for every field line.
        result = avg.sum(axis=-1)
        # Group the result by pitch and flux surface.
        result = result.reshape(alpha.size, rho.size, pitch_inv.shape[-1])
        # The result stored at
        m, l, p = 0, 1, 3
        print("Result(α, ρ, λ):", result[m, l, p])
        # corresponds to the 1/λ value
        print("1/λ(α, ρ):", pitch_inv[l, p])
        # for the Clebsch-type field line coordinates
        nodes = grid.source_grid.meshgrid_reshape(grid.source_grid.nodes[:, :2], "arz")
        print("(α, ρ):", nodes[m, l, 0])

        # 10. Plotting
        fig, ax = bounce.plot(m, l, pitch_inv[l], include_legend=False, show=False)
        return fig

    @pytest.mark.unit
    @pytest.mark.parametrize("func", [interp_to_argmin, interp_to_argmin_hard])
    def test_interp_to_argmin(self, func):
        """Test argmin interpolation."""  # noqa: D202

        # Test functions chosen with purpose; don't change unless plotted and compared.
        def h(z):
            return np.cos(3 * z) * np.sin(2 * np.cos(z)) + np.cos(1.2 * z)

        def g(z):
            return np.sin(3 * z) * np.cos(1 / (1 + z)) * np.cos(z**2) * z

        def dg_dz(z):
            return (
                3 * z * np.cos(3 * z) * np.cos(z**2) * np.cos(1 / (1 + z))
                - 2 * z**2 * np.sin(3 * z) * np.sin(z**2) * np.cos(1 / (1 + z))
                + z * np.sin(3 * z) * np.sin(1 / (1 + z)) * np.cos(z**2) / (1 + z) ** 2
                + np.sin(3 * z) * np.cos(z**2) * np.cos(1 / (1 + z))
            )

        zeta = np.linspace(0, 3 * np.pi, 175)
        bounce = Bounce1D(
            Grid.create_meshgrid([1, 0, zeta], coordinates="raz"),
            {
                "B^zeta": np.ones_like(zeta),
                "B^zeta_z|r,a": np.ones_like(zeta),
                "|B|": g(zeta),
                "|B|_z|r,a": dg_dz(zeta),
            },
        )
        points = (np.array(0, ndmin=4), np.array(2 * np.pi, ndmin=4))
        argmin = 5.61719
        h_min = h(argmin)
        result = func(h(zeta), points, zeta, bounce.B, bounce._dB_dz)
        assert result.shape == points[0].shape
        np.testing.assert_allclose(h_min, result, rtol=1e-3)

    @staticmethod
    def get_drift_analytic_data():
        """Get data to compute bounce averaged binormal drift analytically."""
        eq = Equilibrium.load(".//tests//inputs//low-beta-shifted-circle.h5")
        psi_boundary = eq.Psi / (2 * np.pi)
        psi = 0.25 * psi_boundary
        rho = np.sqrt(psi / psi_boundary)
        np.testing.assert_allclose(rho, 0.5)

        # Make a set of nodes along a single fieldline.
        grid_fsa = LinearGrid(rho=rho, M=eq.M_grid, N=eq.N_grid, sym=eq.sym, NFP=eq.NFP)
        data = eq.compute(["iota"], grid=grid_fsa)
        iota = grid_fsa.compress(data["iota"]).item()
        alpha = 0
        zeta = np.linspace(-np.pi / iota, np.pi / iota, (2 * eq.M_grid) * 4 + 1)
        grid = get_rtz_grid(eq, rho, alpha, zeta, coordinates="raz", iota=iota)
        data = eq.compute(
            Bounce1D.required_names
            + [
                "cvdrift",
                "gbdrift",
                "grad(psi)",
                "grad(alpha)",
                "shear",
                "iota",
                "psi",
                "a",
            ],
            grid=grid,
        )
        np.testing.assert_allclose(data["psi"], psi)
        np.testing.assert_allclose(data["iota"], iota)
        assert np.all(data["B^zeta"] > 0)
        data["Bref"] = 2 * np.abs(psi_boundary) / data["a"] ** 2
        data["rho"] = rho
        data["alpha"] = alpha
        data["zeta"] = zeta
        data["psi"] = grid.compress(data["psi"])
        data["iota"] = grid.compress(data["iota"])
        data["shear"] = grid.compress(data["shear"])

        things = {"grid": grid, "eq": eq}
        return data, things

    # TODO: stellarator geometry test with ripples
    @staticmethod
    def drift_analytic(data):
        """Compute analytic approximation for bounce-averaged binormal drift.

        Returns
        -------
        drift_analytic : jnp.ndarray
            Analytic approximation for the true result that the numerical computation
            should attempt to match.
        cvdrift, gbdrift : jnp.ndarray
            Numerically computed ``data["cvdrift"]` and ``data["gbdrift"]`` normalized
            by some scale factors for this unit test. These should be fed to the bounce
            integration as input.
        pitch_inv : jnp.ndarray
            Shape (P, ).
            1/λ values used.

        """
        B = data["|B|"] / data["Bref"]
        B0 = np.mean(B)
        # epsilon should be changed to dimensionless, and computed in a way that
        # is independent of normalization length scales, like "effective r/R0".
        epsilon = data["a"] * data["rho"]  # Aspect ratio of the flux surface.
        np.testing.assert_allclose(epsilon, 0.05)
        theta_PEST = data["alpha"] + data["iota"] * data["zeta"]
        # same as 1 / (1 + epsilon cos(theta)) assuming epsilon << 1
        B_analytic = B0 * (1 - epsilon * np.cos(theta_PEST))
        np.testing.assert_allclose(B, B_analytic, atol=3e-3)

        gradpar = data["a"] * data["B^zeta"] / data["|B|"]
        # This method of computing G0 suggests a fixed point iteration.
        G0 = data["a"]
        gradpar_analytic = G0 * (1 - epsilon * np.cos(theta_PEST))
        gradpar_theta_analytic = data["iota"] * gradpar_analytic
        G0 = np.mean(gradpar_theta_analytic)
        np.testing.assert_allclose(gradpar, gradpar_analytic, atol=5e-3)

        # Comparing coefficient calculation here with coefficients from compute/_metric
        data["normalization"] = -np.sign(data["psi"]) * data["Bref"] * data["a"] ** 2
        cvdrift = data["cvdrift"] * data["normalization"]
        gbdrift = data["gbdrift"] * data["normalization"]
        dPdrho = np.mean(-0.5 * (cvdrift - gbdrift) * data["|B|"] ** 2)
        alpha_MHD = -0.5 * dPdrho / data["iota"] ** 2
        gds21 = (
            -np.sign(data["iota"])
            * data["shear"]
            * dot(data["grad(psi)"], data["grad(alpha)"])
            / data["Bref"]
        )
        gds21_analytic = -data["shear"] * (
            data["shear"] * theta_PEST - alpha_MHD / B**4 * np.sin(theta_PEST)
        )
        gds21_analytic_low_order = -data["shear"] * (
            data["shear"] * theta_PEST - alpha_MHD / B0**4 * np.sin(theta_PEST)
        )
        np.testing.assert_allclose(gds21, gds21_analytic, atol=2e-2)
        np.testing.assert_allclose(gds21, gds21_analytic_low_order, atol=2.7e-2)

        fudge_1 = 0.19
        gbdrift_analytic = fudge_1 * (
            -data["shear"]
            + np.cos(theta_PEST)
            - gds21_analytic / data["shear"] * np.sin(theta_PEST)
        )
        gbdrift_analytic_low_order = fudge_1 * (
            -data["shear"]
            + np.cos(theta_PEST)
            - gds21_analytic_low_order / data["shear"] * np.sin(theta_PEST)
        )
        fudge_2 = 0.07
        cvdrift_analytic = gbdrift_analytic + fudge_2 * alpha_MHD / B**2
        cvdrift_analytic_low_order = (
            gbdrift_analytic_low_order + fudge_2 * alpha_MHD / B0**2
        )
        np.testing.assert_allclose(gbdrift, gbdrift_analytic, atol=1e-2)
        np.testing.assert_allclose(cvdrift, cvdrift_analytic, atol=2e-2)
        np.testing.assert_allclose(gbdrift, gbdrift_analytic_low_order, atol=1e-2)
        np.testing.assert_allclose(cvdrift, cvdrift_analytic_low_order, atol=2e-2)

        # Exclude singularity not captured by analytic approximation for pitch near
        # the maximum |B|. (This is captured by the numerical integration).
        pitch_inv = get_pitch_inv_quad(np.min(B), np.max(B), 100)[0][:-1]
        k2 = 0.5 * ((1 - B0 / pitch_inv) / (epsilon * B0 / pitch_inv) + 1)
        I_0, I_1, I_2, I_3, I_4, I_5, I_6, I_7 = (
            TestBounceQuadrature.elliptic_incomplete(k2)
        )
        y = np.sqrt(2 * epsilon * B0 / pitch_inv)
        I_0, I_2, I_4, I_6 = map(lambda I: I / y, (I_0, I_2, I_4, I_6))
        I_1, I_3, I_5, I_7 = map(lambda I: I * y, (I_1, I_3, I_5, I_7))

        drift_analytic_num = (
            fudge_2 * alpha_MHD / B0**2 * I_1
            - 0.5
            * fudge_1
            * (
                data["shear"] * (I_0 + I_1 - I_2 - I_3)
                + alpha_MHD / B0**4 * (I_4 + I_5)
                - (I_6 + I_7)
            )
        ) / G0
        drift_analytic_den = I_0 / G0
        drift_analytic = drift_analytic_num / drift_analytic_den
        return drift_analytic, cvdrift, gbdrift, pitch_inv

    @staticmethod
    def drift_num_integrand(cvdrift, gbdrift, B, pitch):
        """Integrand of numerator of bounce averaged binormal drift."""
        g = jnp.sqrt(1 - pitch * B)
        return (cvdrift * g) - (0.5 * g * gbdrift) + (0.5 * gbdrift / g)

    @staticmethod
    def drift_den_integrand(B, pitch):
        """Integrand of denominator of bounce averaged binormal drift."""
        return 1 / jnp.sqrt(1 - pitch * B)

    @pytest.mark.unit
    @pytest.mark.mpl_image_compare(remove_text=True, tolerance=tol_1d)
    def test_binormal_drift_bounce1d(self):
        """Test bounce-averaged drift with analytical expressions."""
        data, things = TestBounce1D.get_drift_analytic_data()
        # Compute analytic approximation.
        drift_analytic, cvdrift, gbdrift, pitch_inv = TestBounce1D.drift_analytic(data)

        # Compute numerical result.
        bounce = Bounce1D(
<<<<<<< HEAD
            grid.source_grid, data, Bref=data["Bref"], Lref=data["a"], check=True
=======
            things["grid"].source_grid,
            data,
            Bref=data["Bref"],
            Lref=data["a"],
            check=True,
>>>>>>> 570df40a
        )
        points = bounce.points(pitch_inv, num_well=1)
        bounce.check_points(points, pitch_inv, plot=False)

        f = Bounce1D.reshape_data(things["grid"].source_grid, cvdrift, gbdrift)
        drift_numerical_num = bounce.integrate(
            integrand=TestBounce1D.drift_num_integrand,
            points=points,
            pitch_inv=pitch_inv,
            f=f,
            check=True,
        )
        drift_numerical_den = bounce.integrate(
            integrand=TestBounce1D.drift_den_integrand,
            points=points,
            pitch_inv=pitch_inv,
            weight=np.ones(data["zeta"].size),
            check=True,
        )
        drift_numerical = np.squeeze(drift_numerical_num / drift_numerical_den)
        msg = "There should be one bounce integral per pitch in this example."
        assert drift_numerical.size == drift_analytic.size, msg
        np.testing.assert_allclose(
            drift_numerical, drift_analytic, atol=5e-3, rtol=5e-2
        )

        TestBounce1D._test_bounce_autodiff(
            bounce,
            TestBounce1D.drift_num_integrand,
            f=f,
            weight=np.ones(data["zeta"].size),
        )

        fig, ax = plt.subplots()
        ax.plot(pitch_inv, drift_analytic)
        ax.plot(pitch_inv, drift_numerical)
        return fig

    @staticmethod
    def _test_bounce_autodiff(bounce, integrand, **kwargs):
        """Make sure reverse mode AD works correctly on this algorithm.

        Non-differentiable operations (e.g. ``take_mask``) are used in computation.
        See https://jax.readthedocs.io/en/latest/notebooks/Common_Gotchas_in_JAX.html
        and https://jax.readthedocs.io/en/latest/faq.html#
        why-are-gradients-zero-for-functions-based-on-sort-order.

        If the AD tool works properly, then these operations should be assigned
        zero gradients while the gradients wrt parameters of our physics computations
        accumulate correctly. Less mature AD tools may have subtle bugs that cause
        the gradients to not accumulate correctly. (There's a few
        GitHub issues that JAX has fixed related to this in the past.)

        This test first confirms the gradients computed by reverse mode AD matches
        the analytic approximation of the true gradient. Then we confirm that the
        partial gradients wrt the integrand and bounce points are correct.

        Apply the Leibniz integral rule
        https://en.wikipedia.org/wiki/Leibniz_integral_rule, with
        the label w summing over the magnetic wells:

        ∂_λ ∑_w ∫_ζ₁^ζ₂ f dζ  (λ) = ∑_w [
             ∫_ζ₁^ζ₂ (∂f/∂λ)(λ) dζ
             + f(λ,ζ₂) (∂ζ₂/∂λ)(λ)
             - f(λ,ζ₁) (∂ζ₁/∂λ)(λ)
        ]
        where (∂ζ₁/∂λ)(λ) = -λ² / (∂|B|/∂ζ|ρ,α)(ζ₁)
              (∂ζ₂/∂λ)(λ) = -λ² / (∂|B|/∂ζ|ρ,α)(ζ₂)

        All terms in these expressions are known analytically.
        If we wanted, it's simple to check explicitly that AD takes each derivative
        correctly because |w| = 1 is constant and our tokamak has symmetry
        (∂|B|/∂ζ|ρ,α)(ζ₁) = - (∂|B|/∂ζ|ρ,α)(ζ₂).

        After confirming the left hand side is correct, we just check that derivative
        wrt bounce points of the right hand side doesn't vanish due to some zero
        gradient issue mentioned above.

        """

        def integrand_grad(*args, **kwargs2):
            grad_fun = jnp.vectorize(
                grad(integrand, -1), signature="()," * len(kwargs["f"]) + "(),()->()"
            )
            return grad_fun(*args, *kwargs2.values())

        def fun1(pitch):
            return bounce.integrate(
                integrand, bounce.points(1 / pitch), 1 / pitch, check=False, **kwargs
            ).sum()

        def fun2(pitch):
            return bounce.integrate(
                integrand_grad,
                bounce.points(1 / pitch),
                1 / pitch,
                check=True,
                **kwargs,
            ).sum()

        pitch = 1.0
        # can obtain from math or just extrapolate from analytic expression plot
        analytic_approximation_of_gradient = 650
        np.testing.assert_allclose(
            grad(fun1)(pitch), analytic_approximation_of_gradient, rtol=1e-3
        )
        # It is expected that this is much larger because the integrand is singular
        # wrt λ but the boundary derivative: f(λ,ζ₂) (∂ζ₂/∂λ)(λ) - f(λ,ζ₁) (∂ζ₁/∂λ)(λ).
        # smooths out because the bounce points ζ₁ and ζ₂ are smooth functions of λ.
        np.testing.assert_allclose(fun2(pitch), -171500, rtol=1e-1)<|MERGE_RESOLUTION|>--- conflicted
+++ resolved
@@ -899,11 +899,7 @@
     return x, w
 
 
-<<<<<<< HEAD
-class TestBounce1DQuadrature:
-=======
 class TestBounceQuadrature:
->>>>>>> 570df40a
     """Test bounce quadrature."""
 
     auto_sin = (automorphism_sin, grad_automorphism_sin)
@@ -935,15 +931,6 @@
         the sin automorphism. The former has less clustering near boundary by a factor
         of 1/√(1−x²), so we choose it for weakly singular bounce integrals. This will
         capture more features in the integral, especially the W shaped wells. Less
-<<<<<<< HEAD
-        clustering will also make non-uniform FFTs more accurate. For the strongly
-        singular bounce integrals, another √(1−x²) factor is preferred to supress the
-        derivative (as expected from chain rule), so we need to use the sin
-        automorphism. We choose to apply that map to ``leggauss`` instead of
-        ``_chebgauss1`` because the extra cosine term in ``_chebgauss1`` is apparently
-        unnecessary and increases complexity of integrand. This is why
-        ``_chebgauss1`` required more nodes in this test.
-=======
         clustering will also make non-uniform FFTs more accurate.
 
         For the strongly singular bounce integrals, another √(1−x²) factor is preferred
@@ -954,7 +941,6 @@
         for a quadrature that already clusters near edge with density 1/(1−x²). This is
         why ``_chebgauss1`` required more nodes in this test, and in general would
         require more nodes for functions with more features.
->>>>>>> 570df40a
 
         """
         p = 1e-4
@@ -1125,17 +1111,6 @@
             Bounce1D.required_names + ["min_tz |B|", "max_tz |B|", "g_zz"], grid=grid
         )
         # 5. Make the bounce integration operator.
-<<<<<<< HEAD
-        bounce = Bounce1D(
-            grid.source_grid,
-            data,
-            quad=leggauss(3),  # not checking quadrature accuracy in this test
-            check=True,
-        )
-        pitch_inv, _ = bounce.get_pitch_inv_quad(
-            grid.compress(data["min_tz |B|"]), grid.compress(data["max_tz |B|"]), 10
-        )
-=======
         bounce = Bounce1D(grid.source_grid, data, quad=leggauss(3), check=True)
         pitch_inv, _ = bounce.get_pitch_inv_quad(
             min_B=grid.compress(data["min_tz |B|"]),
@@ -1147,7 +1122,6 @@
         # 7. Optionally check for correctness of bounce points.
         bounce.check_points(points, pitch_inv, plot=False)
         # 8. Integrate.
->>>>>>> 570df40a
         num = bounce.integrate(
             integrand=TestBounce1D._example_numerator,
             points=points,
@@ -1390,15 +1364,11 @@
 
         # Compute numerical result.
         bounce = Bounce1D(
-<<<<<<< HEAD
-            grid.source_grid, data, Bref=data["Bref"], Lref=data["a"], check=True
-=======
             things["grid"].source_grid,
             data,
             Bref=data["Bref"],
             Lref=data["a"],
             check=True,
->>>>>>> 570df40a
         )
         points = bounce.points(pitch_inv, num_well=1)
         bounce.check_points(points, pitch_inv, plot=False)
