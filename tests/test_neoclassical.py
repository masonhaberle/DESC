--- conflicted
+++ resolved
@@ -6,10 +6,6 @@
 from tests.test_plotting import tol_1d
 
 from desc.examples import get
-<<<<<<< HEAD
-from desc.objectives import EffectiveRipple, GammaC, ObjectiveFunction
-=======
->>>>>>> ee437eab
 
 
 @pytest.mark.unit
@@ -67,21 +63,7 @@
     assert np.isfinite(data["effective ripple"]).all()
     fig, ax = plt.subplots()
     ax.plot(rho, grid.compress(data["effective ripple"]), marker="o")
-<<<<<<< HEAD
     return fig
-
-
-@pytest.mark.unit
-def test_ad_ripple():
-    """Make sure we can differentiate."""
-    eq = get("ESTELL")
-    eq.change_resolution(2, 2, 2, 4, 4, 4)
-    obj = ObjectiveFunction([EffectiveRipple(eq)])
-    obj.build(verbose=0)
-    g = obj.grad(obj.x())
-    assert not np.any(np.isnan(g))
-    # FIXME: Want to ensure nonzero gradient in test.
-    print(np.count_nonzero(g))
 
 
 @pytest.mark.unit
@@ -90,7 +72,7 @@
     """Test Γ_c with W7-X."""
     eq = get("W7-X")
     rho = np.linspace(0, 1, 10)
-    grid = eq.rtz_grid(
+    grid = eq.get_rtz_grid(
         rho,
         np.array([0]),
         np.linspace(0, 20 * np.pi, 1000),
@@ -101,20 +83,4 @@
     assert np.isfinite(data["Gamma_c"]).all()
     fig, ax = plt.subplots()
     ax.plot(rho, grid.compress(data["Gamma_c"]), marker="o")
-    return fig
-
-
-@pytest.mark.unit
-def test_ad_gamma():
-    """Make sure we can differentiate."""
-    eq = get("ESTELL")
-    eq.change_resolution(2, 2, 2, 4, 4, 4)
-    obj = ObjectiveFunction([GammaC(eq)])
-    obj.build(verbose=0)
-    g = obj.grad(obj.x())
-    assert not np.any(np.isnan(g))
-    # FIXME: Want to ensure nonzero gradient in test.
-    print(np.count_nonzero(g))
-=======
-    return fig
->>>>>>> ee437eab
+    return fig