--- conflicted
+++ resolved
@@ -7,12 +7,7 @@
 
 from desc.equilibrium.coords import rtz_grid
 from desc.examples import get
-<<<<<<< HEAD
-from desc.grid import LinearGrid
 from desc.objectives import EffectiveRipple, GammaC, ObjectiveFunction
-=======
-from desc.objectives import EffectiveRipple, ObjectiveFunction
->>>>>>> f0ac159e
 
 
 @pytest.mark.unit
@@ -84,8 +79,9 @@
     obj = ObjectiveFunction([EffectiveRipple(eq)])
     obj.build(verbose=0)
     g = obj.grad(obj.x())
-<<<<<<< HEAD
-    assert not np.any(np.isnan(g))  # FIXME
+    assert not np.any(np.isnan(g))
+    # FIXME: Want to ensure nonzero gradient in test.
+    print(np.count_nonzero(g))
 
 
 @pytest.mark.unit
@@ -113,15 +109,10 @@
 def test_ad_gamma():
     """Make sure we can differentiate."""
     eq = get("ESTELL")
-    grid = LinearGrid(L=1, M=2, N=2, NFP=eq.NFP, sym=eq.sym, axis=False)
     eq.change_resolution(2, 2, 2, 4, 4, 4)
-
-    obj = ObjectiveFunction([GammaC(eq, grid=grid)])
+    obj = ObjectiveFunction([GammaC(eq)])
     obj.build(verbose=0)
     g = obj.grad(obj.x())
-    assert not np.any(np.isnan(g))  # FIXME
-=======
     assert not np.any(np.isnan(g))
     # FIXME: Want to ensure nonzero gradient in test.
-    print(np.count_nonzero(g))
->>>>>>> f0ac159e
+    print(np.count_nonzero(g))