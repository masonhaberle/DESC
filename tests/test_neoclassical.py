"""Test for neoclassical transport compute functions."""

import matplotlib.pyplot as plt
import numpy as np
import pytest
from tests.test_plotting import tol_1d

from desc.examples import get
from desc.grid import LinearGrid
from desc.utils import setdefault
from desc.vmec import VMECIO


@pytest.mark.unit
def test_field_line_average():
    """Test that field line average converges to surface average."""
    rho = np.array([1])
    alpha = np.array([0])
    eq = get("DSHAPE")
    iota_grid = LinearGrid(rho=rho, M=eq.M_grid, N=eq.N_grid, NFP=eq.NFP, sym=eq.sym)
    iota = iota_grid.compress(eq.compute("iota", grid=iota_grid)["iota"]).item()
    # For axisymmetric devices, one poloidal transit must be exact.
    zeta = np.linspace(0, 2 * np.pi / iota, 25)
    grid = eq.get_rtz_grid(rho, alpha, zeta, coordinates="raz")
    data = eq.compute(["<L|r,a>", "<G|r,a>", "V_r(r)"], grid=grid)
    np.testing.assert_allclose(
        data["<L|r,a>"] / data["<G|r,a>"], data["V_r(r)"] / (4 * np.pi**2), rtol=1e-3
    )
    assert np.all(np.sign(data["<L|r,a>"]) > 0)
    assert np.all(np.sign(data["<G|r,a>"]) > 0)

    # Otherwise, many toroidal transits are necessary to sample surface.
    eq = get("W7-X")
    zeta = np.linspace(0, 40 * np.pi, 300)
    grid = eq.get_rtz_grid(rho, alpha, zeta, coordinates="raz")
    data = eq.compute(["<L|r,a>", "<G|r,a>", "V_r(r)"], grid=grid)
    np.testing.assert_allclose(
        data["<L|r,a>"] / data["<G|r,a>"], data["V_r(r)"] / (4 * np.pi**2), rtol=1e-3
    )
    assert np.all(np.sign(data["<L|r,a>"]) > 0)
    assert np.all(np.sign(data["<G|r,a>"]) > 0)


@pytest.mark.unit
@pytest.mark.mpl_image_compare(remove_text=True, tolerance=tol_1d)
def test_effective_ripple():
    """Test effective ripple with W7-X."""
    eq = get("W7-X")
    rho = np.linspace(0, 1, 10)
    alpha = np.array([0])
    zeta = np.linspace(0, 20 * np.pi, 1000)
    grid = eq.get_rtz_grid(rho, alpha, zeta, coordinates="raz")
    data = eq.compute("effective ripple", grid=grid)
    assert np.isfinite(data["effective ripple"]).all()
    eps_eff = grid.compress(data["effective ripple"])

    neo_rho, neo_eps = NeoIO.read_neo_out("tests/inputs/neo_out.w7x")
    np.testing.assert_allclose(
        eps_eff, np.interp(rho, neo_rho, neo_eps), rtol=0.16, atol=1e-5
    )
    fig, ax = plt.subplots()
<<<<<<< HEAD
    ax.plot(rho, grid.compress(data["effective ripple"]), marker="o")
    return fig


@pytest.mark.unit
@pytest.mark.mpl_image_compare(remove_text=True, tolerance=tol_1d)
def test_Gamma_c_Velasco():
    """Test Γ_c with W7-X."""
    eq = get("W7-X")
    rho = np.linspace(0, 1, 10)
    grid = eq.get_rtz_grid(
        rho, np.array([0]), np.linspace(0, 20 * np.pi, 1000), coordinates="raz"
    )
    data = eq.compute("Gamma_c Velasco", grid=grid)
    assert np.isfinite(data["Gamma_c Velasco"]).all()
    fig, ax = plt.subplots()
    ax.plot(rho, grid.compress(data["Gamma_c Velasco"]), marker="o")
    return fig


@pytest.mark.unit
@pytest.mark.mpl_image_compare(remove_text=True, tolerance=tol_1d)
def test_Gamma_c():
    """Test Γ_c Nemov with W7-X."""
    eq = get("W7-X")
    rho = np.linspace(0, 1, 10)
    grid = eq.get_rtz_grid(
        rho, np.array([0]), np.linspace(0, 20 * np.pi, 1000), coordinates="raz"
    )
    data = eq.compute("Gamma_c", grid=grid)
    assert np.isfinite(data["Gamma_c"]).all()
    fig, ax = plt.subplots()
    ax.plot(rho, grid.compress(data["Gamma_c"]), marker="o")
    return fig
=======
    ax.plot(rho, eps_eff, marker="o")
    return fig


class NeoIO:
    """Class to interface with NEO."""

    def __init__(self, name, eq, ns=256, M_booz=None, N_booz=None):
        self.name = name
        self.vmec_file = f"{name}/wout_{name}.nc"
        self.booz_out_file = f"{name}/boozmn_{name}.nc"
        self.neo_in_file = f"{name}/neo_in.{name}"
        self.neo_out_file = f"neo_out.{name}"

        self.eq = eq
        self.ns = ns  # number of surfaces
        self.M_booz = setdefault(M_booz, 3 * eq.M + 1)
        self.N_booz = setdefault(N_booz, 3 * eq.N)

    @staticmethod
    def read_neo_out(name):
        """Return ρ and ε¹ᐧ⁵ from given NEO output with given name."""
        with open(name) as f:
            array = np.array([[float(x) for x in line.split()] for line in f])

        neo_eps = array[:, 1]
        # replace nan values with linear interpolation
        is_nan = np.isnan(neo_eps)
        neo_eps[is_nan] = np.interp(
            np.nonzero(is_nan)[0], np.nonzero(~is_nan)[0], neo_eps[~is_nan]
        )
        neo_eps = np.array(neo_eps)
        neo_rho = np.sqrt(np.linspace(1 / (neo_eps.size + 1), 1, neo_eps.size))
        return neo_rho, neo_eps

    def write_boozmn(self):
        """Write booz_xform's boozmn output file."""
        self._write_VMEC()
        self._write_neo()

        import booz_xform as bx

        b = bx.Booz_xform()
        b.read_wout(self.vmec_file)
        b.mboz = self.M_booz
        b.nboz = self.N_booz
        b.run()
        b.write_boozmn(self.booz_out_file)

    def _write_VMEC(self):
        self.eq.solved = True  # must set this for NEO to run correctly
        print(f"Writing VMEC wout to {self.vmec_file}")
        VMECIO.save(self.eq, self.vmec_file, surfs=self.ns, verbose=0)

    def _write_neo(self, N_particles=125):
        """Write NEO input file."""
        print(f"Writing NEO input file to {self.neo_in_file}")
        with open(self.neo_in_file, "w+") as f:
            f.write("'#'\n'#'\n'#'\n")
            f.write(f" {self.booz_out_file}\n")
            f.write(f" {self.neo_out_file}\n")
            f.write(f" {self.ns-1}\n")
            # surface indices
            # https://github.com/PrincetonUniversity/STELLOPT/blob/develop/NEO/Sources/neo.f90
            f.write(" ".join([str(x) for x in range(2, self.ns + 1)]) + "\n")
            f.write(
                " 300 ! number of theta points\n "
                "300 ! number of zeta points\n "
                + f"\n 0\n 0\n {N_particles} ! number of test particles\n "
                f"50 ! 1 = singly trapped particles\n "
                + "0.001 ! integration accuracy\n 100 ! number of poloidal bins\n "
                "50 ! integration steps per field period\n "
                + "500 ! min number of field periods\n "
                "2000 ! max number of field periods\n"
            )
            f.write(
                " 0\n 1\n 0\n 0\n 2 ! 2 = reference |B| used is max on each surface"
                " \n 0\n 0\n 0\n 0\n 0\n"
            )
            f.write("'#'\n'#'\n'#'\n")
            f.write(" 0\n")
            f.write(f"neo_cur_{self.name}\n")
            f.write(" 200\n 2\n 0\n")
>>>>>>> 0ae5c9a4
<|MERGE_RESOLUTION|>--- conflicted
+++ resolved
@@ -59,8 +59,7 @@
         eps_eff, np.interp(rho, neo_rho, neo_eps), rtol=0.16, atol=1e-5
     )
     fig, ax = plt.subplots()
-<<<<<<< HEAD
-    ax.plot(rho, grid.compress(data["effective ripple"]), marker="o")
+    ax.plot(rho, eps_eff, marker="o")
     return fig
 
 
@@ -93,9 +92,6 @@
     assert np.isfinite(data["Gamma_c"]).all()
     fig, ax = plt.subplots()
     ax.plot(rho, grid.compress(data["Gamma_c"]), marker="o")
-    return fig
-=======
-    ax.plot(rho, eps_eff, marker="o")
     return fig
 
 
@@ -177,5 +173,4 @@
             f.write("'#'\n'#'\n'#'\n")
             f.write(" 0\n")
             f.write(f"neo_cur_{self.name}\n")
-            f.write(" 200\n 2\n 0\n")
->>>>>>> 0ae5c9a4
+            f.write(" 200\n 2\n 0\n")