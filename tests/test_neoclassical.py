"""Test for neoclassical transport compute functions."""

import matplotlib.pyplot as plt
import numpy as np
import pytest
from tests.test_plotting import tol_1d

from desc.equilibrium.coords import rtz_grid
from desc.examples import get
from desc.grid import LinearGrid
from desc.objectives import ObjectiveFunction
from desc.objectives._neoclassical import EffectiveRipple


@pytest.mark.unit
def test_field_line_average():
    """Test that field line average converges to surface average."""
    eq = get("W7-X")
    grid = rtz_grid(
        eq,
        np.array([0, 0.5]),
        np.array([0]),
        np.linspace(0, 40 * np.pi, 200),
        coordinates="raz",
        period=(np.inf, 2 * np.pi, np.inf),
    )
    data = eq.compute(["<L|r,a>", "<G|r,a>", "V_r(r)"], grid=grid)
    np.testing.assert_allclose(
        data["<L|r,a>"] / data["<G|r,a>"], data["V_r(r)"] / (4 * np.pi**2), rtol=1e-3
    )


@pytest.mark.unit
@pytest.mark.mpl_image_compare(remove_text=True, tolerance=tol_1d)
def test_effective_ripple():
    """Test effective ripple with W7-X."""
    eq = get("W7-X")
    rho = np.linspace(0, 1, 10)
    grid = rtz_grid(
        eq,
        rho,
        np.array([0]),
        np.linspace(0, 20 * np.pi, 1000),
        coordinates="raz",
        period=(np.inf, 2 * np.pi, np.inf),
    )
    data = eq.compute("effective ripple", grid=grid)
    assert np.isfinite(data["effective ripple"]).all()
    fig, ax = plt.subplots()
    ax.plot(rho, grid.compress(data["effective ripple"]), marker="o")
    return fig


@pytest.mark.unit
<<<<<<< HEAD
@pytest.mark.mpl_image_compare(remove_text=True, tolerance=tol_1d)
def test_Gamma_c():
    """Test Γ_c with W7-X."""
    eq = examples.get("W7-X")
    rho = np.linspace(0, 1, 10)
    grid = rtz_grid(
        eq,
        rho,
        np.array([0]),
        np.linspace(0, 20 * np.pi, 1000),
        coordinates="raz",
        period=(np.inf, 2 * np.pi, np.inf),
    )
    data = eq.compute("Gamma_c", grid=grid)
    assert np.isfinite(data["Gamma_c"]).all()
    fig, ax = plt.subplots()
    ax.plot(rho, grid.compress(data["Gamma_c"]), marker="o")
    return fig
=======
def test_ad_ripple():
    """Make sure we can differentiate."""
    eq = get("ESTELL")
    grid = LinearGrid(L=1, M=2, N=2, NFP=eq.NFP, sym=eq.sym, axis=False)
    eq.change_resolution(2, 2, 2, 4, 4, 4)

    obj = ObjectiveFunction(EffectiveRipple(eq, grid=grid))
    obj.build(verbose=0)
    g = obj.grad(obj.x())
    assert not np.any(np.isnan(g))  # FIXME
>>>>>>> 3c2aabd0
<|MERGE_RESOLUTION|>--- conflicted
+++ resolved
@@ -9,7 +9,7 @@
 from desc.examples import get
 from desc.grid import LinearGrid
 from desc.objectives import ObjectiveFunction
-from desc.objectives._neoclassical import EffectiveRipple
+from desc.objectives._neoclassical import EffectiveRipple, GammaC
 
 
 @pytest.mark.unit
@@ -52,11 +52,23 @@
 
 
 @pytest.mark.unit
-<<<<<<< HEAD
+def test_ad_ripple():
+    """Make sure we can differentiate."""
+    eq = get("ESTELL")
+    grid = LinearGrid(L=1, M=2, N=2, NFP=eq.NFP, sym=eq.sym, axis=False)
+    eq.change_resolution(2, 2, 2, 4, 4, 4)
+
+    obj = ObjectiveFunction(EffectiveRipple(eq, grid=grid))
+    obj.build(verbose=0)
+    g = obj.grad(obj.x())
+    assert not np.any(np.isnan(g))  # FIXME
+
+
+@pytest.mark.unit
 @pytest.mark.mpl_image_compare(remove_text=True, tolerance=tol_1d)
 def test_Gamma_c():
     """Test Γ_c with W7-X."""
-    eq = examples.get("W7-X")
+    eq = get("W7-X")
     rho = np.linspace(0, 1, 10)
     grid = rtz_grid(
         eq,
@@ -71,15 +83,16 @@
     fig, ax = plt.subplots()
     ax.plot(rho, grid.compress(data["Gamma_c"]), marker="o")
     return fig
-=======
-def test_ad_ripple():
+
+
+@pytest.mark.unit
+def test_ad_gamma():
     """Make sure we can differentiate."""
     eq = get("ESTELL")
     grid = LinearGrid(L=1, M=2, N=2, NFP=eq.NFP, sym=eq.sym, axis=False)
     eq.change_resolution(2, 2, 2, 4, 4, 4)
 
-    obj = ObjectiveFunction(EffectiveRipple(eq, grid=grid))
+    obj = ObjectiveFunction(GammaC(eq, grid=grid))
     obj.build(verbose=0)
     g = obj.grad(obj.x())
-    assert not np.any(np.isnan(g))  # FIXME
->>>>>>> 3c2aabd0
+    assert not np.any(np.isnan(g))  # FIXME