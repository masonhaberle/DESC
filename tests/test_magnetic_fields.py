--- conflicted
+++ resolved
@@ -742,59 +742,6 @@
         with pytest.raises(AssertionError, match="sym"):
             Bnorm_from_file = read_BNORM_file(path, asym_surf, grid)
 
-<<<<<<< HEAD
-    @pytest.mark.unit
-    def test_omnigenous_field_change_well_resolution(self):
-        """Test OmnigenousField.change_resolution() for the magnetic well."""
-        # magnetic well
-        L_well_old = 1
-        L_well_new = 2
-        M_well_old = 3
-        M_well_new = 6
-        NFP = 4
-        field = OmnigenousField(
-            L_B=L_well_old,
-            M_B=M_well_old,
-            L_x=0,
-            M_x=0,
-            N_x=0,
-            NFP=NFP,
-            helicity=(0, NFP),
-            B_lm=np.array([0.9, 1.0, 1.1, 0.2, 0.05, -0.2]),
-        )
-        eta = np.linspace(-np.pi / 2, np.pi / 2, 101)
-        rho_axis = np.zeros_like(eta)
-        rho_half = np.ones_like(eta) * 0.5
-        rho_lcfs = np.ones_like(eta)
-        B_axis_lowres = field.compute_well(rho_axis, eta)
-        B_half_lowres = field.compute_well(rho_half, eta)
-        B_lcfs_lowres = field.compute_well(rho_lcfs, eta)
-        field.change_resolution(L_B=L_well_new, M_B=M_well_new)
-        B_axis_highres = field.compute_well(rho_axis, eta)
-        B_half_highres = field.compute_well(rho_half, eta)
-        B_lcfs_highres = field.compute_well(rho_lcfs, eta)
-        np.testing.assert_allclose(B_axis_lowres, B_axis_highres, rtol=6e-3)
-        np.testing.assert_allclose(B_half_lowres, B_half_highres, rtol=3e-3)
-        np.testing.assert_allclose(B_lcfs_lowres, B_lcfs_highres, rtol=3e-3)
-
-=======
->>>>>>> f0f741e2
-    def test_spline_field_jit(self):
-        """Test that the spline field can be passed to a jitted function."""
-        extcur = [4700.0, 1000.0]
-        mgrid = "tests/inputs/mgrid_test.nc"
-        field = SplineMagneticField.from_mgrid(mgrid, extcur)
-
-        x = jnp.array([0.70, 0, 0])
-
-        @jit
-        def foo(field, x):
-            return field.compute_magnetic_field(x)
-
-        np.testing.assert_allclose(
-            foo(field, x), np.array([[0, -0.671, 0.0858]]), rtol=1e-3, atol=1e-8
-        )
-
     @pytest.mark.unit
     def test_omnigenous_field_change_resolution_B(self):
         """Test OmnigenousField.change_resolution() of the B_lm parameters."""
@@ -825,4 +772,20 @@
         B_lcfs_highres = field.compute("|B|_omni", grid=grid_lcfs)["|B|_omni"]
         np.testing.assert_allclose(B_axis_lowres, B_axis_highres, rtol=6e-3)
         np.testing.assert_allclose(B_half_lowres, B_half_highres, rtol=3e-3)
-        np.testing.assert_allclose(B_lcfs_lowres, B_lcfs_highres, rtol=4e-3)+        np.testing.assert_allclose(B_lcfs_lowres, B_lcfs_highres, rtol=4e-3)
+
+    def test_spline_field_jit(self):
+        """Test that the spline field can be passed to a jitted function."""
+        extcur = [4700.0, 1000.0]
+        mgrid = "tests/inputs/mgrid_test.nc"
+        field = SplineMagneticField.from_mgrid(mgrid, extcur)
+
+        x = jnp.array([0.70, 0, 0])
+
+        @jit
+        def foo(field, x):
+            return field.compute_magnetic_field(x)
+
+        np.testing.assert_allclose(
+            foo(field, x), np.array([[0, -0.671, 0.0858]]), rtol=1e-3, atol=1e-8
+        )