--- conflicted
+++ resolved
@@ -1,12 +1,8 @@
 import numpy as np
 from netCDF4 import Dataset
-<<<<<<< HEAD
+import pytest
 
-from desc.equilibrium import EquilibriaFamily
-=======
-import pytest
 from desc.equilibrium import Equilibrium, EquilibriaFamily
->>>>>>> 7108c6b8
 from desc.grid import Grid, LinearGrid
 from desc.utils import area_difference
 
