"""Tests for Equilibrium class."""

import os
import pickle
import warnings

import numpy as np
import pytest
from netCDF4 import Dataset

import desc.examples
from desc.__main__ import main
from desc.backend import sign
from desc.equilibrium import EquilibriaFamily, Equilibrium
from desc.grid import Grid, LinearGrid
from desc.io import InputReader
from desc.objectives import ForceBalance, ObjectiveFunction, get_equilibrium_objective
from desc.profiles import PowerSeriesProfile

from .utils import area_difference, compute_coords


@pytest.mark.unit
@pytest.mark.solve
def test_compute_geometry(DSHAPE_current):
    """Test computation of plasma geometric values."""

    def test(stellarator):
        # VMEC values
        file = Dataset(str(stellarator["vmec_nc_path"]), mode="r")
        V_vmec = float(file.variables["volume_p"][-1])
        R0_vmec = float(file.variables["Rmajor_p"][-1])
        a_vmec = float(file.variables["Aminor_p"][-1])
        ar_vmec = float(file.variables["aspect"][-1])
        file.close()

        # DESC values
        eq = EquilibriaFamily.load(load_from=str(stellarator["desc_h5_path"]))[-1]
        data = eq.compute("R0/a")
        V_desc = data["V"]
        R0_desc = data["R0"]
        a_desc = data["a"]
        ar_desc = data["R0/a"]

        assert abs(V_vmec - V_desc) < 5e-3
        assert abs(R0_vmec - R0_desc) < 5e-3
        assert abs(a_vmec - a_desc) < 5e-3
        assert abs(ar_vmec - ar_desc) < 5e-3

    test(DSHAPE_current)


@pytest.mark.slow
@pytest.mark.unit
@pytest.mark.solve
def test_compute_theta_coords(DSHAPE_current):
    """Test root finding for theta(theta*,lambda(theta))."""
    eq = EquilibriaFamily.load(load_from=str(DSHAPE_current["desc_h5_path"]))[-1]

    rho = np.linspace(0.01, 0.99, 200)
    theta = np.linspace(0, 2 * np.pi, 200, endpoint=False)
    zeta = np.linspace(0, 2 * np.pi, 200, endpoint=False)

    nodes = np.vstack([rho, theta, zeta]).T
    coords = eq.compute("lambda", grid=Grid(nodes, sort=False))
    flux_coords = nodes.copy()
    flux_coords[:, 1] += coords["lambda"]

    geom_coords = eq.compute_theta_coords(flux_coords)
    geom_coords = np.array(geom_coords)

    # catch difference between 0 and 2*pi
    if geom_coords[0, 1] > np.pi:  # theta[0] = 0
        geom_coords[0, 1] = geom_coords[0, 1] - 2 * np.pi

    np.testing.assert_allclose(nodes, geom_coords, rtol=1e-5, atol=1e-5)


@pytest.mark.unit
def test_map_coordinates():
    """Test root finding for (rho,theta,zeta) from (R,phi,Z)."""
    eq = desc.examples.get("DSHAPE")

    inbasis = ["alpha", "phi", "rho"]
    outbasis = ["rho", "theta_PEST", "zeta"]

    rho = np.linspace(0.01, 0.99, 20)
    theta = np.linspace(0, np.pi, 20, endpoint=False)
    zeta = np.linspace(0, np.pi, 20, endpoint=False)

    grid = Grid(np.vstack([rho, theta, zeta]).T, sort=False)
    in_data = eq.compute(inbasis, grid=grid)
    in_coords = np.stack([in_data[k] for k in inbasis], axis=-1)
    out_data = eq.compute(outbasis, grid=grid)
    out_coords = np.stack([out_data[k] for k in outbasis], axis=-1)

    out = eq.map_coordinates(
        in_coords,
        inbasis,
        outbasis,
        period=(2 * np.pi, 2 * np.pi, np.inf),
        maxiter=40,
    )
    np.testing.assert_allclose(out, out_coords, rtol=1e-4, atol=1e-4)


@pytest.mark.unit
def test_map_coordinates2():
    """Test root finding for (rho,theta,zeta) for common use cases."""
    eq = desc.examples.get("W7-X")

    n = 100
    # finding coordinates along a single field line
    coords = np.array([np.ones(n), np.zeros(n), np.linspace(0, 10 * np.pi, n)]).T
    out = eq.map_coordinates(
        coords,
        ["rho", "alpha", "zeta"],
        ["rho", "theta", "zeta"],
        period=(np.inf, 2 * np.pi, 10 * np.pi),
    )
    assert not np.any(np.isnan(out))

    # contours of const theta for plotting
    grid_kwargs = {
        "rho": np.linspace(0, 1, 10),
        "NFP": eq.NFP,
        "theta": np.linspace(0, 2 * np.pi, 3, endpoint=False),
        "zeta": np.linspace(0, 2 * np.pi / eq.NFP, 2, endpoint=False),
    }
    t_grid = LinearGrid(**grid_kwargs)

    out = eq.map_coordinates(
        t_grid.nodes,
        ["rho", "theta_PEST", "phi"],
        ["rho", "theta", "zeta"],
        period=(np.inf, 2 * np.pi, 2 * np.pi),
    )
    assert not np.any(np.isnan(out))


@pytest.mark.unit
def test_map_coordinates_derivative():
    """Test root finding for (rho,theta,zeta) from (R,phi,Z)."""
    eq = desc.examples.get("DSHAPE")

    inbasis = ["alpha", "phi", "rho"]
    outbasis = ["rho", "theta_PEST", "zeta"]

    rho = np.linspace(0.01, 0.99, 20)
    theta = np.linspace(0, np.pi, 20, endpoint=False)
    zeta = np.linspace(0, np.pi, 20, endpoint=False)

    grid = Grid(np.vstack([rho, theta, zeta]).T, sort=False)
    in_data = eq.compute(inbasis, grid=grid)
    in_coords = np.stack([in_data[k] for k in inbasis], axis=-1)

    import jax

    @jax.jit
    def foo(params):
        out = eq.map_coordinates(
            in_coords,
            inbasis,
            outbasis,
            np.array([rho, theta, zeta]).T,
            params,
            period=(2 * np.pi, 2 * np.pi, np.inf),
            maxiter=40,
        )
        return out

    J1 = jax.jit(jax.jacfwd(foo))(eq.params_dict)
    J2 = jax.jit(jax.jacrev(foo))(eq.params_dict)
    for j1, j2 in zip(J1.values(), J2.values()):
        assert ~np.any(np.isnan(j1))
        assert ~np.any(np.isnan(j2))
        np.testing.assert_allclose(j1, j2)

    rho = np.linspace(0.01, 0.99, 200)
    theta = np.linspace(0, 2 * np.pi, 200, endpoint=False)
    zeta = np.linspace(0, 2 * np.pi, 200, endpoint=False)

    nodes = np.vstack([rho, theta, zeta]).T
    coords = eq.compute("lambda", grid=Grid(nodes, sort=False))
    flux_coords = nodes.copy()
    flux_coords[:, 1] += coords["lambda"]

    @jax.jit
    def bar(L_lmn):
        geom_coords = eq.compute_theta_coords(flux_coords, L_lmn)
        return geom_coords

    J1 = jax.jit(jax.jacfwd(bar))(eq.params_dict["L_lmn"])
    J2 = jax.jit(jax.jacrev(bar))(eq.params_dict["L_lmn"])

    assert ~np.any(np.isnan(J1))
    assert ~np.any(np.isnan(J2))
    np.testing.assert_allclose(J1, J2)


@pytest.mark.slow
@pytest.mark.unit
@pytest.mark.solve
def test_to_sfl(DSHAPE_current):
    """Test converting an equilibrium to straight field line coordinates."""
    eq = EquilibriaFamily.load(load_from=str(DSHAPE_current["desc_h5_path"]))[-1]

    Rr1, Zr1, Rv1, Zv1 = compute_coords(eq)
    Rr2, Zr2, Rv2, Zv2 = compute_coords(eq.to_sfl())
    rho_err, theta_err = area_difference(Rr1, Rr2, Zr1, Zr2, Rv1, Rv2, Zv1, Zv2)

    np.testing.assert_allclose(rho_err, 0, atol=2.5e-4)
    np.testing.assert_allclose(theta_err, 0, atol=1e-4)


@pytest.mark.slow
@pytest.mark.regression
def test_continuation_resolution(tmpdir_factory):
    """Test that stepping resolution in continuation method works correctly."""
    input_path = ".//tests//inputs//res_test"
    output_dir = tmpdir_factory.mktemp("result")
    desc_h5_path = output_dir.join("res_test_out.h5")

    cwd = os.path.dirname(__file__)
    exec_dir = os.path.join(cwd, "..")
    input_filename = os.path.join(exec_dir, input_path)

    args = ["-o", str(desc_h5_path), input_filename, "-vv"]
    with pytest.warns((UserWarning, DeprecationWarning)):
        main(args)


@pytest.mark.unit
def test_grid_resolution_warning():
    """Test that a warning is thrown if grid resolution is too low."""
    eq = Equilibrium(L=3, M=3, N=3)
    eqN = eq.copy()
    eqN.change_resolution(N=1, N_grid=0)
    with pytest.warns(Warning):
        eqN.solve(ftol=1e-2, maxiter=2)
    eqM = eq.copy()
    eqM.change_resolution(M=eq.M, M_grid=eq.M - 1)
    with pytest.warns(Warning):
        eqM.solve(ftol=1e-2, maxiter=2)
    eqL = eq.copy()
    eqL.change_resolution(L=eq.L, L_grid=eq.L - 1)
    with pytest.warns(Warning):
        eqL.solve(ftol=1e-2, maxiter=2)


@pytest.mark.unit
def test_eq_change_grid_resolution():
    """Test changing equilibrium grid resolution."""
    eq = Equilibrium(L=2, M=2, N=2)
    eq.change_resolution(L_grid=10, M_grid=10, N_grid=10)
    assert eq.L_grid == 10
    assert eq.M_grid == 10
    assert eq.N_grid == 10


@pytest.mark.unit
def test_eq_change_symmetry():
    """Test changing stellarator symmetry."""
    eq = Equilibrium(L=2, M=2, N=2, NFP=2, sym=False)
    idx_sin = np.nonzero(
        sign(eq.R_basis.modes[:, 1]) * sign(eq.R_basis.modes[:, 2]) < 0
    )[0]
    idx_cos = np.nonzero(
        sign(eq.R_basis.modes[:, 1]) * sign(eq.R_basis.modes[:, 2]) > 0
    )[0]
    sin_modes = eq.R_basis.modes[idx_sin, :]
    cos_modes = eq.R_basis.modes[idx_cos, :]

    # stellarator symmetric
    eq.change_resolution(sym=True)
    assert eq.sym
    assert eq.R_basis.sym == "cos"
    assert not np.any(
        [np.any(np.all(i == eq.R_basis.modes, axis=-1)) for i in sin_modes]
    )
    assert eq.Z_basis.sym == "sin"
    assert not np.any(
        [np.any(np.all(i == eq.Z_basis.modes, axis=-1)) for i in cos_modes]
    )
    assert eq.L_basis.sym == "sin"
    assert not np.any(
        [np.any(np.all(i == eq.L_basis.modes, axis=-1)) for i in cos_modes]
    )
    assert eq.surface.sym
    assert eq.surface.R_basis.sym == "cos"
    assert eq.surface.Z_basis.sym == "sin"

    # undo symmetry
    eq.change_resolution(sym=False)
    assert not eq.sym
    assert not eq.R_basis.sym
    assert np.all([np.any(np.all(i == eq.R_basis.modes, axis=-1)) for i in sin_modes])
    assert not eq.Z_basis.sym
    assert np.all([np.any(np.all(i == eq.Z_basis.modes, axis=-1)) for i in cos_modes])
    assert not eq.L_basis.sym
    assert np.all([np.any(np.all(i == eq.L_basis.modes, axis=-1)) for i in cos_modes])
    assert not eq.surface.sym
    assert not eq.surface.R_basis.sym
    assert not eq.surface.Z_basis.sym


@pytest.mark.unit
def test_resolution():
    """Test changing equilibrium spectral resolution."""
    eq1 = Equilibrium(L=5, M=6, N=7, L_grid=8, M_grid=9, N_grid=10)
    eq2 = Equilibrium()

    assert eq1.resolution != eq2.resolution
    eq2.change_resolution(**eq1.resolution)
    assert eq1.resolution == eq2.resolution

    eq1.L = 2
    eq1.M = 3
    eq1.N = 4
    eq1.NFP = 5
    assert eq1.R_basis.L == 2
    assert eq1.R_basis.M == 3
    assert eq1.R_basis.N == 4
    assert eq1.R_basis.NFP == 5


@pytest.mark.unit
def test_equilibrium_from_near_axis():
    """Test loading a solution from pyQSC/pyQIC."""
    qsc_path = "./tests/inputs/qsc_r2section5.5.pkl"
    file = open(qsc_path, "rb")
    na = pickle.load(file)
    file.close()

    r = 1e-2
    eq = Equilibrium.from_near_axis(na, r=r, M=8, N=8)
    grid = LinearGrid(M=eq.M_grid, N=eq.N_grid, NFP=eq.NFP, sym=eq.sym)
    data = eq.compute("|B|", grid=grid)

    assert eq.is_nested()
    assert eq.NFP == na.nfp
    np.testing.assert_allclose(eq.Ra_n[:2], na.rc, atol=1e-10)
    np.testing.assert_allclose(eq.Za_n[-2:], na.zs, atol=1e-10)
    np.testing.assert_allclose(data["|B|"][0], na.B_mag(r, 0, 0), rtol=2e-2)


@pytest.mark.unit
def test_poincare_solve_not_implemented():
    """Test that solving with fixed poincare section doesn't work yet."""
    inputs = {
        "L": 4,
        "M": 2,
        "N": 2,
        "NFP": 3,
        "sym": False,
        "spectral_indexing": "ansi",
        "axis": np.array([[0, 10, 0]]),
        "pressure": np.array([[0, 10], [2, 5]]),
        "iota": np.array([[0, 1], [2, 3]]),
        "surface": np.array(
            [
                [0, 0, 0, 10, 0],
                [1, 1, 0, 1, 0.1],
                [1, -1, 0, 0.2, -1],
            ]
        ),
    }

    eq = Equilibrium(**inputs)
    assert eq.bdry_mode == "poincare"
    np.testing.assert_allclose(
        eq.Rb_lmn, [10.0, 0.2, 1.0, 0.0, 0.0, 0.0, 0.0, 0.0, 0.0, 0.0, 0.0]
    )
    np.testing.assert_allclose(
        eq.Zb_lmn, [0.0, -1.0, 0.1, 0.0, 0.0, 0.0, 0.0, 0.0, 0.0, 0.0, 0.0]
    )
    with pytest.raises(NotImplementedError):
        eq.solve()


@pytest.mark.unit
def test_equilibriafamily_constructor():
    """Test that correct errors are thrown when making EquilibriaFamily."""
    eq = Equilibrium()
    ir = InputReader(["./tests/inputs/DSHAPE"])
    eqf = EquilibriaFamily(eq, *ir.inputs)
    assert len(eqf) == 4

    with pytest.raises(TypeError):
        _ = EquilibriaFamily(4, 5, 6)


@pytest.mark.unit
def test_change_NFP():
    """Test that changing the eq NFP correctly changes everything."""
    with warnings.catch_warnings():
        warnings.simplefilter("error")
        eq = desc.examples.get("HELIOTRON")
        eq.change_resolution(NFP=4)
        obj = get_equilibrium_objective(eq=eq)
        obj.build()


@pytest.mark.unit
def test_error_when_ndarray_or_integer_passed():
    """Test that errors raise correctly when a non-Grid object is passed."""
    eq = desc.examples.get("DSHAPE")
    with pytest.raises(TypeError):
        eq.compute("R", grid=1)
    with pytest.raises(TypeError):
        eq.compute("R", grid=np.linspace(0, 1, 10))


@pytest.mark.unit
def test_equilibrium_unused_kwargs():
    """Test that invalid kwargs raise an error, for gh issue #850."""
    pres = PowerSeriesProfile()
    curr = PowerSeriesProfile()
    with pytest.raises(TypeError):
        _ = Equilibrium(pres=pres, curr=curr)
    _ = Equilibrium(pressure=pres, current=curr)


@pytest.mark.slow
@pytest.mark.unit
@pytest.mark.solve
<<<<<<< HEAD
def test_backward_compatible_load_and_resolve(NCSX_older):
    """Test backwards compatibility of load and re-solve."""
    with pytest.warns(RuntimeWarning):
        eq = EquilibriaFamily.load(load_from=str(NCSX_older["desc_h5_path"]))[-1]

    f_obj = ForceBalance(eq=eq)
    obj = ObjectiveFunction(f_obj)
    eq.solve(maxiter=1, objective=obj)
=======
def test_backward_compatible_load_and_resolve(ESTELL_older):
    """Test backwards compatibility of load and re-solve."""
    eq = EquilibriaFamily.load(load_from=str(ESTELL_older["desc_h5_path"]))[-1]
    f_obj = ForceBalance(eq=eq)
    obj = ObjectiveFunction(f_obj)
    eq.solve(maxiter=2, objective=obj)
>>>>>>> f93e90c5
<|MERGE_RESOLUTION|>--- conflicted
+++ resolved
@@ -424,20 +424,11 @@
 @pytest.mark.slow
 @pytest.mark.unit
 @pytest.mark.solve
-<<<<<<< HEAD
-def test_backward_compatible_load_and_resolve(NCSX_older):
+def test_backward_compatible_load_and_resolve():
     """Test backwards compatibility of load and re-solve."""
     with pytest.warns(RuntimeWarning):
-        eq = EquilibriaFamily.load(load_from=str(NCSX_older["desc_h5_path"]))[-1]
+        eq = EquilibriaFamily.load(load_from=".//tests//inputs//NCSX_older.h5")[-1]
 
     f_obj = ForceBalance(eq=eq)
     obj = ObjectiveFunction(f_obj)
-    eq.solve(maxiter=1, objective=obj)
-=======
-def test_backward_compatible_load_and_resolve(ESTELL_older):
-    """Test backwards compatibility of load and re-solve."""
-    eq = EquilibriaFamily.load(load_from=str(ESTELL_older["desc_h5_path"]))[-1]
-    f_obj = ForceBalance(eq=eq)
-    obj = ObjectiveFunction(f_obj)
-    eq.solve(maxiter=2, objective=obj)
->>>>>>> f93e90c5
+    eq.solve(maxiter=1, objective=obj)