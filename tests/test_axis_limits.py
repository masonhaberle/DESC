"""Tests for compute functions evaluated at limits.

If a new quantity is added to the compute functions whose limit is not finite
(or does not exist), simply add it to the ``not_finite_limits`` set below.
If the limit has yet to be derived, add it to the ``not_implemented_limits`` set.
"""

import functools
import inspect

import numpy as np
import pytest

from desc.compute import data_index
from desc.compute.utils import _grow_seeds
from desc.equilibrium import Equilibrium
from desc.examples import get
from desc.grid import LinearGrid
from desc.integrals import surface_integrals_map
from desc.objectives import GenericObjective, ObjectiveFunction
from desc.utils import dot, errorif

# Unless mentioned in the source code of the compute function, the assumptions
# made to compute the magnetic axis limit can be reduced to assuming that these
# functions tend toward zero as the magnetic axis is approached and that
# d²ψ/(dρ)² and 𝜕√𝑔/𝜕𝜌 are both finite nonzero at the magnetic axis.
# Also, dⁿψ/(dρ)ⁿ for n > 3 is assumed zero everywhere.
zero_limits = {"rho", "psi", "psi_r", "psi_rrr", "e_theta", "sqrt(g)", "B_t"}

# These compute quantities require kinetic profiles, which are not defined for all
# configurations (giving NaN values). Gamma_c is 0 on axis.
not_continuous_limits = {"current Redl", "P_ISS04", "P_fusion", "<sigma*nu>", "Gamma_c"}

not_finite_limits = {
    "D_Mercier",
    "D_geodesic",
    "D_well",
    "J^theta",
    "curvature_H_rho",
    "curvature_H_zeta",
    "curvature_K_rho",
    "curvature_K_zeta",
    "curvature_k1_rho",
    "curvature_k1_zeta",
    "curvature_k2_rho",
    "curvature_k2_zeta",
    "cvdrift",
    "e^helical",
    "e^theta",
    "e^theta_r",
    "e^theta_t",
    "e^theta_z",
    "g^rt",
    "g^rt_r",
    "g^rt_t",
    "g^rt_z",
    "g^tt",
    "g^tt_r",
    "g^tt_t",
    "g^tt_z",
    "g^tz",
    "g^tz_r",
    "g^tz_t",
    "g^tz_z",
    "g^aa",
    "g^ra",
    "gbdrift",
    "grad(alpha)",
<<<<<<< HEAD
    "periodic(grad(alpha))",
=======
    "grad(alpha) (periodic)",
>>>>>>> 76dd4abe
    "gbdrift (periodic)",
    "cvdrift (periodic)",
    "|e^helical|",
    "|grad(theta)|",
    "<J*B> Redl",  # may not exist for all configurations
}
not_implemented_limits = {
    # reliant limits will be added to this set automatically
    "D_current",
    "n_rho_z",
    "|e_theta x e_zeta|_z",
    "e^rho_rr",
    "e^theta_rr",
    "e^zeta_rr",
    "e^rho_rt",
    "e^rho_tt",
    "e^theta_rt",
    "e^theta_tt",
    "e^zeta_rt",
    "e^zeta_tt",
    "e^rho_rz",
    "e^rho_tz",
    "e^rho_zz",
    "e^theta_rz",
    "e^theta_tz",
    "e^theta_zz",
    "e^zeta_rz",
    "e^zeta_tz",
    "e^zeta_zz",
    "K_vc",  # only defined on surface
    "iota_num_rrr",
    "iota_den_rrr",
}


def add_all_aliases(names):
    """Add aliases to limits."""
    all_aliases = []
    for name in names:
        for base_class in data_index.keys():
            if name in data_index[base_class].keys():
                all_aliases.append(data_index[base_class][name]["aliases"])

    # flatten
    all_aliases = [name for sublist in all_aliases for name in sublist]
    names.update(all_aliases)

    return names


zero_limits = add_all_aliases(zero_limits)
not_finite_limits = add_all_aliases(not_finite_limits)
not_implemented_limits = add_all_aliases(not_implemented_limits)
not_implemented_limits = _grow_seeds(
    "desc.equilibrium.equilibrium.Equilibrium",
    not_implemented_limits,
    data_index["desc.equilibrium.equilibrium.Equilibrium"].keys() - not_finite_limits,
    has_axis=True,
)


def _skip_this(eq, name):
    return (
        name in not_implemented_limits
        or (eq.atomic_number is None and "Zeff" in name)
        or (eq.electron_temperature is None and "Te" in name)
        or (eq.electron_density is None and "ne" in name)
        or (eq.ion_temperature is None and "Ti" in name)
        or (eq.electron_density is None and "ni" in name)
        or (eq.anisotropy is None and "beta_a" in name)
        or (eq.pressure is not None and "<J*B> Redl" in name)
        or (eq.current is None and "iota_num" in name)
        # These quantities require a coordinate mapping to compute and special grids, so
        # it's not economical to test their axis limits here. Instead, a grid that
        # includes the axis should be used in existing unit tests for these quantities.
        or bool(
            data_index["desc.equilibrium.equilibrium.Equilibrium"][name][
                "source_grid_requirement"
            ]
        )
    )


def assert_is_continuous(
    eq,
    names=data_index["desc.equilibrium.equilibrium.Equilibrium"].keys(),
    delta=1e-4,
    rtol=1e-5,
    atol=5e-7,
    desired_at_axis=None,
    kwargs=None,
):
    """
    Asserts that the rho=0 axis limits of names are continuous extensions.

    Parameters
    ----------
    eq : Equilibrium
        The equilibrium object used for the computation.
    names : list of str
        A list of names of the quantities to test for continuity.
    delta: float, optional
        Max distance from magnetic axis.
        Smaller values accumulate finite precision error and fitting issues.
    rtol : float, optional
        Relative tolerance.
    atol : float, optional
        Absolute tolerance.
    desired_at_axis : float, optional
        If not provided, the values are extrapolated with a polynomial fit.
    kwargs : dict, optional
        Keyword arguments to override the parameters above for specific names.
        The dictionary should have the following structure:
        {
            "name1": {
                "rtol": custom_rtol1,
                "atol": custom_atol1,
                "desired_at_axis": custom_desired_at_axis1
            },
            "name2": {"rtol": custom_rtol2},
            ...
        }

    """
    if kwargs is None:
        kwargs = {}
    # TODO ( #671, #1206):currently skip Boozer quants because it need sym=False
    #      grid (#1206) and Boozer axis limits are not yet implemented (#671)
    names = [
        name
        for name in names
        if not (
            "Boozer" in name
            or "_mn" in name
            or name == "B modes"
            or _skip_this(eq, name)
        )
    ]

    num_points = 12
    rho = np.linspace(start=0, stop=delta, num=num_points)
    grid = LinearGrid(rho=rho, M=eq.M_grid, N=eq.N_grid, NFP=eq.NFP, sym=eq.sym)
    axis = grid.nodes[:, 0] == 0
    assert axis.any() and not axis.all()
    integrate = surface_integrals_map(grid, expand_out=False)
    data = eq.compute(names=names, grid=grid)

    p = "desc.equilibrium.equilibrium.Equilibrium"
    for name in names:
        if name in not_continuous_limits:
            continue
        elif name in not_finite_limits:
            errorif(np.any(np.isfinite(data[name]).T == axis), AssertionError, msg=name)
            continue
        else:
            errorif(not np.isfinite(data[name]).all(), AssertionError, msg=name)

        if (
            data_index[p][name]["coordinates"] == ""
            or data_index[p][name]["coordinates"] == "z"
        ):
            # can't check radial continuity of scalar or function of toroidal angle
            continue
        # make single variable function of rho
        if data_index[p][name]["coordinates"] == "r":
            # already single variable function of rho
            profile = grid.compress(data[name])
        else:
            # integrate out theta and zeta dependence
            # Norms and integrals are continuous functions, so their composition
            # cannot disrupt existing continuity. Note that the absolute value
            # before the integration ensures that a discontinuous integrand does
            # not become continuous once integrated.
            profile = integrate(np.abs(data[name]))
        fit = kwargs.get(name, {}).get("desired_at_axis", desired_at_axis)
        if fit is None:
            if np.ndim(data_index[p][name]["dim"]):
                # can't polyfit tensor arrays like grad(B)
                fit = profile[1]
            else:
                # fit the data to a polynomial to extrapolate to axis
                poly = np.polynomial.polynomial.polyfit(
                    rho[1:], profile[1:], deg=min(4, num_points // 3)
                )
                # constant term is the same as evaluating polynomial at rho=0
                fit = poly[0]
        np.testing.assert_allclose(
            actual=profile[0],
            desired=fit,
            rtol=kwargs.get(name, {}).get("rtol", rtol),
            atol=kwargs.get(name, {}).get("atol", atol),
            equal_nan=False,
            err_msg=name,
        )


class TestAxisLimits:
    """Tests for compute functions evaluated at limits."""

    @pytest.mark.unit
    def test_axis_limit_api(self):
        """Test that axis limit dependencies are computed only when necessary."""
        name = "psi_r/sqrt(g)"
        deps = {"psi_r", "sqrt(g)"}
        axis_limit_deps = {"psi_rr", "sqrt(g)_r"}
        eq = Equilibrium()
        grid = LinearGrid(L=2, M=1, N=1, axis=False)
        assert not grid.axis.size
        data = eq.compute(name, grid=grid).keys()
        assert name in data and deps < data and axis_limit_deps.isdisjoint(data)
        grid = LinearGrid(L=2, M=1, N=1, axis=True)
        assert grid.axis.size
        data = eq.compute(name, grid=grid)
        assert name in data and deps | axis_limit_deps < data.keys()
        assert np.isfinite(data[name]).all()

    @pytest.mark.unit
    def test_limit_continuity(self):
        """Heuristic to test correctness of all quantities with limits."""
        # The need for a weaker tolerance on these keys may be due to a subpar
        # polynomial regression fit against which the axis limit is compared.
        weaker_tolerance = {
            "iota_r": {"atol": 1e-6},
            "iota_num_rr": {"atol": 5e-5},
            "grad(B)": {"rtol": 1e-4},
<<<<<<< HEAD
            "secular(alpha_r)": {"atol": 1e-4},
            "secular(grad(alpha))": {"atol": 1e-4},
=======
            "alpha_r (secular)": {"atol": 1e-4},
            "grad(alpha) (secular)": {"atol": 1e-4},
>>>>>>> 76dd4abe
            "gbdrift (secular)": {"atol": 1e-4},
            "gbdrift (secular)/phi": {"atol": 1e-4},
        }
        zero_map = dict.fromkeys(zero_limits, {"desired_at_axis": 0})
        kwargs = weaker_tolerance | zero_map
        # fixed iota
        eq = get("W7-X")
        with pytest.warns(UserWarning, match="Reducing radial"):
            eq.change_resolution(4, 4, 4, 8, 8, 8)
        assert_is_continuous(eq, kwargs=kwargs)
        # fixed current
        eq = get("NCSX")
        with pytest.warns(UserWarning, match="Reducing radial"):
            eq.change_resolution(4, 4, 4, 8, 8, 8)
        assert_is_continuous(eq, kwargs=kwargs)

    @pytest.mark.unit
    def test_magnetic_field_is_physical(self):
        """Test direction of magnetic field at axis limit."""

        def test(eq):
            grid = LinearGrid(rho=0, M=5, N=5, NFP=eq.NFP, sym=eq.sym)
            assert grid.axis.size
            data = eq.compute(
                ["b", "n_theta", "n_rho", "e_zeta", "g_zz", "B"], grid=grid
            )
            # For the rotational transform to be finite at the magnetic axis,
            # the magnetic field must satisfy 𝐁 ⋅ 𝐞_ζ × 𝐞ᵨ = 0. This is also
            # required for 𝐁^θ component of the field to be physical.
            np.testing.assert_allclose(dot(data["b"], data["n_theta"]), 0, atol=1e-15)
            # and be orthogonal with 𝐞^ρ because 𝐞^ρ is multivalued at the
            # magnetic axis. 𝐁^ρ = 𝐁 ⋅ 𝐞^ρ must be single-valued for the
            # magnetic field to be physical. (The direction of the vector needs
            # to be unique).
            np.testing.assert_allclose(dot(data["b"], data["n_rho"]), 0, atol=1e-15)
            # and collinear with 𝐞_ζ near ρ=0
            np.testing.assert_allclose(
                # |𝐁_ζ| == ‖𝐁‖ ‖𝐞_ζ‖
                np.abs(dot(data["b"], (data["e_zeta"].T / np.sqrt(data["g_zz"])).T)),
                1,
            )
            # Explicitly check 𝐁 is single-valued at the magnetic axis.
            for B in data["B"].reshape((grid.num_zeta, -1, 3)):
                np.testing.assert_allclose(B[:, 0], B[0, 0])
                np.testing.assert_allclose(B[:, 1], B[0, 1])
                np.testing.assert_allclose(B[:, 2], B[0, 2])

        eq = get("W7-X")
        with pytest.warns(UserWarning, match="Reducing radial"):
            eq.change_resolution(4, 4, 4, 8, 8, 8)
        test(eq)
        eq = get("NCSX")
        with pytest.warns(UserWarning, match="Reducing radial"):
            eq.change_resolution(4, 4, 4, 8, 8, 8)
        test(eq)


def _reverse_mode_unsafe_names():
    names = data_index["desc.equilibrium.equilibrium.Equilibrium"].keys()
    eq = get("ESTELL")

    def isalias(name):
        return isinstance(
            data_index["desc.equilibrium.equilibrium.Equilibrium"][name]["fun"],
            functools.partial,
        )

    def get_source(name):
        return "".join(
            inspect.getsource(
                data_index["desc.equilibrium.equilibrium.Equilibrium"][name]["fun"]
            ).split("def ")[1:]
        )

    names = [
        name
        for name in names
        if not (
            "Boozer" in name
            or "_mn" in name
            or name == "B modes"
            or _skip_this(eq, name)
            or name in not_finite_limits
            or isalias(name)
        )
    ]

    unsafe_names = []  # things that might have nan gradient but shouldn't
    for name in names:
        source = get_source(name)
        if "replace_at_axis" in source:
            unsafe_names.append(name)

    unsafe_names = sorted(unsafe_names)
    return unsafe_names


@pytest.mark.slow
@pytest.mark.regression
@pytest.mark.parametrize("name", _reverse_mode_unsafe_names())
def test_reverse_mode_ad_axis(name):
    """Asserts that the rho=0 axis limits are reverse mode differentiable."""
    eq = get("ESTELL")
    grid = LinearGrid(rho=0.0, M=2, N=2, NFP=eq.NFP, sym=eq.sym)
    with pytest.warns(UserWarning, match="Reducing radial"):
        eq.change_resolution(2, 2, 2, 4, 4, 4)

    obj = ObjectiveFunction(GenericObjective(name, eq, grid=grid), use_jit=False)
    obj.build(verbose=0)
    g = obj.grad(obj.x())
    assert not np.any(np.isnan(g))
    print(np.count_nonzero(g), name)<|MERGE_RESOLUTION|>--- conflicted
+++ resolved
@@ -66,11 +66,7 @@
     "g^ra",
     "gbdrift",
     "grad(alpha)",
-<<<<<<< HEAD
-    "periodic(grad(alpha))",
-=======
     "grad(alpha) (periodic)",
->>>>>>> 76dd4abe
     "gbdrift (periodic)",
     "cvdrift (periodic)",
     "|e^helical|",
@@ -296,13 +292,8 @@
             "iota_r": {"atol": 1e-6},
             "iota_num_rr": {"atol": 5e-5},
             "grad(B)": {"rtol": 1e-4},
-<<<<<<< HEAD
-            "secular(alpha_r)": {"atol": 1e-4},
-            "secular(grad(alpha))": {"atol": 1e-4},
-=======
             "alpha_r (secular)": {"atol": 1e-4},
             "grad(alpha) (secular)": {"atol": 1e-4},
->>>>>>> 76dd4abe
             "gbdrift (secular)": {"atol": 1e-4},
             "gbdrift (secular)/phi": {"atol": 1e-4},
         }
