"""Tests for compute functions evaluated at limits.

If a new quantity is added to the compute functions whose limit is not finite
(or does not exist), simply add it to the ``not_finite_limits`` set below.
If the limit has yet to be derived, add it to the ``not_implemented_limits`` set.
"""

import functools
import inspect

import numpy as np
import pytest

from desc.compute import data_index
from desc.compute.utils import dot, surface_integrals_map
from desc.equilibrium import Equilibrium
from desc.examples import get
from desc.grid import LinearGrid
from desc.objectives import GenericObjective, ObjectiveFunction

# Unless mentioned in the source code of the compute function, the assumptions
# made to compute the magnetic axis limit can be reduced to assuming that these
# functions tend toward zero as the magnetic axis is approached and that
# d²ψ/(dρ)² and 𝜕√𝑔/𝜕𝜌 are both finite nonzero at the magnetic axis.
# Also, dⁿψ/(dρ)ⁿ for n > 3 is assumed zero everywhere.
zero_limits = {"rho", "psi", "psi_r", "e_theta", "sqrt(g)", "B_t"}
# "current Redl" needs special treatment because it is generally not defined for all
# configurations (giving NaN values), except it is always 0 at the magnetic axis
not_continuous_limits = {"current Redl"}
not_finite_limits = {
    "D_Mercier",
    "D_geodesic",
    "D_well",
    "J^theta",
    "curvature_H_rho",
    "curvature_H_zeta",
    "curvature_K_rho",
    "curvature_K_zeta",
    "curvature_k1_rho",
    "curvature_k1_zeta",
    "curvature_k2_rho",
    "curvature_k2_zeta",
    "e^helical",
    "e^theta",
    "e^theta_r",
    "e^theta_t",
    "e^theta_z",
    "g^rt",
    "g^rt_r",
    "g^rt_t",
    "g^rt_z",
    "g^tt",
    "g^tt_r",
    "g^tt_t",
    "g^tt_z",
    "g^tz",
    "g^tz_r",
    "g^tz_t",
    "g^tz_z",
    "grad(alpha)",
    "|e^helical|",
    "|grad(theta)|",
    "<J*B> Redl",  # may not exist for all configurations
}
not_implemented_limits = {
    # reliant limits will be added to this set automatically
    "D_current",
    "e^rho_rr",
    "e^theta_rr",
    "e^zeta_rr",
    "e^rho_rt",
    "e^rho_tt",
    "e^theta_rt",
    "e^theta_tt",
    "e^zeta_rt",
    "e^zeta_tt",
    "e^rho_rz",
    "e^rho_tz",
    "e^rho_zz",
    "e^theta_rz",
    "e^theta_tz",
    "e^theta_zz",
    "e^zeta_rz",
    "e^zeta_tz",
    "e^zeta_zz",
<<<<<<< HEAD
    "K_vc",  # only defined on surface
    "K_sc",  # only defined on surface
=======
    "iota_num_rrr",
    "iota_den_rrr",
>>>>>>> e755c143
}


def add_all_aliases(names):
    """Add aliases to limits."""
    all_aliases = []
    for name in names:
        for base_class in data_index.keys():
            if name in data_index[base_class].keys():
                all_aliases.append(data_index[base_class][name]["aliases"])

    # flatten
    all_aliases = [name for sublist in all_aliases for name in sublist]
    names.update(all_aliases)

    return names


zero_limits = add_all_aliases(zero_limits)
not_finite_limits = add_all_aliases(not_finite_limits)
not_implemented_limits = add_all_aliases(not_implemented_limits)


def grow_seeds(
    seeds, search_space, parameterization="desc.equilibrium.equilibrium.Equilibrium"
):
    """Traverse the dependency DAG for keys in search space dependent on seeds.

    Parameters
    ----------
    seeds : set
        Keys to find paths toward.
    search_space : iterable
        Additional keys to consider returning.
    parameterization: str or list of str
        Name of desc types the method is valid for. eg 'desc.geometry.FourierXYZCurve'
        or `desc.equilibrium.Equilibrium`.

    Returns
    -------
    out : set
        All keys in search space with any path in the dependency DAG to any seed.

    """
    out = seeds.copy()
    for key in search_space:
        deps = data_index[parameterization][key]["full_with_axis_dependencies"]["data"]
        if not seeds.isdisjoint(deps):
            out.add(key)
    return out


not_implemented_limits = grow_seeds(
    not_implemented_limits,
    data_index["desc.equilibrium.equilibrium.Equilibrium"].keys() - not_finite_limits,
)


def _skip_this(eq, name):
    return (
        name in not_implemented_limits
        or (eq.atomic_number is None and "Zeff" in name)
        or (eq.electron_temperature is None and "Te" in name)
        or (eq.electron_density is None and "ne" in name)
        or (eq.ion_temperature is None and "Ti" in name)
        or (eq.anisotropy is None and "beta_a" in name)
        or (eq.pressure is not None and "<J*B> Redl" in name)
        or (eq.current is None and "iota_num" in name)
    )


def assert_is_continuous(
    eq,
    names=data_index["desc.equilibrium.equilibrium.Equilibrium"].keys(),
    delta=5e-5,
    rtol=1e-4,
    atol=1e-6,
    desired_at_axis=None,
    kwargs=None,
):
    """
    Asserts that the rho=0 axis limits of names are continuous extensions.

    Parameters
    ----------
    eq : Equilibrium
        The equilibrium object used for the computation.
    names : list of str
        A list of names of the quantities to test for continuity.
    delta: float, optional
        Max distance from magnetic axis.
        Smaller values accumulate finite precision error and fitting issues.
    rtol : float, optional
        Relative tolerance.
    atol : float, optional
        Absolute tolerance.
    desired_at_axis : float, optional
        If not provided, the values are extrapolated with a polynomial fit.
    kwargs : dict, optional
        Keyword arguments to override the parameters above for specific names.
        The dictionary should have the following structure:
        {
            "name1": {
                "rtol": custom_rtol1,
                "atol": custom_atol1,
                "desired_at_axis": custom_desired_at_axis1
            },
            "name2": {"rtol": custom_rtol2},
            ...
        }

    """
    if kwargs is None:
        kwargs = {}
    # TODO: remove when boozer transform works with multiple surfaces
    names = [
        name
        for name in names
        if not (
            "Boozer" in name
            or "_mn" in name
            or name == "B modes"
            or _skip_this(eq, name)
        )
    ]

    num_points = 12
    rho = np.linspace(start=0, stop=delta, num=num_points)
    grid = LinearGrid(rho=rho, M=5, N=5, NFP=eq.NFP, sym=eq.sym)
    axis = grid.nodes[:, 0] == 0
    assert axis.any() and not axis.all()
    integrate = surface_integrals_map(grid, expand_out=False)
    data = eq.compute(names=names, grid=grid)

    p = "desc.equilibrium.equilibrium.Equilibrium"
    for name in names:
        if name in not_continuous_limits:
            continue
        elif name in not_finite_limits:
            assert (np.isfinite(data[name]).T != axis).all(), name
            continue
        else:
            assert np.isfinite(data[name]).all(), name
        if data_index[p][name]["coordinates"] == "":
            # can't check continuity of global scalar
            continue
        # make single variable function of rho
        if data_index[p][name]["coordinates"] == "r":
            # already single variable function of rho
            profile = grid.compress(data[name])
        else:
            # integrate out theta and zeta dependence
            # Norms and integrals are continuous functions, so their composition
            # cannot disrupt existing continuity. Note that the absolute value
            # before the integration ensures that a discontinuous integrand does
            # not become continuous once integrated.
            profile = integrate(np.abs(data[name]))
        fit = kwargs.get(name, {}).get("desired_at_axis", desired_at_axis)
        if fit is None:
            if np.ndim(data_index[p][name]["dim"]):
                # can't polyfit tensor arrays like grad(B)
                fit = profile[1]
            else:
                # fit the data to a polynomial to extrapolate to axis
                poly = np.polynomial.polynomial.polyfit(
                    rho[1:], profile[1:], deg=min(4, num_points // 3)
                )
                # constant term is the same as evaluating polynomial at rho=0
                fit = poly[0]
        np.testing.assert_allclose(
            actual=profile[0],
            desired=fit,
            rtol=kwargs.get(name, {}).get("rtol", rtol),
            atol=kwargs.get(name, {}).get("atol", atol),
            equal_nan=False,
            err_msg=name,
        )


class TestAxisLimits:
    """Tests for compute functions evaluated at limits."""

    @pytest.mark.unit
    def test_axis_limit_api(self):
        """Test that axis limit dependencies are computed only when necessary."""
        name = "B0"
        deps = {"psi_r", "sqrt(g)"}
        axis_limit_deps = {"psi_rr", "sqrt(g)_r"}
        eq = Equilibrium()
        grid = LinearGrid(L=2, M=1, N=1, axis=False)
        assert not grid.axis.size
        data = eq.compute(name, grid=grid).keys()
        assert name in data and deps < data and axis_limit_deps.isdisjoint(data)
        grid = LinearGrid(L=2, M=1, N=1, axis=True)
        assert grid.axis.size
        data = eq.compute(name, grid=grid)
        assert name in data and deps | axis_limit_deps < data.keys()
        assert np.isfinite(data[name]).all()

    @pytest.mark.unit
    def test_limit_continuity(self):
        """Heuristic to test correctness of all quantities with limits."""
        # The need for a weaker tolerance on these keys may be due to a subpar
        # polynomial regression fit against which the axis limit is compared.
        weaker_tolerance = {
            "B0_rr": {"rtol": 5e-03},
            "iota_r": {"atol": 1e-4},
            "iota_num_rr": {"atol": 5e-3},
            "alpha_r": {"rtol": 1e-3},
        }
        zero_map = dict.fromkeys(zero_limits, {"desired_at_axis": 0})
        # same as 'weaker_tolerance | zero_limit', but works on Python 3.8 (PEP 584)
        kwargs = dict(weaker_tolerance, **zero_map)
        # fixed iota
        assert_is_continuous(get("W7-X"), kwargs=kwargs)
        # fixed current
        assert_is_continuous(get("NCSX"), kwargs=kwargs)

    @pytest.mark.unit
    def test_magnetic_field_is_physical(self):
        """Test direction of magnetic field at axis limit."""

        def test(eq):
            grid = LinearGrid(rho=0, M=5, N=5, NFP=eq.NFP, sym=eq.sym)
            assert grid.axis.size
            data = eq.compute(
                ["b", "n_theta", "n_rho", "e_zeta", "g_zz", "B"], grid=grid
            )
            # For the rotational transform to be finite at the magnetic axis,
            # the magnetic field must satisfy 𝐁 ⋅ 𝐞_ζ × 𝐞ᵨ = 0. This is also
            # required for 𝐁^θ component of the field to be physical.
            np.testing.assert_allclose(dot(data["b"], data["n_theta"]), 0, atol=1e-15)
            # and be orthogonal with 𝐞^ρ because 𝐞^ρ is multivalued at the
            # magnetic axis. 𝐁^ρ = 𝐁 ⋅ 𝐞^ρ must be single-valued for the
            # magnetic field to be physical. (The direction of the vector needs
            # to be unique).
            np.testing.assert_allclose(dot(data["b"], data["n_rho"]), 0, atol=1e-15)
            # and collinear with 𝐞_ζ near ρ=0
            np.testing.assert_allclose(
                # |𝐁_ζ| == ‖𝐁‖ ‖𝐞_ζ‖
                np.abs(dot(data["b"], (data["e_zeta"].T / np.sqrt(data["g_zz"])).T)),
                1,
            )
            # Explicitly check 𝐁 is single-valued at the magnetic axis.
            for B in data["B"].reshape((grid.num_zeta, -1, 3)):
                np.testing.assert_allclose(B[:, 0], B[0, 0])
                np.testing.assert_allclose(B[:, 1], B[0, 1])
                np.testing.assert_allclose(B[:, 2], B[0, 2])

        test(get("W7-X"))
        test(get("NCSX"))


def _reverse_mode_unsafe_names():
    names = data_index["desc.equilibrium.equilibrium.Equilibrium"].keys()
    eq = get("ESTELL")

    def isalias(name):
        return isinstance(
            data_index["desc.equilibrium.equilibrium.Equilibrium"][name]["fun"],
            functools.partial,
        )

    def get_source(name):
        return "".join(
            inspect.getsource(
                data_index["desc.equilibrium.equilibrium.Equilibrium"][name]["fun"]
            ).split("def ")[1:]
        )

    names = [
        name
        for name in names
        if not (
            "Boozer" in name
            or "_mn" in name
            or name == "B modes"
            or _skip_this(eq, name)
            or name in not_finite_limits
            or isalias(name)
        )
    ]

    unsafe_names = []  # things that might have nan gradient but shouldn't
    for name in names:
        source = get_source(name)
        if "replace_at_axis" in source:
            unsafe_names.append(name)

    unsafe_names = sorted(unsafe_names)
    print("Unsafe names: ", unsafe_names)
    return unsafe_names


@pytest.mark.parametrize("name", _reverse_mode_unsafe_names())
def test_reverse_mode_ad_axis(name):
    """Asserts that the rho=0 axis limits are reverse mode differentiable."""
    eq = get("ESTELL")
    grid = LinearGrid(rho=0.0, M=2, N=2, NFP=eq.NFP, sym=eq.sym)
    eq.change_resolution(2, 2, 2, 4, 4, 4)

    obj = ObjectiveFunction(GenericObjective(name, eq, grid=grid), verbose=0)
    obj.build(verbose=0)
    g = obj.grad(obj.x())
    assert not np.any(np.isnan(g))<|MERGE_RESOLUTION|>--- conflicted
+++ resolved
@@ -83,13 +83,9 @@
     "e^zeta_rz",
     "e^zeta_tz",
     "e^zeta_zz",
-<<<<<<< HEAD
     "K_vc",  # only defined on surface
-    "K_sc",  # only defined on surface
-=======
     "iota_num_rrr",
     "iota_den_rrr",
->>>>>>> e755c143
 }
 
 
