"""Tests for compute functions evaluated at limits.

If a new quantity is added to the compute functions whose limit is not finite
(or does not exist), simply add it to the ``not_finite_limits`` set below.
If the limit has yet to be derived, add it to the ``not_implemented_limits`` set.
"""

import functools
import inspect

import numpy as np
import pytest

from desc.compute import data_index
from desc.compute.utils import _grow_seeds, dot, surface_integrals_map
from desc.equilibrium import Equilibrium
from desc.examples import get
from desc.grid import LinearGrid
from desc.objectives import GenericObjective, ObjectiveFunction

# Unless mentioned in the source code of the compute function, the assumptions
# made to compute the magnetic axis limit can be reduced to assuming that these
# functions tend toward zero as the magnetic axis is approached and that
# d²ψ/(dρ)² and 𝜕√𝑔/𝜕𝜌 are both finite nonzero at the magnetic axis.
# Also, dⁿψ/(dρ)ⁿ for n > 3 is assumed zero everywhere.
zero_limits = {"rho", "psi", "psi_r", "e_theta", "sqrt(g)", "B_t"}
# "current Redl" needs special treatment because it is generally not defined for all
# configurations (giving NaN values), except it is always 0 at the magnetic axis
not_continuous_limits = {"current Redl"}
not_finite_limits = {
    "D_Mercier",
    "D_geodesic",
    "D_well",
    "J^theta",
    "curvature_H_rho",
    "curvature_H_zeta",
    "curvature_K_rho",
    "curvature_K_zeta",
    "curvature_k1_rho",
    "curvature_k1_zeta",
    "curvature_k2_rho",
    "curvature_k2_zeta",
    "e^helical",
    "e^theta",
    "e^theta_r",
    "e^theta_t",
    "e^theta_tt",
    "e^theta_z",
    "e^theta_zz",
    "g^rt",
    "g^rt_r",
    "g^rt_t",
    "g^rt_z",
    "g^tt",
    "g^tt_r",
    "g^tt_t",
    "g^tt_z",
    "g^tz",
    "g^tz_r",
    "g^tz_t",
    "g^tz_z",
    "gbdrift",
    "cvdrift",
    "grad(alpha)",
    "grad(alpha)_z",
    "grad(alpha)_zz",
    "grad(alpha)_t",
    "grad(alpha)_tt",
    "grad(alpha)_tz",
    "g^aa",
    "g^aa_z",
    "g^aa_t",
    "g^aa_zz",
    "g^aa_tt",
    "g^aa_tz",
    "g^ra",
    "g^ra_z",
    "g^ra_t",
    "g^ra_zz",
    "g^ra_tt",
    "g^ra_tz",
    "gbdrift",
    "cvdrift",
    "cvdrift0",
    "|e^helical|",
    "|grad(theta)|",
    "<J*B> Redl",  # may not exist for all configurations
}
not_implemented_limits = {
    # reliant limits will be added to this set automatically
    "D_current",
    "e_rho_z",
    "e_rho_zz",
    "e_theta_z",
    "e_theta_zz",
    "e_zeta_z",
    "e_zeta_zz",
    "n_rho_z",
    "|e_theta x e_zeta|_z",
    "e^rho_rr",
    "e^theta_rr",
    "e^zeta_rr",
    "e^rho_rt",
    "e^rho_tt",
    "e^theta_rt",
    "e^theta_tt",
    "e^zeta_rt",
    "e^zeta_tt",
    "e^rho_rz",
    "e^rho_tz",
    "e^rho_zz",
    "e^theta_rz",
    "e^theta_tz",
    "e^theta_zz",
    "e^zeta_rz",
    "e^zeta_tz",
    "e^zeta_zz",
    "K_vc",  # only defined on surface
    "iota_num_rrr",
    "iota_den_rrr",
    "cvdrift0",
}


def add_all_aliases(names):
    """Add aliases to limits."""
    all_aliases = []
    for name in names:
        for base_class in data_index.keys():
            if name in data_index[base_class].keys():
                all_aliases.append(data_index[base_class][name]["aliases"])

    # flatten
    all_aliases = [name for sublist in all_aliases for name in sublist]
    names.update(all_aliases)

    return names


zero_limits = add_all_aliases(zero_limits)
not_finite_limits = add_all_aliases(not_finite_limits)
not_implemented_limits = add_all_aliases(not_implemented_limits)
not_implemented_limits = _grow_seeds(
    not_implemented_limits,
    data_index["desc.equilibrium.equilibrium.Equilibrium"].keys() - not_finite_limits,
    has_axis=True,
)


def _skip_this(eq, name):
    return (
        name in not_implemented_limits
        or (eq.atomic_number is None and "Zeff" in name)
        or (eq.electron_temperature is None and "Te" in name)
        or (eq.electron_density is None and "ne" in name)
        or (eq.ion_temperature is None and "Ti" in name)
        or (eq.anisotropy is None and "beta_a" in name)
        or (eq.pressure is not None and "<J*B> Redl" in name)
        or (eq.current is None and "iota_num" in name)
    )


def assert_is_continuous(
    eq,
    names=data_index["desc.equilibrium.equilibrium.Equilibrium"].keys(),
    delta=1e-4,
    rtol=1e-5,
    atol=5e-7,
    desired_at_axis=None,
    kwargs=None,
):
    """
    Asserts that the rho=0 axis limits of names are continuous extensions.

    Parameters
    ----------
    eq : Equilibrium
        The equilibrium object used for the computation.
    names : list of str
        A list of names of the quantities to test for continuity.
    delta: float, optional
        Max distance from magnetic axis.
        Smaller values accumulate finite precision error and fitting issues.
    rtol : float, optional
        Relative tolerance.
    atol : float, optional
        Absolute tolerance.
    desired_at_axis : float, optional
        If not provided, the values are extrapolated with a polynomial fit.
    kwargs : dict, optional
        Keyword arguments to override the parameters above for specific names.
        The dictionary should have the following structure:
        {
            "name1": {
                "rtol": custom_rtol1,
                "atol": custom_atol1,
                "desired_at_axis": custom_desired_at_axis1
            },
            "name2": {"rtol": custom_rtol2},
            ...
        }

    """
    if kwargs is None:
        kwargs = {}
    # TODO: remove when boozer transform works with multiple surfaces
    names = [
        name
        for name in names
        if not (
            "Boozer" in name
            or "_mn" in name
            or name == "B modes"
            or _skip_this(eq, name)
        )
    ]

    num_points = 12
    rho = np.linspace(start=0, stop=delta, num=num_points)
    grid = LinearGrid(rho=rho, M=eq.M_grid, N=eq.N_grid, NFP=eq.NFP, sym=eq.sym)
    axis = grid.nodes[:, 0] == 0
    assert axis.any() and not axis.all()
    integrate = surface_integrals_map(grid, expand_out=False)
    data = eq.compute(names=names, grid=grid)

    p = "desc.equilibrium.equilibrium.Equilibrium"
    for name in names:
        if name in not_continuous_limits:
            continue
        elif name in not_finite_limits:
            assert (np.isfinite(data[name]).T != axis).all(), name
            continue
        else:
            assert np.isfinite(data[name]).all(), name

        if eq.is_0d(name) or eq.is_1dz(name):
            # can't check continuity of global scalar or function of toroidal angle
            continue
        # make single variable function of rho
        if eq.is_1dr(name):
            # already single variable function of rho
            profile = grid.compress(data[name])
        else:
            # integrate out theta and zeta dependence
            # Norms and integrals are continuous functions, so their composition
            # cannot disrupt existing continuity. Note that the absolute value
            # before the integration ensures that a discontinuous integrand does
            # not become continuous once integrated.
            profile = integrate(np.abs(data[name]))
        fit = kwargs.get(name, {}).get("desired_at_axis", desired_at_axis)
        if fit is None:
            if np.ndim(data_index[p][name]["dim"]):
                # can't polyfit tensor arrays like grad(B)
                fit = profile[1]
            else:
                # fit the data to a polynomial to extrapolate to axis
                poly = np.polynomial.polynomial.polyfit(
                    rho[1:], profile[1:], deg=min(4, num_points // 3)
                )
                # constant term is the same as evaluating polynomial at rho=0
                fit = poly[0]
        np.testing.assert_allclose(
            actual=profile[0],
            desired=fit,
            rtol=kwargs.get(name, {}).get("rtol", rtol),
            atol=kwargs.get(name, {}).get("atol", atol),
            equal_nan=False,
            err_msg=name,
        )


class TestAxisLimits:
    """Tests for compute functions evaluated at limits."""

    @pytest.mark.unit
    def test_axis_limit_api(self):
        """Test that axis limit dependencies are computed only when necessary."""
        name = "B0"
        deps = {"psi_r", "sqrt(g)"}
        axis_limit_deps = {"psi_rr", "sqrt(g)_r"}
        eq = Equilibrium()
        grid = LinearGrid(L=2, M=1, N=1, axis=False)
        assert not grid.axis.size
        data = eq.compute(name, grid=grid).keys()
        assert name in data and deps < data and axis_limit_deps.isdisjoint(data)
        grid = LinearGrid(L=2, M=1, N=1, axis=True)
        assert grid.axis.size
        data = eq.compute(name, grid=grid)
        assert name in data and deps | axis_limit_deps < data.keys()
        assert np.isfinite(data[name]).all()

    @pytest.mark.unit
    def test_limit_continuity(self):
        """Heuristic to test correctness of all quantities with limits."""
        # The need for a weaker tolerance on these keys may be due to a subpar
        # polynomial regression fit against which the axis limit is compared.
        weaker_tolerance = {
<<<<<<< HEAD
            "B0_rr": {"rtol": 5e-03},
            "iota_r": {"atol": 1e-4},
            "iota_num_rr": {"atol": 5e-3},
            "alpha_r": {"rtol": 1e-3},
            "cvdrift0": {"atol": 1e-5},
=======
            "iota_r": {"atol": 1e-6},
            "iota_num_rr": {"atol": 5e-5},
            "grad(B)": {"rtol": 1e-4},
>>>>>>> 566d8f68
        }
        zero_map = dict.fromkeys(zero_limits, {"desired_at_axis": 0})
        kwargs = weaker_tolerance | zero_map
        # fixed iota
        eq = get("W7-X")
        eq.change_resolution(4, 4, 4, 8, 8, 8)
        assert_is_continuous(eq, kwargs=kwargs)
        # fixed current
        eq = get("NCSX")
        eq.change_resolution(4, 4, 4, 8, 8, 8)
        assert_is_continuous(eq, kwargs=kwargs)

    @pytest.mark.unit
    def test_magnetic_field_is_physical(self):
        """Test direction of magnetic field at axis limit."""

        def test(eq):
            grid = LinearGrid(rho=0, M=5, N=5, NFP=eq.NFP, sym=eq.sym)
            assert grid.axis.size
            data = eq.compute(
                ["b", "n_theta", "n_rho", "e_zeta", "g_zz", "B"], grid=grid
            )
            # For the rotational transform to be finite at the magnetic axis,
            # the magnetic field must satisfy 𝐁 ⋅ 𝐞_ζ × 𝐞ᵨ = 0. This is also
            # required for 𝐁^θ component of the field to be physical.
            np.testing.assert_allclose(dot(data["b"], data["n_theta"]), 0, atol=1e-15)
            # and be orthogonal with 𝐞^ρ because 𝐞^ρ is multivalued at the
            # magnetic axis. 𝐁^ρ = 𝐁 ⋅ 𝐞^ρ must be single-valued for the
            # magnetic field to be physical. (The direction of the vector needs
            # to be unique).
            np.testing.assert_allclose(dot(data["b"], data["n_rho"]), 0, atol=1e-15)
            # and collinear with 𝐞_ζ near ρ=0
            np.testing.assert_allclose(
                # |𝐁_ζ| == ‖𝐁‖ ‖𝐞_ζ‖
                np.abs(dot(data["b"], (data["e_zeta"].T / np.sqrt(data["g_zz"])).T)),
                1,
            )
            # Explicitly check 𝐁 is single-valued at the magnetic axis.
            for B in data["B"].reshape((grid.num_zeta, -1, 3)):
                np.testing.assert_allclose(B[:, 0], B[0, 0])
                np.testing.assert_allclose(B[:, 1], B[0, 1])
                np.testing.assert_allclose(B[:, 2], B[0, 2])

        eq = get("W7-X")
        eq.change_resolution(4, 4, 4, 8, 8, 8)
        test(eq)
        eq = get("NCSX")
        eq.change_resolution(4, 4, 4, 8, 8, 8)
        test(eq)


def _reverse_mode_unsafe_names():
    names = data_index["desc.equilibrium.equilibrium.Equilibrium"].keys()
    eq = get("ESTELL")

    def isalias(name):
        return isinstance(
            data_index["desc.equilibrium.equilibrium.Equilibrium"][name]["fun"],
            functools.partial,
        )

    def get_source(name):
        return "".join(
            inspect.getsource(
                data_index["desc.equilibrium.equilibrium.Equilibrium"][name]["fun"]
            ).split("def ")[1:]
        )

    names = [
        name
        for name in names
        if not (
            "Boozer" in name
            or "_mn" in name
            or name == "B modes"
            or _skip_this(eq, name)
            or name in not_finite_limits
            or isalias(name)
        )
    ]

    unsafe_names = []  # things that might have nan gradient but shouldn't
    for name in names:
        source = get_source(name)
        if "replace_at_axis" in source:
            unsafe_names.append(name)

    unsafe_names = sorted(unsafe_names)
    return unsafe_names


@pytest.mark.slow
@pytest.mark.regression
@pytest.mark.parametrize("name", _reverse_mode_unsafe_names())
def test_reverse_mode_ad_axis(name):
    """Asserts that the rho=0 axis limits are reverse mode differentiable."""
    eq = get("ESTELL")
    grid = LinearGrid(rho=0.0, M=2, N=2, NFP=eq.NFP, sym=eq.sym)
    eq.change_resolution(2, 2, 2, 4, 4, 4)

    obj = ObjectiveFunction(GenericObjective(name, eq, grid=grid), use_jit=False)
    obj.build(verbose=0)
    g = obj.grad(obj.x())
    assert not np.any(np.isnan(g))<|MERGE_RESOLUTION|>--- conflicted
+++ resolved
@@ -295,17 +295,12 @@
         # The need for a weaker tolerance on these keys may be due to a subpar
         # polynomial regression fit against which the axis limit is compared.
         weaker_tolerance = {
-<<<<<<< HEAD
             "B0_rr": {"rtol": 5e-03},
             "iota_r": {"atol": 1e-4},
             "iota_num_rr": {"atol": 5e-3},
             "alpha_r": {"rtol": 1e-3},
             "cvdrift0": {"atol": 1e-5},
-=======
-            "iota_r": {"atol": 1e-6},
-            "iota_num_rr": {"atol": 5e-5},
             "grad(B)": {"rtol": 1e-4},
->>>>>>> 566d8f68
         }
         zero_map = dict.fromkeys(zero_limits, {"desired_at_axis": 0})
         kwargs = weaker_tolerance | zero_map
