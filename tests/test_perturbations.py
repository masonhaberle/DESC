--- conflicted
+++ resolved
@@ -1,7 +1,6 @@
 import unittest
 import numpy as np
 
-from desc.backend import jnp
 from desc.equilibrium import Equilibrium
 from desc.objectives import ObjectiveFunction, FixedPressure
 from desc.perturbations import perturb
@@ -24,65 +23,12 @@
             "profiles": np.zeros((1, 3)),  # no pressure
             "boundary": np.array([[0, -1, 0, 0, 1], [0, 0, 0, 5, 0], [0, 1, 0, 1, 0]]),
         }
-<<<<<<< HEAD
         dp = 1e3 * np.array([1, 0, -1])  # perturbed pressure profile
-=======
-        eq_old = Equilibrium(inputs=inputs)
-        grid = LinearGrid(NFP=eq_old.NFP, rho=0)
-        R_transform = Transform(grid, eq_old.R_basis)
-        Z_transform = Transform(grid, eq_old.Z_basis)
-        L_transform = Transform(grid, eq_old.L_basis)
-        pres = eq_old.pressure.copy()
-        pres.grid = grid
-        iota = eq_old.iota.copy()
-        iota.grid = grid
-
-        obj_fun = DummyFunLinear(
-            R_transform=R_transform,
-            Z_transform=Z_transform,
-            L_transform=L_transform,
-            p_profile=pres,
-            i_profile=iota,
-            BC_constraint=eq_old.surface.get_constraint(
-                eq_old.R_basis, eq_old.Z_basis, eq_old.L_basis
-            ),
-        )
-        eq_old.objective = obj_fun
-        y = eq_old.objective.BC_constraint.project(eq_old.x)
-        args = (
-            y,
-            eq_old.Rb_lmn,
-            eq_old.Zb_lmn,
-            eq_old.p_l,
-            eq_old.i_l,
-            eq_old.Psi,
-        )
-
-        eq_old.objective.Rb_transform = eq_old.surface._R_transform
-        eq_old.objective.compile(y, args[1:])
-        res_old = eq_old.objective.compute(*args)
->>>>>>> 97e76573
 
         eq_old = Equilibrium(inputs=inputs)
         objective = ObjectiveFunction(FixedPressure(), eq=eq_old)
 
-<<<<<<< HEAD
         eq_new = perturb(eq_old, objective, dp=dp, order=1, verbose=2, copy=True)
-=======
-        eq_new = eq_old.perturb(**deltas, order=1, tr_ratio=100)
-        y = eq_new.objective.BC_constraint.project(eq_new.x)
-        args = (
-            y,
-            eq_new.Rb_lmn,
-            eq_new.Zb_lmn,
-            eq_new.p_l,
-            eq_new.i_l,
-            eq_new.Psi,
-        )
-        eq_new.objective.Rb_transform = eq_new.surface._R_transform
-        eq_new.objective.compile(y, args[1:])
-        res_new = eq_new.objective.compute(*args)
->>>>>>> 97e76573
 
         np.testing.assert_allclose(eq_new.p_l, dp)
 
