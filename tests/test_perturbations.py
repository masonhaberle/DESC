--- conflicted
+++ resolved
@@ -139,13 +139,8 @@
         objective,
         dRb=R_modes,
         dZb=Z_modes,
-<<<<<<< HEAD
-        order=2,
-        tr_ratio=[0.1, 0.1],
-=======
         order=1,
         tr_ratio=[0.03, 0.1],
->>>>>>> 362f6b5b
         verbose=1,
         copy=True,
     )[0]
