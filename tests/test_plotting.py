--- conflicted
+++ resolved
@@ -877,14 +877,9 @@
     coil = FourierXYZCoil()
     coil.rotate(angle=np.pi / N)
     coils = CoilSet.linspaced_angular(coil, I, [0, 0, 1], np.pi / NFP, N // NFP // 2)
-<<<<<<< HEAD
     coils.grid = 100
     coils2 = MixedCoilSet.from_symmetry(coils, NFP, True)
-    fig, ax, data = plot_coils(coils2, return_data=True)
-=======
-    coils2 = CoilSet.from_symmetry(coils, NFP, True)
     fig, data = plot_coils(coils2, return_data=True)
->>>>>>> a97291a6
 
     def flatten_coils(coilset):
         if hasattr(coilset, "__len__"):
