"""Tests for optimizers and Optimizer class."""

import warnings

import numpy as np
import pytest
from numpy.random import default_rng
from scipy.constants import mu_0
from scipy.optimize import (
    BFGS,
    NonlinearConstraint,
    least_squares,
    minimize,
    rosen,
    rosen_der,
)

import desc.examples
from desc.backend import jit, jnp
from desc.derivatives import Derivative
from desc.equilibrium import Equilibrium
from desc.geometry import FourierRZToroidalSurface
from desc.grid import LinearGrid
from desc.io import load
from desc.magnetic_fields import FourierCurrentPotentialField
from desc.objectives import (
    AspectRatio,
    Energy,
    FixBoundaryR,
    FixBoundaryZ,
    FixCurrent,
    FixIota,
    FixParameters,
    FixPressure,
    FixPsi,
    ForceBalance,
    GenericObjective,
    LinkingCurrentConsistency,
    MagneticWell,
    MeanCurvature,
    ObjectiveFunction,
    PlasmaVesselDistance,
    QuadraticFlux,
    QuasisymmetryTripleProduct,
    Volume,
    get_fixed_boundary_constraints,
)
from desc.objectives.objective_funs import _Objective
from desc.optimize import (
    LinearConstraintProjection,
    Optimizer,
    ProximalProjection,
    fmin_auglag,
    fmintr,
    lsq_auglag,
    lsqtr,
    optimizers,
    sgd,
)


@jit
def vector_fun(x, p):
    """Complicated-ish vector valued function for testing least squares."""
    a0 = x * p[0]
    a1 = jnp.exp(-(x**2) * p[1])
    a2 = jnp.cos(jnp.sin(x * p[2] - x**2 * p[3]))
    a3 = jnp.sum(
        jnp.array([(x + 2) ** -(i * 2) * pi ** (i + 1) for i, pi in enumerate(p[3:])]),
        axis=0,
    )
    return a0 + a1 + 3 * a2 + a3


A0 = 1
B0 = 2
C0 = -1
A1 = 4
B1 = 8
C1 = -1
SCALAR_FUN_SOLN = np.array(
    [
        (-B0 + np.sqrt(B0**2 - 4 * A0 * C0)) / (2 * A0),
        (-B1 + np.sqrt(B1**2 - 4 * A1 * C1)) / (2 * A1),
    ]
)


@jit
def scalar_fun(x):
    """Simple convex function for testing scalar minimization.

    Gradient is 2 uncoupled quadratic equations.
    """
    return (
        A0 / 2 * x[0] ** 2
        + A1 / 2 * x[1] ** 2
        + C0 * jnp.log(x[0] + B0 / A0)
        + C1 * jnp.log(x[1] + B1 / A1)
    )


scalar_grad = jit(Derivative(scalar_fun, mode="grad"))
scalar_hess = jit(Derivative(scalar_fun, mode="hess"))


class TestFmin:
    """Tests for scalar minimization routine."""

    @pytest.mark.unit
    def test_convex_full_hess_dogleg(self):
        """Test minimizing convex test function using dogleg method."""
        x0 = np.ones(2)

        out = fmintr(
            scalar_fun,
            x0,
            scalar_grad,
            scalar_hess,
            verbose=3,
            x_scale="hess",
            ftol=0,
            xtol=0,
            gtol=1e-12,
            options={"tr_method": "dogleg"},
        )
        np.testing.assert_allclose(out["x"], SCALAR_FUN_SOLN, atol=1e-8)

    @pytest.mark.unit
    def test_convex_full_hess_subspace(self):
        """Test minimizing rosenbrock function using subspace method with full hess."""
        x0 = np.ones(2)

        out = fmintr(
            scalar_fun,
            x0,
            scalar_grad,
            scalar_hess,
            verbose=3,
            x_scale="hess",
            ftol=0,
            xtol=0,
            gtol=1e-12,
            options={"tr_method": "subspace"},
        )
        np.testing.assert_allclose(out["x"], SCALAR_FUN_SOLN, atol=1e-8)

    @pytest.mark.unit
    def test_convex_full_hess_exact(self):
        """Test minimizing rosenbrock function using exact method with full hess."""
        x0 = np.ones(2)

        out = fmintr(
            scalar_fun,
            x0,
            scalar_grad,
            scalar_hess,
            verbose=3,
            x_scale="hess",
            ftol=0,
            xtol=0,
            gtol=1e-12,
            options={"tr_method": "exact"},
        )
        np.testing.assert_allclose(out["x"], SCALAR_FUN_SOLN, atol=1e-8)

    @pytest.mark.slow
    @pytest.mark.unit
    def test_rosenbrock_bfgs_dogleg(self):
        """Test minimizing rosenbrock function using dogleg method with BFGS hess."""
        rando = default_rng(seed=3)

        x0 = rando.random(7)
        true_x = np.ones(7)
        out = fmintr(
            rosen,
            x0,
            rosen_der,
            hess="bfgs",
            verbose=3,
            x_scale="hess",
            ftol=1e-8,
            xtol=1e-8,
            gtol=1e-8,
            options={"tr_method": "dogleg"},
        )
        np.testing.assert_allclose(out["x"], true_x)

    @pytest.mark.slow
    @pytest.mark.unit
    def test_rosenbrock_bfgs_subspace(self):
        """Test minimizing rosenbrock function using subspace method with BFGS hess."""
        rando = default_rng(seed=4)

        x0 = rando.random(7)
        true_x = np.ones(7)
        out = fmintr(
            rosen,
            x0,
            rosen_der,
            hess=BFGS(),
            verbose=3,
            x_scale=1,
            ftol=1e-8,
            xtol=1e-8,
            gtol=1e-8,
            options={"tr_method": "subspace"},
        )
        np.testing.assert_allclose(out["x"], true_x)

    @pytest.mark.slow
    @pytest.mark.unit
    def test_rosenbrock_bfgs_exact(self):
        """Test minimizing rosenbrock function using exact method with BFGS hess."""
        rando = default_rng(seed=4)

        x0 = rando.random(7)
        true_x = np.ones(7)
        out = fmintr(
            rosen,
            x0,
            rosen_der,
            hess=BFGS(),
            verbose=3,
            x_scale=1,
            ftol=1e-8,
            xtol=1e-8,
            gtol=1e-8,
            options={"tr_method": "exact"},
        )
        np.testing.assert_allclose(out["x"], true_x)


class TestSGD:
    """Tests for stochastic optimizers."""

    @pytest.mark.unit
    def test_sgd_convex(self):
        """Test minimizing convex test function using stochastic gradient descent."""
        x0 = np.ones(2)

        out = sgd(
            scalar_fun,
            x0,
            scalar_grad,
            verbose=3,
            ftol=0,
            xtol=0,
            gtol=1e-12,
            maxiter=2000,
        )
        np.testing.assert_allclose(out["x"], SCALAR_FUN_SOLN, atol=1e-4, rtol=1e-4)


class TestLSQTR:
    """Tests for least squares optimizer."""

    @pytest.mark.unit
    def test_lsqtr_exact(self):
        """Test minimizing least squares test function using exact trust region.

        Uses both "svd" and "cholesky" methods for factorizing jacobian.
        """
        p = np.array([1.0, 2.0, 3.0, 4.0, 1.0, 2.0])
        x = np.linspace(-1, 1, 100)
        y = vector_fun(x, p)

        def res(p):
            return vector_fun(x, p) - y

        rando = default_rng(seed=0)
        p0 = p + 0.25 * (rando.random(p.size) - 0.5)

        jac = Derivative(res, 0, "fwd")

        out = lsqtr(
            res,
            p0,
            jac,
            verbose=3,
            x_scale=1,
            options={
                "initial_trust_radius": 0.15,
                "max_trust_radius": 0.25,
                "tr_method": "cho",
            },
        )
        np.testing.assert_allclose(out["x"], p)

        out = lsqtr(
            res,
            p0,
            jac,
            verbose=3,
            x_scale=1,
            options={
                "initial_trust_radius": 0.15,
                "max_trust_radius": 0.25,
                "tr_method": "svd",
            },
        )
        np.testing.assert_allclose(out["x"], p)


@pytest.mark.unit
def test_no_iterations():
    """Make sure giving the correct answer works correctly."""
    np.random.seed(0)
    A = np.random.random((20, 10))
    b = np.random.random(20)
    x0 = np.linalg.lstsq(A, b, rcond=None)[0]

    vecfun = lambda x: A @ x - b
    vecjac = Derivative(vecfun)

    fun = lambda x: np.sum(vecfun(x) ** 2)
    grad = Derivative(fun, 0, mode="grad")
    hess = Derivative(fun, 0, mode="hess")

    out1 = fmintr(fun, x0, grad, hess)
    out2 = lsqtr(vecfun, x0, vecjac)

    np.testing.assert_allclose(x0, out1["x"])
    np.testing.assert_allclose(x0, out2["x"])


@pytest.mark.regression
@pytest.mark.optimize
def test_proximal_scalar():
    """Test that proximal scalar optimization works."""
    # test fix for GH issue #1403

    # optimize to reduce DSHAPE volume from 100 m^3 to 90 m^3
    eq = desc.examples.get("DSHAPE")
    optimizer = Optimizer("proximal-fmintr")  # proximal scalar optimizer
    R_modes = np.vstack(
        (
            [0, 0, 0],
            eq.surface.R_basis.modes[
                np.max(np.abs(eq.surface.R_basis.modes), 1) > 1, :
            ],
        )
    )
    Z_modes = eq.surface.Z_basis.modes[
        np.max(np.abs(eq.surface.Z_basis.modes), 1) > 1, :
    ]
    objective = ObjectiveFunction(Volume(eq=eq, target=90))  # scalar objective function
    constraints = (
        FixBoundaryR(eq=eq, modes=R_modes),
        FixBoundaryZ(eq=eq, modes=Z_modes),
        FixIota(eq=eq),
        FixPressure(eq=eq),
        FixPsi(eq=eq),
        ForceBalance(eq=eq),  # force balance constraint for proximal projection
    )
    [eq], _ = optimizer.optimize(
        things=eq,
        objective=objective,
        constraints=constraints,
        verbose=3,
    )
    np.testing.assert_allclose(eq.compute("V")["V"], 90)


@pytest.mark.regression
@pytest.mark.slow
@pytest.mark.optimize
def test_overstepping():
    """Test that equilibrium is NOT updated when final function value is worse.

    Previously, the optimizer would reach a point where no decrease was possible but
    due to noisy gradients it would keep trying until dx < xtol. However, the final
    step that it tried would be different from the final step accepted, and the
    wrong one would be returned as the "optimal" result. This test is to prevent that
    from happening.
    """

    class DummyObjective(_Objective):
        name = "Dummy"
        _print_value_fmt = "Dummy: "
        _units = "(Foo)"

        def build(self, *args, **kwargs):
            eq = self.things[0]
            # objective = just shift x by a lil bit
            self._x0 = {key: val + 1e-6 for key, val in eq.params_dict.items()}
            self._dim_f = sum(np.asarray(x).size for x in self._x0.values())
            super().build()

        def compute(self, params, constants=None):
            x = jnp.concatenate(
                [jnp.atleast_1d(params[arg] - self._x0[arg]) for arg in params]
            )
            return x

    eq = desc.examples.get("DSHAPE")
    with pytest.warns(UserWarning, match="Reducing radial"):
        eq.change_resolution(2, 2, 0, 4, 4, 0)

    np.random.seed(0)
    objective = ObjectiveFunction(DummyObjective(things=eq), use_jit=False)
    # make gradient super noisy so it stalls
    objective.jac_scaled_error = lambda x, *args: objective._jac_scaled_error(
        x
    ) + 1e2 * (np.random.random((objective._dim_f, x.size)) - 0.5)

    n = 10
    R_modes = np.vstack(
        (
            [0, 0, 0],
            eq.surface.R_basis.modes[
                np.max(np.abs(eq.surface.R_basis.modes), 1) > n + 1, :
            ],
        )
    )
    Z_modes = eq.surface.Z_basis.modes[
        np.max(np.abs(eq.surface.Z_basis.modes), 1) > n + 1, :
    ]
    constraints = (
        ForceBalance(eq=eq),
        FixBoundaryR(eq=eq, modes=R_modes),
        FixBoundaryZ(eq=eq, modes=Z_modes),
        FixPressure(eq=eq),
        FixIota(eq=eq),
        FixPsi(eq=eq),
    )
    optimizer = Optimizer("proximal-lsq-exact")
    eq1, history = eq.optimize(
        objective=objective,
        constraints=constraints,
        optimizer=optimizer,
        maxiter=5,
        verbose=3,
        gtol=-1,  # disable gradient stopping
        ftol=-1,  # disable function stopping
        xtol=1e-3,
        copy=True,
        options={
            "initial_trust_radius": 0.5,
            "perturb_options": {"verbose": 0, "order": 1},
            "solve_options": {"verbose": 0, "maxiter": 2},
        },
    )

    x0 = objective.x(eq)
    x1 = objective.x(eq1)
    # expect it to try more than 1 step
    assert len(history["alltr"]) > 1
    # but all steps increase cost so expect original x at the end
    np.testing.assert_allclose(x0, x1, rtol=1e-14, atol=1e-14)


@pytest.mark.regression
@pytest.mark.slow
@pytest.mark.solve
def test_maxiter_1_and_0_solve():
    """Test that solves with maxiter 1 and 0 terminate correctly."""
    # correctly meaning they terminate, instead of looping infinitely
    eq = desc.examples.get("SOLOVEV")
    with pytest.warns(UserWarning, match="Reducing radial"):
        eq.change_resolution(2, 2, 0, 4, 4, 0)
    constraints = (
        FixBoundaryR(eq=eq),
        FixBoundaryZ(eq=eq),
        FixPressure(eq=eq),
        FixIota(eq=eq),
        FixPsi(eq=eq),
    )
    objectives = ForceBalance(eq=eq)
    obj = ObjectiveFunction(objectives, use_jit=False)
    for opt in ["lsq-exact", "fmintr-bfgs"]:
        eq, result = eq.solve(
            maxiter=1, constraints=constraints, objective=obj, optimizer=opt, verbose=3
        )
        assert result["nit"] == 1
    for opt in ["lsq-exact", "fmintr-bfgs"]:
        eq, result = eq.solve(
            maxiter=0, constraints=constraints, objective=obj, optimizer=opt, verbose=3
        )
        assert result["nit"] == 0


@pytest.mark.regression
@pytest.mark.slow
@pytest.mark.solve
def test_scipy_fail_message():
    """Test that scipy fail message does not cause an error (see PR #434)."""
    eq = Equilibrium(M=3)
    constraints = (
        FixBoundaryR(eq=eq),
        FixBoundaryZ(eq=eq),
        FixPressure(eq=eq),
        FixCurrent(eq=eq),
        FixPsi(eq=eq),
    )
    objectives = ForceBalance(eq=eq)
    obj = ObjectiveFunction(objectives, use_jit=False)

    # should fail on maxiter, and should NOT throw an error
    for opt in ["scipy-trf"]:
        eq, result = eq.solve(
            maxiter=3,
            verbose=3,
            constraints=constraints,
            objective=obj,
            optimizer=opt,
            ftol=1e-12,
            xtol=1e-12,
            gtol=1e-12,
        )
        assert "Maximum number of iterations has been exceeded" in result["message"]
    eq.set_initial_guess()
    objectives = Energy(eq=eq)
    obj = ObjectiveFunction(objectives, use_jit=False)
    for opt in ["scipy-trust-exact"]:
        eq, result = eq.solve(
            maxiter=3,
            verbose=3,
            constraints=constraints,
            objective=obj,
            optimizer=opt,
            ftol=1e-12,
            xtol=1e-12,
            gtol=1e-12,
        )
        assert "Maximum number of iterations has been exceeded" in result["message"]


@pytest.mark.unit
def test_not_implemented_error():
    """Test NotImplementedError."""
    with pytest.raises(NotImplementedError):
        Optimizer("not-a-method")


@pytest.mark.unit
def test_wrappers():
    """Tests for using wrapped objectives."""
    eq = desc.examples.get("SOLOVEV")
    with pytest.warns(UserWarning, match="Reducing radial"):
        eq.change_resolution(2, 2, 0, 4, 4, 0)
    con = (
        FixBoundaryR(eq=eq),
        FixBoundaryZ(eq=eq),
        FixIota(eq=eq),
        FixPressure(eq=eq),
        FixPsi(eq=eq),
    )
    con_nl = (ForceBalance(eq=eq),)
    obj = ForceBalance(eq=eq)
    with pytest.raises(ValueError):
        _ = LinearConstraintProjection(obj, con)
    with pytest.raises(ValueError):
        _ = LinearConstraintProjection(ObjectiveFunction(obj), con + con_nl)
    ob = LinearConstraintProjection(ObjectiveFunction(obj), ObjectiveFunction(con))
    ob.build()
    assert ob.built

    np.testing.assert_allclose(
        ob.compute_scaled(ob.x(eq)), obj.compute_scaled(*obj.xs(eq))
    )
    np.testing.assert_allclose(
        ob.compute_unscaled(ob.x(eq)), obj.compute_unscaled(*obj.xs(eq))
    )
    np.testing.assert_allclose(ob.target_scaled, obj.target / obj.normalization)
    np.testing.assert_allclose(ob.bounds_scaled[0], obj.target / obj.normalization)
    np.testing.assert_allclose(ob.bounds_scaled[1], obj.target / obj.normalization)
    np.testing.assert_allclose(ob.weights, obj.weight)

    con = (
        FixBoundaryR(eq=eq),
        FixBoundaryZ(eq=eq),
        FixIota(eq=eq),
        FixPressure(eq=eq),
        FixPsi(eq=eq),
    )
    con_nl = (ForceBalance(eq=eq),)
    obj = ForceBalance(eq=eq)
    with pytest.raises(AssertionError):
        _ = ProximalProjection(obj, con[0], eq=eq)
    with pytest.raises(AssertionError):
        _ = ProximalProjection(ObjectiveFunction(con[0]), con[1], eq=eq)
    with pytest.raises(ValueError):
        _ = ProximalProjection(
            ObjectiveFunction(con[0]), ObjectiveFunction(con[1]), eq=eq
        )
    with pytest.raises(ValueError):
        _ = ProximalProjection(
            ObjectiveFunction(con[0]), ObjectiveFunction(con + con_nl), eq=eq
        )
    ob = ProximalProjection(ObjectiveFunction(con[0]), ObjectiveFunction(con_nl), eq=eq)
    ob.build()
    assert ob.built

    np.testing.assert_allclose(
        ob.compute_scaled(ob.x(eq)), con[0].compute_scaled(*con[0].xs(eq))
    )
    np.testing.assert_allclose(
        ob.compute_unscaled(ob.x(eq)), con[0].compute_unscaled(*con[0].xs(eq))
    )
    np.testing.assert_allclose(ob.target_scaled, con[0].target / con[0].normalization)
    np.testing.assert_allclose(
        ob.bounds_scaled[0], con[0].target / con[0].normalization
    )
    np.testing.assert_allclose(
        ob.bounds_scaled[1], con[0].target / con[0].normalization
    )
    np.testing.assert_allclose(ob.weights, con[0].weight)


class TestAllOptimizers:
    """Tests all optimizers run without error, eg tests for wrappers."""

    eqf = desc.examples.get("SOLOVEV")
    with pytest.warns(UserWarning, match="Reducing radial"):
        eqf.change_resolution(3, 3, 0, 6, 6, 0)
    eqe = eqf.copy()
    fobj = ObjectiveFunction(ForceBalance(eq=eqf))
    eobj = ObjectiveFunction(Energy(eq=eqe))
    econ = get_fixed_boundary_constraints(eq=eqe)
    fcon = get_fixed_boundary_constraints(eq=eqf)

    scalar_methods = [opt for opt in optimizers if optimizers[opt]["scalar"]]
    lsq_methods = [opt for opt in optimizers if not optimizers[opt]["scalar"]]

    @pytest.mark.unit
    @pytest.mark.parametrize("opt", scalar_methods)
    def test_all_optimizers_scalar(self, opt):
        """Test all scalar methods."""
        if not self.eobj.built:
            self.eobj.build()

        self.eqe.solve(
            objective=self.eobj,
            constraints=self.econ,
            optimizer=opt,
            copy=True,
            verbose=3,
            maxiter=5,
        )

    @pytest.mark.unit
    @pytest.mark.parametrize("opt", lsq_methods)
    def test_all_optimizers_lsq(self, opt):
        """Test all least squares methods."""
        if not self.fobj.built:
            self.fobj.build()

        self.eqf.solve(
            objective=self.fobj,
            constraints=self.fcon,
            optimizer=opt,
            copy=True,
            verbose=3,
            maxiter=5,
        )


@pytest.mark.slow
@pytest.mark.regression
@pytest.mark.optimize
def test_scipy_constrained_solve():
    """Tests that the scipy constrained optimizer does something.

    This isn't that great of a test, since trust-constr and SLSQP don't work well on
    badly scaled problems like ours. Also usually you'd need to run for way longer,
    since stopping them early might return a point worse than you started with...
    """
    eq = desc.examples.get("DSHAPE")
    # increase pressure so no longer in force balance
    eq.p_l *= 1.1

    constraints = (
        FixBoundaryR(eq=eq, modes=[0, 0, 0]),  # fix specified major axis position
        FixBoundaryZ(eq=eq),  # fix Z shape but not R
        FixPressure(eq=eq),  # fix pressure profile
        FixIota(eq=eq),  # fix rotational transform profile
        FixPsi(eq=eq),  # fix total toroidal magnetic flux
    )
    # some random constraints to keep the shape from getting wacky
    V = eq.compute("V")["V"]
    Vbounds = (0.95 * V, 1.05 * V)
    AR = eq.compute("R0/a")["R0/a"]
    ARbounds = (0.95 * AR, 1.05 * AR)
    H = eq.compute(
        "curvature_H_rho",
        grid=LinearGrid(M=eq.M_grid, N=eq.N_grid, NFP=eq.NFP, sym=eq.sym),
    )["curvature_H_rho"]
    Hbounds = ((1 - 0.05 * np.sign(H)) * H, (1 + 0.05 * np.sign(H)) * abs(H))
    constraints += (
        Volume(eq=eq, bounds=Vbounds),
        AspectRatio(eq=eq, bounds=ARbounds),
        MeanCurvature(eq=eq, bounds=Hbounds),
    )
    obj = ObjectiveFunction(ForceBalance(eq=eq))
    with warnings.catch_warnings():
        warnings.filterwarnings("ignore", message="delta_grad == 0.0")
        eq2, result = eq.optimize(
            objective=obj,
            constraints=constraints,
            optimizer="scipy-trust-constr",
            maxiter=50,
            verbose=1,
            x_scale="auto",
            copy=True,
            options={
                "disp": 1,
                "verbose": 3,
                "initial_barrier_parameter": 1e-4,
            },
        )
    V2 = eq2.compute("V")["V"]
    AR2 = eq2.compute("R0/a")["R0/a"]
    H2 = eq2.compute(
        "curvature_H_rho",
        grid=LinearGrid(M=eq.M_grid, N=eq.N_grid, NFP=eq.NFP, sym=eq.sym),
    )["curvature_H_rho"]

    assert ARbounds[0] < AR2 < ARbounds[1]
    assert Vbounds[0] < V2 < Vbounds[1]
    assert np.all(Hbounds[0] < H2)
    assert np.all(H2 < Hbounds[1])
    assert eq2.is_nested()


@pytest.mark.regression
@pytest.mark.solve
def test_solve_with_x_scale():
    """Make sure we can manually specify x_scale when solving/optimizing."""
    # basically just tests that it runs without error
    with pytest.warns(UserWarning, match="pressure profile is not an even"):
        eq = Equilibrium(L=2, M=2, N=2, pressure=np.array([1000, -2000, 1000]))
    scale = jnp.concatenate(
        [
            (abs(eq.R_basis.modes[:, :2]).sum(axis=1) + 1),
            (abs(eq.Z_basis.modes[:, :2]).sum(axis=1) + 1),
            (abs(eq.L_basis.modes[:, :2]).sum(axis=1) + 1),
            jnp.ones(
                eq.p_l.size
                + eq.c_l.size
                + eq.Ra_n.size
                + eq.Za_n.size
                + eq.Rb_lmn.size
                + eq.Zb_lmn.size
                + 1
            ),
        ]
    )
    eq.solve(x_scale=scale)
    assert eq.is_nested()


@pytest.mark.unit
def test_bounded_optimization():
    """Test that our bounded optimizers are as good as scipy."""
    p = np.array([1.0, 2.0, 3.0, 4.0, 1.0, 2.0])
    x = np.linspace(-1, 1, 100)
    y = vector_fun(x, p)

    def fun(p):
        return vector_fun(x, p) - y

    rando = default_rng(seed=5)
    p0 = p + 0.25 * (rando.random(p.size) - 0.5)

    jac = Derivative(fun, 0, "fwd")

    def sfun(x):
        f = fun(x)
        return 1 / 2 * f.dot(f)

    def grad(x):
        f = fun(x)
        J = jac(x)
        return f.dot(J)

    def hess(x):
        J = jac(x)
        return J.T @ J

    bounds = (2, np.inf)
    p0 = np.clip(p0, *bounds)

    out1 = lsqtr(
        fun,
        p0,
        jac,
        bounds=bounds,
        xtol=1e-14,
        ftol=1e-14,
        gtol=1e-8,
        verbose=3,
        x_scale=1,
        options={"tr_method": "svd"},
    )
    out2 = fmintr(
        sfun,
        p0,
        grad,
        hess,
        bounds=bounds,
        xtol=1e-14,
        ftol=1e-14,
        gtol=1e-8,
        verbose=3,
        x_scale=1,
    )
    out3 = least_squares(
        fun,
        p0,
        jac,
        bounds=bounds,
        xtol=1e-14,
        ftol=1e-14,
        gtol=1e-8,
        verbose=2,
        x_scale=1,
    )

    np.testing.assert_allclose(out1["x"], out3["x"], rtol=1e-06, atol=1e-06)
    np.testing.assert_allclose(out2["x"], out3["x"], rtol=1e-06, atol=1e-06)


@pytest.mark.unit
def test_auglag():
    """Test that our augmented lagrangian works as well as scipy for convex problems."""
    rng = default_rng(12)

    n = 15  # number of variables
    m = 10  # number of constraints
    p = 7  # number of primals
    Qs = []
    gs = []
    for i in range(m + p):
        A = 0.5 - rng.random((n, n))
        Qs.append(A.T @ A)
        gs.append(0.5 - rng.random(n))

    @jit
    def vecfun(x):
        y0 = x @ Qs[0] + gs[0]
        y1 = x @ Qs[1] + gs[1]
        y = jnp.concatenate([y0, y1**2])
        return y

    @jit
    def fun(x):
        y = vecfun(x)
        return 1 / 2 * jnp.dot(y, y)

    grad = jit(Derivative(fun, mode="grad"))
    hess = jit(Derivative(fun, mode="hess"))
    jac = jit(Derivative(vecfun, mode="fwd"))

    @jit
    def con(x):
        cs = []
        for i in range(m):
            cs.append(x @ Qs[p + i] @ x + gs[p + i] @ x)
        return jnp.array(cs)

    conjac = jit(Derivative(con, mode="fwd"))
    conhess = jit(Derivative(lambda x, v: v @ con(x), mode="hess"))

    constraint = NonlinearConstraint(con, -np.inf, 0, conjac, conhess)
    x0 = rng.random(n)

    out1 = fmin_auglag(
        fun,
        x0,
        grad,
        hess=hess,
        bounds=(-jnp.inf, jnp.inf),
        constraint=constraint,
        args=(),
        x_scale="auto",
        ftol=0,
        xtol=1e-8,
        gtol=1e-8,
        ctol=1e-8,
        verbose=3,
        maxiter=None,
        options={"initial_multipliers": "least_squares"},
    )
    print(out1["active_mask"])
    out2 = lsq_auglag(
        vecfun,
        x0,
        jac,
        bounds=(-jnp.inf, jnp.inf),
        constraint=constraint,
        args=(),
        x_scale="auto",
        ftol=0,
        xtol=1e-8,
        gtol=1e-8,
        ctol=1e-8,
        verbose=3,
        maxiter=None,
        options={"initial_multipliers": "least_squares", "tr_method": "cho"},
    )

    out3 = minimize(
        fun,
        x0,
        jac=grad,
        hess=hess,
        constraints=constraint,
        method="trust-constr",
        options={"verbose": 3, "maxiter": 1000},
    )
    out4 = fmin_auglag(
        fun,
        x0,
        grad,
        hess="bfgs",
        bounds=(-jnp.inf, jnp.inf),
        constraint=constraint,
        args=(),
        x_scale="auto",
        ftol=0,
        xtol=1e-8,
        gtol=1e-8,
        ctol=1e-8,
        verbose=3,
        maxiter=None,
        options={"initial_multipliers": "least_squares"},
    )

    np.testing.assert_allclose(out1["x"], out3["x"], rtol=1e-4, atol=1e-4)
    np.testing.assert_allclose(out2["x"], out3["x"], rtol=1e-4, atol=1e-4)
    np.testing.assert_allclose(out4["x"], out3["x"], rtol=1e-4, atol=1e-4)


@pytest.mark.slow
@pytest.mark.regression
@pytest.mark.optimize
def test_constrained_AL_lsq():
    """Tests that the least squares augmented Lagrangian optimizer does something."""
    eq = desc.examples.get("SOLOVEV")

    constraints = (
        FixBoundaryR(eq=eq, modes=[0, 0, 0]),  # fix specified major axis position
        FixPressure(eq=eq),  # fix pressure profile
        FixIota(eq, bounds=(eq.i_l * 0.9, eq.i_l * 1.1)),  # linear inequality
        FixPsi(eq=eq, bounds=(eq.Psi * 0.99, eq.Psi * 1.01)),  # linear inequality
    )
    # some random constraints to keep the shape from getting wacky
    V = eq.compute("V")["V"]
    Vbounds = (0.95 * V, 1.05 * V)
    AR = eq.compute("R0/a")["R0/a"]
    ARbounds = (0.95 * AR, 1.05 * AR)
    constraints += (
        Volume(eq=eq, bounds=Vbounds),
        AspectRatio(eq=eq, bounds=ARbounds),
        MagneticWell(eq=eq, bounds=(0, jnp.inf)),
        ForceBalance(eq=eq, bounds=(-1e-3, 1e-3), normalize_target=False),
    )
    H = eq.compute(
        "curvature_H_rho",
        grid=LinearGrid(M=eq.M_grid, N=eq.N_grid, NFP=eq.NFP, sym=eq.sym),
    )["curvature_H_rho"]
    obj = ObjectiveFunction(MeanCurvature(eq=eq, target=H))
    ctol = 1e-4
    eq2, result = eq.optimize(
        objective=obj,
        constraints=constraints,
        optimizer="lsq-auglag",
        maxiter=500,
        verbose=3,
        ctol=ctol,
        x_scale="auto",
        copy=True,
        options={},
    )
    V2 = eq2.compute("V")["V"]
    AR2 = eq2.compute("R0/a")["R0/a"]
    Dwell = constraints[-2].compute_scaled(*constraints[-2].xs(eq2))
    assert (ARbounds[0] - ctol) < AR2 < (ARbounds[1] + ctol)
    assert (Vbounds[0] - ctol) < V2 < (Vbounds[1] + ctol)
    assert (0.99 * eq.Psi - ctol) <= eq2.Psi <= (1.01 * eq.Psi + ctol)
    np.testing.assert_array_less((0.9 * eq.i_l - ctol), eq2.i_l)
    np.testing.assert_array_less(eq2.i_l, (1.1 * eq.i_l + ctol))
    assert eq2.is_nested()
    np.testing.assert_array_less(-Dwell, ctol)


@pytest.mark.slow
@pytest.mark.regression
@pytest.mark.optimize
def test_constrained_AL_scalar():
    """Tests that the augmented Lagrangian constrained optimizer does something."""
    eq = desc.examples.get("SOLOVEV")

    constraints = (
        FixBoundaryR(eq=eq, modes=[0, 0, 0]),  # fix specified major axis position
        FixBoundaryZ(eq=eq),  # fix Z shape but not R
        FixPressure(eq=eq),  # fix pressure profile
        FixIota(eq=eq),  # fix rotational transform profile
        FixPsi(eq=eq),  # fix total toroidal magnetic flux
    )
    V = eq.compute("V")["V"]
    AR = eq.compute("R0/a")["R0/a"]
    constraints += (
        Volume(eq=eq, target=V),
        AspectRatio(eq=eq, target=AR),
        MagneticWell(eq=eq, bounds=(0, jnp.inf)),
        ForceBalance(eq=eq, bounds=(-1e-3, 1e-3), normalize_target=False),
    )
    # Dummy objective to return 0, we just want a feasible solution.
    obj = ObjectiveFunction(GenericObjective("0", thing=eq))
    ctol = 1e-4
    eq2, result = eq.optimize(
        objective=obj,
        constraints=constraints,
        optimizer="fmin-auglag",
        maxiter=1000,
        verbose=3,
        ctol=ctol,
        x_scale="auto",
        copy=True,
        options={},
    )
    V2 = eq2.compute("V")["V"]
    AR2 = eq2.compute("R0/a")["R0/a"]
    Dwell = constraints[-2].compute_scaled(*constraints[-2].xs(eq2))
    np.testing.assert_allclose(AR, AR2, atol=ctol, rtol=ctol)
    np.testing.assert_allclose(V, V2, atol=ctol, rtol=ctol)
    assert eq2.is_nested()
    np.testing.assert_array_less(-Dwell, ctol)


@pytest.mark.unit
@pytest.mark.optimize
def test_optimize_multiple_things_different_order():
    """Tests that optimizing multiple things works regardless of order of things."""
    # tests fix for GH issue #828
    # optimize a circular surface to be a certain distance from a circular eq

    eq = Equilibrium()
    a_eq = 1  # eq minor radius

    # circular surface
    a = 3
    R0 = 10
    surf = FourierRZToroidalSurface(
        R_lmn=[R0, a],
        Z_lmn=[0.0, -a],
        modes_R=np.array([[0, 0], [1, 0]]),
        modes_Z=np.array([[0, 0], [-1, 0]]),
        sym=True,
        NFP=eq.NFP,
    )
    constraints = (
        FixParameters(eq),  # don't let eq vary
        FixParameters(  # only let the minor radius of the surface vary
            surf, params={"R_lmn": np.array(surf.R_basis.get_idx(M=0, N=0))}
        ),
    )

    target_dist = 1

    grid = LinearGrid(M=10, N=0, NFP=eq.NFP)
    obj = PlasmaVesselDistance(
        surface=surf,
        eq=eq,
        target=target_dist,
        plasma_grid=grid,
        surface_grid=grid,
        surface_fixed=False,
    )
    objective = ObjectiveFunction((obj,))

    optimizer = Optimizer("lsq-exact")

    # ensure it runs when (eq,surf) are passed
    (eq1, surf1), _ = optimizer.optimize(
        (eq, surf), objective, constraints, verbose=3, maxiter=15, copy=True
    )
    # ensure surface changed correctly
    np.testing.assert_allclose(
        surf1.R_lmn[surf1.R_basis.get_idx(M=1, N=0)], a_eq + target_dist
    )
    np.testing.assert_allclose(
        surf1.Z_lmn[surf1.Z_basis.get_idx(M=-1, N=0)], -a_eq - target_dist
    )

    np.testing.assert_allclose(surf1.R_lmn[surf1.R_basis.get_idx(M=0, N=0)], R0)
    # ensure eq did not change
    for key in eq.params_dict.keys():
        np.testing.assert_allclose(eq1.params_dict[key], eq.params_dict[key])

    # fresh start
    constraints = (
        FixParameters(eq),  # don't let eq vary
        FixParameters(  # only let the minor radius of the surface vary
            surf, params={"R_lmn": np.array(surf.R_basis.get_idx(M=0, N=0))}
        ),
    )
    obj = PlasmaVesselDistance(
        surface=surf,
        eq=eq,
        target=target_dist,
        plasma_grid=grid,
        surface_grid=grid,
        surface_fixed=False,
    )
    objective = ObjectiveFunction((obj,))
    # ensure it runs when (surf,eq) are passed which is opposite
    # the order of objective.things
    (surf2, eq2), _ = optimizer.optimize(
        (surf, eq), objective, constraints, verbose=3, maxiter=15, copy=True
    )

    # ensure surface changed correctly
    np.testing.assert_allclose(
        surf2.R_lmn[surf2.R_basis.get_idx(M=1, N=0)], a_eq + target_dist
    )
    np.testing.assert_allclose(
        surf2.Z_lmn[surf2.Z_basis.get_idx(M=-1, N=0)], -a_eq - target_dist
    )
    np.testing.assert_allclose(surf2.R_lmn[surf2.R_basis.get_idx(M=0, N=0)], R0)
    # ensure eq did not change
    for key in eq.params_dict.keys():
        np.testing.assert_allclose(eq2.params_dict[key], eq.params_dict[key])


@pytest.mark.unit
@pytest.mark.optimize
def test_optimize_with_single_constraint():
    """Tests that Optimizer.optimize prints afterwards with a single constraint."""
    eq = Equilibrium()
    optimizer = Optimizer("lsq-exact")
    objectective = ObjectiveFunction(GenericObjective("|B|", eq), use_jit=False)
    constraints = FixParameters(
        eq,
        {
            "R_lmn": True,
            "Z_lmn": True,
            "L_lmn": True,
            "Rb_lmn": True,
            "Zb_lmn": True,
            "p_l": True,
            "c_l": True,
            "Psi": False,  # Psi is not constrained
        },
    )

    # test depends on verbose > 0
    optimizer.optimize(
        eq, objective=objectective, constraints=constraints, verbose=2, maxiter=1
    )


@pytest.mark.slow
@pytest.mark.regression
def test_proximal_jacobian():
    """Test that JVPs and manual concatenation give the same result as full jac."""
    eq = desc.examples.get("HELIOTRON")
    with pytest.warns(UserWarning, match="Reducing radial"):
        eq.change_resolution(1, 1, 1, 2, 2, 2)
    eq1 = eq.copy()
    eq2 = eq.copy()
    eq3 = eq.copy()
    con1 = ObjectiveFunction(ForceBalance(eq1), use_jit=False)
    con2 = ObjectiveFunction(ForceBalance(eq2), use_jit=False)
    con3 = ObjectiveFunction(ForceBalance(eq3), use_jit=False)
    obj1 = ObjectiveFunction(
        (
            QuasisymmetryTripleProduct(eq1, deriv_mode="fwd"),
            AspectRatio(eq1, deriv_mode="fwd"),
            Volume(eq1, deriv_mode="fwd"),
        ),
        deriv_mode="batched",
        use_jit=False,
    )
    with pytest.warns(DeprecationWarning, match="looped"):
        obj2 = ObjectiveFunction(
            (
                QuasisymmetryTripleProduct(eq2, deriv_mode="fwd"),
                AspectRatio(eq2, deriv_mode="fwd"),
                Volume(eq2, deriv_mode="fwd"),
            ),
            deriv_mode="looped",
            use_jit=False,
        )
    obj3 = ObjectiveFunction(
        (
            QuasisymmetryTripleProduct(eq3, deriv_mode="fwd"),
            AspectRatio(eq3, deriv_mode="rev"),
            Volume(eq3, deriv_mode="rev"),
        ),
        deriv_mode="blocked",
        use_jit=False,
    )
    perturb_options = {"order": 1}
    solve_options = {"maxiter": 1}
    prox1 = ProximalProjection(obj1, con1, eq1, perturb_options, solve_options)
    prox2 = ProximalProjection(obj2, con2, eq2, perturb_options, solve_options)
    prox3 = ProximalProjection(obj3, con3, eq3, perturb_options, solve_options)
    prox1.build()
    prox2.build()
    prox3.build()

    x = prox1.x(eq)
    v = np.random.default_rng(1138).random(x.shape)

    # this is basically the old method we're benchmarking against
    xf = con1.x(eq1)
    xg = obj1.x(eq1)
    # for scaled jacobian
    Fx = con1.jac_scaled(xf)
    Gx = obj1.jac_scaled(xg)
    Fxh = Fx[:, prox1._unfixed_idx] @ prox1._Z
    Gxh = Gx[:, prox1._unfixed_idx] @ prox1._Z
    Fc = Fx @ prox1._dxdc
    Gc = Gx @ prox1._dxdc
    cutoff = np.finfo(Fxh.dtype).eps * np.max(Fxh.shape)
    uf, sf, vtf = jnp.linalg.svd(Fxh, full_matrices=False)
    sf += sf[-1]  # add a tiny bit of regularization
    sfi = np.where(sf < cutoff * sf[0], 0, 1 / sf)
    Fxh_inv = vtf.T @ (sfi[..., np.newaxis] * uf.T)
    jac_scaled = -Gxh @ (Fxh_inv @ Fc) + Gc
    # for unscaled jacobian
    Fx = con1.jac_unscaled(xf)
    Gx = obj1.jac_unscaled(xg)
    Fxh = Fx[:, prox1._unfixed_idx] @ prox1._Z
    Gxh = Gx[:, prox1._unfixed_idx] @ prox1._Z
    Fc = Fx @ prox1._dxdc
    Gc = Gx @ prox1._dxdc
    cutoff = np.finfo(Fxh.dtype).eps * np.max(Fxh.shape)
    uf, sf, vtf = jnp.linalg.svd(Fxh, full_matrices=False)
    sf += sf[-1]  # add a tiny bit of regularization
    sfi = np.where(sf < cutoff * sf[0], 0, 1 / sf)
    Fxh_inv = vtf.T @ (sfi[..., np.newaxis] * uf.T)
    jac_unscaled = -Gxh @ (Fxh_inv @ Fc) + Gc

    jvp0 = jac_scaled @ v
    jvp1 = prox1.jvp_scaled(v, x)
    jvp2 = prox2.jvp_scaled(v, x)
    jvp3 = prox3.jvp_scaled(v, x)

    np.testing.assert_allclose(jvp0, jvp1, rtol=1e-12, atol=1e-12)
    np.testing.assert_allclose(jvp0, jvp2, rtol=1e-12, atol=1e-12)
    np.testing.assert_allclose(jvp0, jvp3, rtol=1e-12, atol=1e-12)

    jvp0 = jac_unscaled @ v
    jvp1 = prox1.jvp_unscaled(v, x)
    jvp2 = prox2.jvp_unscaled(v, x)
    jvp3 = prox3.jvp_unscaled(v, x)

    np.testing.assert_allclose(jvp0, jvp1, rtol=1e-12, atol=1e-12)
    np.testing.assert_allclose(jvp0, jvp2, rtol=1e-12, atol=1e-12)
    np.testing.assert_allclose(jvp0, jvp3, rtol=1e-12, atol=1e-12)

    jac1 = prox1.jac_scaled(x)
    jac2 = prox2.jac_scaled(x)
    jac3 = prox3.jac_scaled(x)

    np.testing.assert_allclose(jac_scaled, jac1, rtol=1e-12, atol=1e-12)
    np.testing.assert_allclose(jac_scaled, jac2, rtol=1e-12, atol=1e-12)
    np.testing.assert_allclose(jac_scaled, jac3, rtol=1e-12, atol=1e-12)

    jac1 = prox1.jac_unscaled(x)
    jac2 = prox2.jac_unscaled(x)
    jac3 = prox3.jac_unscaled(x)

    np.testing.assert_allclose(jac_unscaled, jac1, rtol=1e-12, atol=1e-12)
    np.testing.assert_allclose(jac_unscaled, jac2, rtol=1e-12, atol=1e-12)
    np.testing.assert_allclose(jac_unscaled, jac3, rtol=1e-12, atol=1e-12)


@pytest.mark.slow
@pytest.mark.regression
def test_LinearConstraint_jacobian():
    """Test that JVPs and manual concatenation give the same result as full jac."""
    eq = desc.examples.get("HELIOTRON")
    with pytest.warns(UserWarning, match="Reducing radial"):
        eq.change_resolution(1, 1, 1, 2, 2, 2)
    eq1 = eq.copy()
    eq2 = eq.copy()
    eq3 = eq.copy()

    obj1 = ObjectiveFunction(
        ForceBalance(eq1, deriv_mode="auto"), deriv_mode="batched", use_jit=False
    )
    with pytest.warns(DeprecationWarning, match="looped"):
        obj2 = ObjectiveFunction(
            ForceBalance(eq2, deriv_mode="fwd"), deriv_mode="looped", use_jit=False
        )
    obj3 = ObjectiveFunction(
        ForceBalance(eq3, deriv_mode="rev"), deriv_mode="blocked", use_jit=False
    )

    con1 = ObjectiveFunction(get_fixed_boundary_constraints(eq1))
    con2 = ObjectiveFunction(get_fixed_boundary_constraints(eq2))
    con3 = ObjectiveFunction(get_fixed_boundary_constraints(eq3))

    lc1 = LinearConstraintProjection(obj1, con1)
    lc2 = LinearConstraintProjection(obj2, con2)
    lc3 = LinearConstraintProjection(obj3, con3)

    lc1.build()
    lc2.build()
    lc3.build()

    vl = np.random.default_rng(1729).random(lc1._dim_x_reduced)
    vr = np.random.default_rng(1729).random(lc1.dim_f)

    x = obj1.x()
    x_reduced = lc1.x()
    jac_scaled = obj1.jac_scaled(x)[:, lc1._unfixed_idx] @ lc1._Z
    jac_unscaled = obj1.jac_unscaled(x)[:, lc1._unfixed_idx] @ lc1._Z
    jvp_scaled = jac_scaled @ vl
    jvp_unscaled = jac_unscaled @ vl
    vjp_scaled = jac_scaled.T @ vr
    vjp_unscaled = jac_unscaled.T @ vr

    jac1 = lc1.jac_scaled(x_reduced)
    jac2 = lc2.jac_scaled(x_reduced)
    jac3 = lc3.jac_scaled(x_reduced)

    np.testing.assert_allclose(jac_scaled, jac1, rtol=1e-12, atol=1e-12)
    np.testing.assert_allclose(jac_scaled, jac2, rtol=1e-12, atol=1e-12)
    np.testing.assert_allclose(jac_scaled, jac3, rtol=1e-12, atol=1e-12)

    jac1 = lc1.jac_unscaled(x_reduced)
    jac2 = lc2.jac_unscaled(x_reduced)
    jac3 = lc3.jac_unscaled(x_reduced)

    np.testing.assert_allclose(jac_unscaled, jac1, rtol=1e-12, atol=1e-12)
    np.testing.assert_allclose(jac_unscaled, jac2, rtol=1e-12, atol=1e-12)
    np.testing.assert_allclose(jac_unscaled, jac3, rtol=1e-12, atol=1e-12)

    jvp1 = lc1.jvp_scaled(vl, x_reduced)
    jvp2 = lc2.jvp_scaled(vl, x_reduced)
    jvp3 = lc3.jvp_scaled(vl, x_reduced)

    np.testing.assert_allclose(jvp_scaled, jvp1, rtol=1e-12, atol=1e-12)
    np.testing.assert_allclose(jvp_scaled, jvp2, rtol=1e-12, atol=1e-12)
    np.testing.assert_allclose(jvp_scaled, jvp3, rtol=1e-12, atol=1e-12)

    jvp1 = lc1.jvp_unscaled(vl, x_reduced)
    jvp2 = lc2.jvp_unscaled(vl, x_reduced)
    jvp3 = lc3.jvp_unscaled(vl, x_reduced)

    np.testing.assert_allclose(jvp_unscaled, jvp1, rtol=1e-12, atol=1e-12)
    np.testing.assert_allclose(jvp_unscaled, jvp2, rtol=1e-12, atol=1e-12)
    np.testing.assert_allclose(jvp_unscaled, jvp3, rtol=1e-12, atol=1e-12)

    vjp1 = lc1.vjp_scaled(vr, x_reduced)
    vjp2 = lc2.vjp_scaled(vr, x_reduced)
    vjp3 = lc3.vjp_scaled(vr, x_reduced)

    np.testing.assert_allclose(vjp_scaled, vjp1, rtol=1e-12, atol=1e-12)
    np.testing.assert_allclose(vjp_scaled, vjp2, rtol=1e-12, atol=1e-12)
    np.testing.assert_allclose(vjp_scaled, vjp3, rtol=1e-12, atol=1e-12)

    vjp1 = lc1.vjp_unscaled(vr, x_reduced)
    vjp2 = lc2.vjp_unscaled(vr, x_reduced)
    vjp3 = lc3.vjp_unscaled(vr, x_reduced)

    np.testing.assert_allclose(vjp_unscaled, vjp1, rtol=1e-12, atol=1e-12)
    np.testing.assert_allclose(vjp_unscaled, vjp2, rtol=1e-12, atol=1e-12)
    np.testing.assert_allclose(vjp_unscaled, vjp3, rtol=1e-12, atol=1e-12)


@pytest.mark.unit
def test_quad_flux_with_surface_current_field():
    """Test that QuadraticFlux does not throw an error when field has transforms."""
    # this happens because in QuadraticFlux.compute, field.compute_magnetic_field
    # is called. If the field needs transforms to evaluate, then these transforms
    # will be created on the fly if they are not provided, resulting in an error
    # unless jitable=True is passed
    # related to GH issue #1079
    eq = load("./tests/inputs/vacuum_circular_tokamak.h5")
    field = FourierCurrentPotentialField.from_surface(
        eq.surface, Phi_mn=[1, 0], modes_Phi=[[0, 0], [1, 1]], M_Phi=1, N_Phi=1
    )
    obj = ObjectiveFunction(
        QuadraticFlux(
            eq=eq,
            field=field,
            vacuum=True,
            eval_grid=LinearGrid(M=2, N=2, sym=True),
            field_grid=LinearGrid(M=2, N=2),
        ),
    )
    constraints = FixParameters(field, {"I": True, "G": True})
    opt = Optimizer("lsq-exact")
    # this should run without an error
    (field_modular_opt,), result = opt.optimize(
        field, objective=obj, constraints=constraints, maxiter=1, copy=True
    )


@pytest.mark.unit
def test_optimize_coil_currents(DummyCoilSet):
    """Tests optimization takes step sizes proportional to variable scales."""
    eq = desc.examples.get("precise_QH")
    coils = load(load_from=str(DummyCoilSet["output_path_sym"]), file_format="hdf5")
    grid = LinearGrid(rho=1.0, M=eq.M_grid, N=eq.N_grid, NFP=eq.NFP, sym=eq.sym)
    current = 2 * np.pi * eq.compute("G", grid=grid)["G"][0] / mu_0
    for coil in coils:
        coil.current = current / coils.num_coils

    objective = ObjectiveFunction(QuadraticFlux(eq=eq, field=coils, vacuum=True))
    constraints = LinkingCurrentConsistency(eq, coils, eq_fixed=True)
    optimizer = Optimizer("lsq-exact")
<<<<<<< HEAD
    [coils_opt], _ = optimizer.optimize(
        things=coils,
        objective=objective,
        constraints=constraints,
        verbose=2,
        copy=True,
    )
    # check that on average optimized coil currents changed by more than
    # 15% from initial values
=======
    with warnings.catch_warnings():
        warnings.filterwarnings("ignore", message=".*\n.*\nIncompatible")
        [coils_opt], _ = optimizer.optimize(
            things=coils,
            objective=objective,
            constraints=constraints,
            verbose=2,
            copy=True,
        )
    # check that optimized coil currents changed by more than 15% from initial values
>>>>>>> 42cea852
    np.testing.assert_array_less(
        np.asarray(coils.current).mean() * 0.15,
        np.abs(np.asarray(coils_opt.current) - np.asarray(coils.current)).mean(),
    )<|MERGE_RESOLUTION|>--- conflicted
+++ resolved
@@ -1407,17 +1407,6 @@
     objective = ObjectiveFunction(QuadraticFlux(eq=eq, field=coils, vacuum=True))
     constraints = LinkingCurrentConsistency(eq, coils, eq_fixed=True)
     optimizer = Optimizer("lsq-exact")
-<<<<<<< HEAD
-    [coils_opt], _ = optimizer.optimize(
-        things=coils,
-        objective=objective,
-        constraints=constraints,
-        verbose=2,
-        copy=True,
-    )
-    # check that on average optimized coil currents changed by more than
-    # 15% from initial values
-=======
     with warnings.catch_warnings():
         warnings.filterwarnings("ignore", message=".*\n.*\nIncompatible")
         [coils_opt], _ = optimizer.optimize(
@@ -1427,8 +1416,8 @@
             verbose=2,
             copy=True,
         )
-    # check that optimized coil currents changed by more than 15% from initial values
->>>>>>> 42cea852
+    # check that on average optimized coil currents changed by more than
+    # 15% from initial values
     np.testing.assert_array_less(
         np.asarray(coils.current).mean() * 0.15,
         np.abs(np.asarray(coils_opt.current) - np.asarray(coils.current)).mean(),
