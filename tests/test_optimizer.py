"""Tests for optimizers and Optimizer class."""

import numpy as np
import pytest
from numpy.random import default_rng
from scipy.optimize import (
    BFGS,
    NonlinearConstraint,
    least_squares,
    minimize,
    rosen,
    rosen_der,
)

import desc.examples
from desc.backend import jit, jnp
from desc.derivatives import Derivative
from desc.equilibrium import Equilibrium
from desc.grid import LinearGrid
from desc.objectives import (
    AspectRatio,
    Energy,
    FixBoundaryR,
    FixBoundaryZ,
    FixCurrent,
    FixIota,
    FixParameter,
    FixPressure,
    FixPsi,
    FixSurfaceCurrent,
    ForceBalance,
    GenericObjective,
    MagneticWell,
    MeanCurvature,
    ObjectiveFunction,
    Volume,
    get_fixed_boundary_constraints,
)
from desc.objectives.objective_funs import _Objective
from desc.optimize import (
    LinearConstraintProjection,
    Optimizer,
    ProximalProjection,
    fmin_auglag,
    fmintr,
    lsq_auglag,
    lsqtr,
    optimizers,
    sgd,
)


@jit
def vector_fun(x, p):
    """Complicated-ish vector valued function for testing least squares."""
    a0 = x * p[0]
    a1 = jnp.exp(-(x**2) * p[1])
    a2 = jnp.cos(jnp.sin(x * p[2] - x**2 * p[3]))
    a3 = jnp.sum(
        jnp.array([(x + 2) ** -(i * 2) * pi ** (i + 1) for i, pi in enumerate(p[3:])]),
        axis=0,
    )
    return a0 + a1 + 3 * a2 + a3


A0 = 1
B0 = 2
C0 = -1
A1 = 4
B1 = 8
C1 = -1
SCALAR_FUN_SOLN = np.array(
    [
        (-B0 + np.sqrt(B0**2 - 4 * A0 * C0)) / (2 * A0),
        (-B1 + np.sqrt(B1**2 - 4 * A1 * C1)) / (2 * A1),
    ]
)


@jit
def scalar_fun(x):
    """Simple convex function for testing scalar minimization.

    Gradient is 2 uncoupled quadratic equations.
    """
    return (
        A0 / 2 * x[0] ** 2
        + A1 / 2 * x[1] ** 2
        + C0 * jnp.log(x[0] + B0 / A0)
        + C1 * jnp.log(x[1] + B1 / A1)
    )


scalar_grad = jit(Derivative(scalar_fun, mode="grad"))
scalar_hess = jit(Derivative(scalar_fun, mode="hess"))


class TestFmin:
    """Tests for scalar minimization routine."""

    @pytest.mark.unit
    def test_convex_full_hess_dogleg(self):
        """Test minimizing convex test function using dogleg method."""
        x0 = np.ones(2)

        out = fmintr(
            scalar_fun,
            x0,
            scalar_grad,
            scalar_hess,
            verbose=3,
            x_scale="hess",
            ftol=0,
            xtol=0,
            gtol=1e-12,
            options={"tr_method": "dogleg"},
        )
        np.testing.assert_allclose(out["x"], SCALAR_FUN_SOLN, atol=1e-8)

    @pytest.mark.unit
    def test_convex_full_hess_subspace(self):
        """Test minimizing rosenbrock function using subspace method with full hess."""
        x0 = np.ones(2)

        out = fmintr(
            scalar_fun,
            x0,
            scalar_grad,
            scalar_hess,
            verbose=3,
            x_scale="hess",
            ftol=0,
            xtol=0,
            gtol=1e-12,
            options={"tr_method": "subspace"},
        )
        np.testing.assert_allclose(out["x"], SCALAR_FUN_SOLN, atol=1e-8)

    @pytest.mark.unit
    def test_convex_full_hess_exact(self):
        """Test minimizing rosenbrock function using exact method with full hess."""
        x0 = np.ones(2)

        out = fmintr(
            scalar_fun,
            x0,
            scalar_grad,
            scalar_hess,
            verbose=3,
            x_scale="hess",
            ftol=0,
            xtol=0,
            gtol=1e-12,
            options={"tr_method": "exact"},
        )
        np.testing.assert_allclose(out["x"], SCALAR_FUN_SOLN, atol=1e-8)

    @pytest.mark.slow
    @pytest.mark.unit
    def test_rosenbrock_bfgs_dogleg(self):
        """Test minimizing rosenbrock function using dogleg method with BFGS hess."""
        rando = default_rng(seed=3)

        x0 = rando.random(7)
        true_x = np.ones(7)
        out = fmintr(
            rosen,
            x0,
            rosen_der,
            hess="bfgs",
            verbose=3,
            x_scale="hess",
            ftol=1e-8,
            xtol=1e-8,
            gtol=1e-8,
            options={"tr_method": "dogleg"},
        )
        np.testing.assert_allclose(out["x"], true_x)

    @pytest.mark.slow
    @pytest.mark.unit
    def test_rosenbrock_bfgs_subspace(self):
        """Test minimizing rosenbrock function using subspace method with BFGS hess."""
        rando = default_rng(seed=4)

        x0 = rando.random(7)
        true_x = np.ones(7)
        out = fmintr(
            rosen,
            x0,
            rosen_der,
            hess=BFGS(),
            verbose=3,
            x_scale=1,
            ftol=1e-8,
            xtol=1e-8,
            gtol=1e-8,
            options={"tr_method": "subspace"},
        )
        np.testing.assert_allclose(out["x"], true_x)

    @pytest.mark.slow
    @pytest.mark.unit
    def test_rosenbrock_bfgs_exact(self):
        """Test minimizing rosenbrock function using exact method with BFGS hess."""
        rando = default_rng(seed=4)

        x0 = rando.random(7)
        true_x = np.ones(7)
        out = fmintr(
            rosen,
            x0,
            rosen_der,
            hess=BFGS(),
            verbose=3,
            x_scale=1,
            ftol=1e-8,
            xtol=1e-8,
            gtol=1e-8,
            options={"tr_method": "exact"},
        )
        np.testing.assert_allclose(out["x"], true_x)


class TestSGD:
    """Tests for stochastic optimizers."""

    @pytest.mark.unit
    def test_sgd_convex(self):
        """Test minimizing convex test function using stochastic gradient descent."""
        x0 = np.ones(2)

        out = sgd(
            scalar_fun,
            x0,
            scalar_grad,
            verbose=3,
            ftol=0,
            xtol=0,
            gtol=1e-12,
            maxiter=2000,
        )
        np.testing.assert_allclose(out["x"], SCALAR_FUN_SOLN, atol=1e-4, rtol=1e-4)


class TestLSQTR:
    """Tests for least squares optimizer."""

    @pytest.mark.unit
    def test_lsqtr_exact(self):
        """Test minimizing least squares test function using exact trust region.

        Uses both "svd" and "cholesky" methods for factorizing jacobian.
        """
        p = np.array([1.0, 2.0, 3.0, 4.0, 1.0, 2.0])
        x = np.linspace(-1, 1, 100)
        y = vector_fun(x, p)

        def res(p):
            return vector_fun(x, p) - y

        rando = default_rng(seed=0)
        p0 = p + 0.25 * (rando.random(p.size) - 0.5)

        jac = Derivative(res, 0, "fwd")

        out = lsqtr(
            res,
            p0,
            jac,
            verbose=3,
            x_scale=1,
            options={
                "initial_trust_radius": 0.15,
                "max_trust_radius": 0.25,
                "tr_method": "cho",
            },
        )
        np.testing.assert_allclose(out["x"], p)

        out = lsqtr(
            res,
            p0,
            jac,
            verbose=3,
            x_scale=1,
            options={
                "initial_trust_radius": 0.15,
                "max_trust_radius": 0.25,
                "tr_method": "svd",
            },
        )
        np.testing.assert_allclose(out["x"], p)


@pytest.mark.unit
def test_no_iterations():
    """Make sure giving the correct answer works correctly."""
    np.random.seed(0)
    A = np.random.random((20, 10))
    b = np.random.random(20)
    x0 = np.linalg.lstsq(A, b, rcond=None)[0]

    vecfun = lambda x: A @ x - b
    vecjac = Derivative(vecfun)

    fun = lambda x: np.sum(vecfun(x) ** 2)
    grad = Derivative(fun, 0, mode="grad")
    hess = Derivative(fun, 0, mode="hess")

    out1 = fmintr(fun, x0, grad, hess)
    out2 = lsqtr(vecfun, x0, vecjac)

    np.testing.assert_allclose(x0, out1["x"])
    np.testing.assert_allclose(x0, out2["x"])


@pytest.mark.unit
@pytest.mark.slow
def test_overstepping():
    """Test that equilibrium is NOT updated when final function value is worse.

    Previously, the optimizer would reach a point where no decrease was possible but
    due to noisy gradients it would keep trying until dx < xtol. However, the final
    step that it tried would be different from the final step accepted, and the
    wrong one would be returned as the "optimal" result. This test is to prevent that
    from happening.
    """

    class DummyObjective(_Objective):
        name = "Dummy"
        _print_value_fmt = "Dummy: {:.3e}"
        _units = "(Foo)"

        def build(self, *args, **kwargs):
            eq = self.things[0]
            # objective = just shift x by a lil bit
            self._x0 = {key: val + 1e-6 for key, val in eq.params_dict.items()}
            self._dim_f = sum(np.asarray(x).size for x in self._x0.values())
            super().build()

        def compute(self, params, constants=None):
            x = jnp.concatenate(
                [jnp.atleast_1d(params[arg] - self._x0[arg]) for arg in params]
            )
            return x

    eq = desc.examples.get("DSHAPE")

    np.random.seed(0)
    objective = ObjectiveFunction(DummyObjective(things=eq), use_jit=False)
    # make gradient super noisy so it stalls
    objective.jac_scaled = lambda x, *args: objective._jac_scaled(x) + 1e2 * (
        np.random.random((objective._dim_f, x.size)) - 0.5
    )

    n = 10
    R_modes = np.vstack(
        (
            [0, 0, 0],
            eq.surface.R_basis.modes[
                np.max(np.abs(eq.surface.R_basis.modes), 1) > n + 1, :
            ],
        )
    )
    Z_modes = eq.surface.Z_basis.modes[
        np.max(np.abs(eq.surface.Z_basis.modes), 1) > n + 1, :
    ]
    constraints = (
        ForceBalance(eq=eq),
        FixBoundaryR(eq=eq, modes=R_modes),
        FixBoundaryZ(eq=eq, modes=Z_modes),
        FixPressure(eq=eq),
        FixIota(eq=eq),
        FixPsi(eq=eq),
    )
    optimizer = Optimizer("proximal-lsq-exact")
    eq1, history = eq.optimize(
        objective=objective,
        constraints=constraints,
        optimizer=optimizer,
        maxiter=50,
        verbose=3,
        gtol=-1,  # disable gradient stopping
        ftol=-1,  # disable function stopping
        xtol=1e-3,
        copy=True,
        options={
            "initial_trust_radius": 0.5,
            "perturb_options": {"verbose": 0},
            "solve_options": {"verbose": 0},
        },
    )

    x0 = objective.x(eq)
    x1 = objective.x(eq1)
    # expect it to try more than 1 step
    assert len(history["alltr"]) > 1
    # but all steps increase cost so expect original x at the end
    np.testing.assert_allclose(x0, x1, rtol=1e-14, atol=1e-14)


@pytest.mark.unit
@pytest.mark.slow
def test_maxiter_1_and_0_solve():
    """Test that solves with maxiter 1 and 0 terminate correctly."""
    # correctly meaning they terminate, instead of looping infinitely
    eq = desc.examples.get("SOLOVEV")
    constraints = (
        FixBoundaryR(eq=eq),
        FixBoundaryZ(eq=eq),
        FixPressure(eq=eq),
        FixIota(eq=eq),
        FixPsi(eq=eq),
    )
    objectives = ForceBalance(eq=eq)
    obj = ObjectiveFunction(objectives)
    for opt in ["lsq-exact", "fmintr-bfgs"]:
        eq, result = eq.solve(
            maxiter=1, constraints=constraints, objective=obj, optimizer=opt, verbose=3
        )
        assert result["nit"] == 1
    for opt in ["lsq-exact", "fmintr-bfgs"]:
        eq, result = eq.solve(
            maxiter=0, constraints=constraints, objective=obj, optimizer=opt, verbose=3
        )
        assert result["nit"] == 0


@pytest.mark.unit
@pytest.mark.slow
def test_scipy_fail_message():
    """Test that scipy fail message does not cause an error (see PR #434)."""
    eq = Equilibrium(M=3)
    constraints = (
        FixBoundaryR(eq=eq),
        FixBoundaryZ(eq=eq),
        FixPressure(eq=eq),
        FixCurrent(eq=eq),
        FixPsi(eq=eq),
    )
    objectives = ForceBalance(eq=eq)
    obj = ObjectiveFunction(objectives)

    # should fail on maxiter, and should NOT throw an error
    for opt in ["scipy-trf"]:
        eq, result = eq.solve(
            maxiter=3,
            verbose=3,
            constraints=constraints,
            objective=obj,
            optimizer=opt,
            ftol=1e-12,
            xtol=1e-12,
            gtol=1e-12,
        )
        assert "Maximum number of iterations has been exceeded" in result["message"]
    eq.set_initial_guess()
    objectives = Energy(eq=eq)
    obj = ObjectiveFunction(objectives)
    for opt in ["scipy-trust-exact"]:
        eq, result = eq.solve(
            maxiter=3,
            verbose=3,
            constraints=constraints,
            objective=obj,
            optimizer=opt,
            ftol=1e-12,
            xtol=1e-12,
            gtol=1e-12,
        )
        assert "Maximum number of iterations has been exceeded" in result["message"]


@pytest.mark.unit
def test_not_implemented_error():
    """Test NotImplementedError."""
    with pytest.raises(NotImplementedError):
        Optimizer("not-a-method")


@pytest.mark.unit
def test_wrappers():
    """Tests for using wrapped objectives."""
    eq = desc.examples.get("SOLOVEV")
    con = (
        FixBoundaryR(eq=eq),
        FixBoundaryZ(eq=eq),
        FixIota(eq=eq),
        FixPressure(eq=eq),
        FixPsi(eq=eq),
    )
    con_nl = (ForceBalance(eq=eq),)
    obj = ForceBalance(eq=eq)
    with pytest.raises(AssertionError):
        _ = LinearConstraintProjection(obj, con)
    with pytest.raises(ValueError):
        _ = LinearConstraintProjection(ObjectiveFunction(obj), con + con_nl)
    ob = LinearConstraintProjection(ObjectiveFunction(obj), con)
    ob.build()
    assert ob.built

    np.testing.assert_allclose(
        ob.compute_scaled(ob.x(eq)), obj.compute_scaled(*obj.xs(eq))
    )
    np.testing.assert_allclose(
        ob.compute_unscaled(ob.x(eq)), obj.compute_unscaled(*obj.xs(eq))
    )
    np.testing.assert_allclose(ob.target_scaled, obj.target / obj.normalization)
    np.testing.assert_allclose(ob.bounds_scaled[0], obj.target / obj.normalization)
    np.testing.assert_allclose(ob.bounds_scaled[1], obj.target / obj.normalization)
    np.testing.assert_allclose(ob.weights, obj.weight)

    con = (
        FixBoundaryR(eq=eq),
        FixBoundaryZ(eq=eq),
        FixIota(eq=eq),
        FixPressure(eq=eq),
        FixPsi(eq=eq),
    )
    con_nl = (ForceBalance(eq=eq),)
    obj = ForceBalance(eq=eq)
    with pytest.raises(AssertionError):
        _ = ProximalProjection(obj, con[0])
    with pytest.raises(AssertionError):
        _ = ProximalProjection(ObjectiveFunction(con[0]), con[1])
    with pytest.raises(ValueError):
        _ = ProximalProjection(ObjectiveFunction(con[0]), ObjectiveFunction(con[1]))
    with pytest.raises(ValueError):
        _ = ProximalProjection(
            ObjectiveFunction(con[0]), ObjectiveFunction(con + con_nl)
        )
    ob = ProximalProjection(ObjectiveFunction(con[0]), ObjectiveFunction(con_nl), eq=eq)
    ob.build()
    assert ob.built

    np.testing.assert_allclose(
        ob.compute_scaled(ob.x(eq)), con[0].compute_scaled(*con[0].xs(eq))
    )
    np.testing.assert_allclose(
        ob.compute_unscaled(ob.x(eq)), con[0].compute_unscaled(*con[0].xs(eq))
    )
    np.testing.assert_allclose(ob.target_scaled, con[0].target / con[0].normalization)
    np.testing.assert_allclose(
        ob.bounds_scaled[0], con[0].target / con[0].normalization
    )
    np.testing.assert_allclose(
        ob.bounds_scaled[1], con[0].target / con[0].normalization
    )
    np.testing.assert_allclose(ob.weights, con[0].weight)


@pytest.mark.unit
@pytest.mark.slow
def test_all_optimizers():
    """Just tests that the optimizers run without error, eg tests for the wrappers."""
    eqf = desc.examples.get("SOLOVEV")
    eqe = eqf.copy()
    fobj = ObjectiveFunction(ForceBalance(eq=eqf))
    eobj = ObjectiveFunction(Energy(eq=eqe))
    fobj.build()
    eobj.build()
    econ = get_fixed_boundary_constraints(eq=eqe)
    fcon = get_fixed_boundary_constraints(eq=eqf)
    options = {"sgd": {"alpha": 1e-4}}

    for opt in optimizers:
        print("TESTING ", opt)
        if optimizers[opt]["scalar"]:
            obj = eobj
            eq = eqe
            con = econ
        else:
            obj = fobj
            eq = eqf
            con = fcon
        eq.solve(
            objective=obj,
            constraints=con,
            optimizer=opt,
            copy=True,
            verbose=3,
            maxiter=5,
            options=options.get(opt, None),
        )


@pytest.mark.slow
@pytest.mark.regression
def test_scipy_constrained_solve():
    """Tests that the scipy constrained optimizer does something.

    This isn't that great of a test, since trust-constr and SLSQP don't work well on
    badly scaled problems like ours. Also usually you'd need to run for way longer,
    since stopping them early might return a point worse than you started with...
    """
    eq = desc.examples.get("DSHAPE")
    # increase pressure so no longer in force balance
    eq.p_l *= 1.1

    constraints = (
        FixBoundaryR(eq=eq, modes=[0, 0, 0]),  # fix specified major axis position
        FixBoundaryZ(eq=eq),  # fix Z shape but not R
        FixPressure(eq=eq),  # fix pressure profile
        FixIota(eq=eq),  # fix rotational transform profile
        FixPsi(eq=eq),  # fix total toroidal magnetic flux
    )
    # some random constraints to keep the shape from getting wacky
    V = eq.compute("V")["V"]
    Vbounds = (0.95 * V, 1.05 * V)
    AR = eq.compute("R0/a")["R0/a"]
    ARbounds = (0.95 * AR, 1.05 * AR)
    H = eq.compute(
        "curvature_H_rho",
        grid=LinearGrid(M=eq.M_grid, N=eq.N_grid, NFP=eq.NFP, sym=eq.sym),
    )["curvature_H_rho"]
    Hbounds = ((1 - 0.05 * np.sign(H)) * H, (1 + 0.05 * np.sign(H)) * abs(H))
    constraints += (
        Volume(eq=eq, bounds=Vbounds),
        AspectRatio(eq=eq, bounds=ARbounds),
        MeanCurvature(eq=eq, bounds=Hbounds),
    )
    obj = ObjectiveFunction(ForceBalance(eq=eq))
    eq2, result = eq.optimize(
        objective=obj,
        constraints=constraints,
        optimizer="scipy-trust-constr",
        maxiter=50,
        verbose=1,
        x_scale="auto",
        copy=True,
        options={
            "disp": 1,
            "verbose": 3,
            "initial_barrier_parameter": 1e-4,
        },
    )
    V2 = eq2.compute("V")["V"]
    AR2 = eq2.compute("R0/a")["R0/a"]
    H2 = eq2.compute(
        "curvature_H_rho",
        grid=LinearGrid(M=eq.M_grid, N=eq.N_grid, NFP=eq.NFP, sym=eq.sym),
    )["curvature_H_rho"]

    assert ARbounds[0] < AR2 < ARbounds[1]
    assert Vbounds[0] < V2 < Vbounds[1]
    assert np.all(Hbounds[0] < H2)
    assert np.all(H2 < Hbounds[1])
    assert eq2.is_nested()


@pytest.mark.unit
def test_solve_with_x_scale():
    """Make sure we can manually specify x_scale when solving/optimizing."""
    # basically just tests that it runs without error
    with pytest.warns(UserWarning, match="pressure profile is not an even"):
        eq = Equilibrium(L=2, M=2, N=2, pressure=np.array([1000, -2000, 1000]))
    scale = jnp.concatenate(
        [
            (abs(eq.R_basis.modes[:, :2]).sum(axis=1) + 1),
            (abs(eq.Z_basis.modes[:, :2]).sum(axis=1) + 1),
            (abs(eq.L_basis.modes[:, :2]).sum(axis=1) + 1),
            jnp.ones(
                eq.p_l.size
                + eq.c_l.size
                + eq.Ra_n.size
                + eq.Za_n.size
                + eq.Rb_lmn.size
                + eq.Zb_lmn.size
                + eq.IGPhi_mn.size
                + 1
            ),
        ]
    )
    eq.solve(x_scale=scale)
    assert eq.is_nested()


@pytest.mark.unit
def test_bounded_optimization():
    """Test that our bounded optimizers are as good as scipy."""
    p = np.array([1.0, 2.0, 3.0, 4.0, 1.0, 2.0])
    x = np.linspace(-1, 1, 100)
    y = vector_fun(x, p)

    def fun(p):
        return vector_fun(x, p) - y

    rando = default_rng(seed=5)
    p0 = p + 0.25 * (rando.random(p.size) - 0.5)

    jac = Derivative(fun, 0, "fwd")

    def sfun(x):
        f = fun(x)
        return 1 / 2 * f.dot(f)

    def grad(x):
        f = fun(x)
        J = jac(x)
        return f.dot(J)

    def hess(x):
        J = jac(x)
        return J.T @ J

    bounds = (2, np.inf)
    p0 = np.clip(p0, *bounds)

    out1 = lsqtr(
        fun,
        p0,
        jac,
        bounds=bounds,
        xtol=1e-14,
        ftol=1e-14,
        gtol=1e-8,
        verbose=3,
        x_scale=1,
        options={"tr_method": "svd"},
    )
    out2 = fmintr(
        sfun,
        p0,
        grad,
        hess,
        bounds=bounds,
        xtol=1e-14,
        ftol=1e-14,
        gtol=1e-8,
        verbose=3,
        x_scale=1,
    )
    out3 = least_squares(
        fun,
        p0,
        jac,
        bounds=bounds,
        xtol=1e-14,
        ftol=1e-14,
        gtol=1e-8,
        verbose=2,
        x_scale=1,
    )

    np.testing.assert_allclose(out1["x"], out3["x"], rtol=1e-06, atol=1e-06)
    np.testing.assert_allclose(out2["x"], out3["x"], rtol=1e-06, atol=1e-06)


@pytest.mark.unit
def test_auglag():
    """Test that our augmented lagrangian works as well as scipy for convex problems."""
    rng = default_rng(12)

    n = 15  # number of variables
    m = 10  # number of constraints
    p = 7  # number of primals
    Qs = []
    gs = []
    for i in range(m + p):
        A = 0.5 - rng.random((n, n))
        Qs.append(A.T @ A)
        gs.append(0.5 - rng.random(n))

    @jit
    def vecfun(x):
        y0 = x @ Qs[0] + gs[0]
        y1 = x @ Qs[1] + gs[1]
        y = jnp.concatenate([y0, y1**2])
        return y

    @jit
    def fun(x):
        y = vecfun(x)
        return 1 / 2 * jnp.dot(y, y)

    grad = jit(Derivative(fun, mode="grad"))
    hess = jit(Derivative(fun, mode="hess"))
    jac = jit(Derivative(vecfun, mode="fwd"))

    @jit
    def con(x):
        cs = []
        for i in range(m):
            cs.append(x @ Qs[p + i] @ x + gs[p + i] @ x)
        return jnp.array(cs)

    conjac = jit(Derivative(con, mode="fwd"))
    conhess = jit(Derivative(lambda x, v: v @ con(x), mode="hess"))

    constraint = NonlinearConstraint(con, -np.inf, 0, conjac, conhess)
    x0 = rng.random(n)

    out1 = fmin_auglag(
        fun,
        x0,
        grad,
        hess=hess,
        bounds=(-jnp.inf, jnp.inf),
        constraint=constraint,
        args=(),
        x_scale="auto",
        ftol=0,
        xtol=1e-6,
        gtol=1e-6,
        ctol=1e-6,
        verbose=3,
        maxiter=None,
        options={"initial_multipliers": "least_squares"},
    )
    print(out1["active_mask"])
    out2 = lsq_auglag(
        vecfun,
        x0,
        jac,
        bounds=(-jnp.inf, jnp.inf),
        constraint=constraint,
        args=(),
        x_scale="auto",
        ftol=0,
        xtol=1e-6,
        gtol=1e-6,
        ctol=1e-6,
        verbose=3,
        maxiter=None,
        options={"initial_multipliers": "least_squares", "tr_method": "cho"},
    )

    out3 = minimize(
        fun,
        x0,
        jac=grad,
        hess=hess,
        constraints=constraint,
        method="trust-constr",
        options={"verbose": 3, "maxiter": 1000},
    )
    out4 = fmin_auglag(
        fun,
        x0,
        grad,
        hess="bfgs",
        bounds=(-jnp.inf, jnp.inf),
        constraint=constraint,
        args=(),
        x_scale="auto",
        ftol=0,
        xtol=1e-6,
        gtol=1e-6,
        ctol=1e-6,
        verbose=3,
        maxiter=None,
        options={"initial_multipliers": "least_squares"},
    )

    np.testing.assert_allclose(out1["x"], out3["x"], rtol=1e-4, atol=1e-4)
    np.testing.assert_allclose(out2["x"], out3["x"], rtol=1e-4, atol=1e-4)
    np.testing.assert_allclose(out4["x"], out3["x"], rtol=1e-4, atol=1e-4)


@pytest.mark.slow
@pytest.mark.regression
def test_constrained_AL_lsq():
    """Tests that the least squares augmented Lagrangian optimizer does something."""
    eq = desc.examples.get("SOLOVEV")

    constraints = (
        FixBoundaryR(eq=eq, modes=[0, 0, 0]),  # fix specified major axis position
<<<<<<< HEAD
        FixPressure(eq=eq),  # fix pressure profile
        FixIota(eq=eq),  # fix rotational transform profile
        FixPsi(eq=eq),  # fix total toroidal magnetic flux
        FixSurfaceCurrent(eq=eq),
=======
        FixPressure(eq=eq),
        FixParameter(
            eq, "i_l", bounds=(eq.i_l * 0.9, eq.i_l * 1.1)
        ),  # linear inequality
        FixPsi(eq=eq, bounds=(eq.Psi * 0.99, eq.Psi * 1.01)),  # linear inequality
>>>>>>> e1788d35
    )
    # some random constraints to keep the shape from getting wacky
    V = eq.compute("V")["V"]
    Vbounds = (0.95 * V, 1.05 * V)
    AR = eq.compute("R0/a")["R0/a"]
    ARbounds = (0.95 * AR, 1.05 * AR)
    constraints += (
        Volume(eq=eq, bounds=Vbounds),
        AspectRatio(eq=eq, bounds=ARbounds),
        MagneticWell(eq=eq, bounds=(0, jnp.inf)),
        ForceBalance(eq=eq, bounds=(-1e-3, 1e-3), normalize_target=False),
    )
    H = eq.compute(
        "curvature_H_rho",
        grid=LinearGrid(M=eq.M_grid, N=eq.N_grid, NFP=eq.NFP, sym=eq.sym),
    )["curvature_H_rho"]
    obj = ObjectiveFunction(MeanCurvature(eq=eq, target=H))
    ctol = 1e-4
    eq2, result = eq.optimize(
        objective=obj,
        constraints=constraints,
        optimizer="lsq-auglag",
        maxiter=500,
        verbose=3,
        ctol=ctol,
        x_scale="auto",
        copy=True,
        options={},
    )
    V2 = eq2.compute("V")["V"]
    AR2 = eq2.compute("R0/a")["R0/a"]
    Dwell = constraints[-2].compute_scaled(*constraints[-2].xs(eq2))
    assert (ARbounds[0] - ctol) < AR2 < (ARbounds[1] + ctol)
    assert (Vbounds[0] - ctol) < V2 < (Vbounds[1] + ctol)
    assert (0.99 * eq.Psi - ctol) <= eq2.Psi <= (1.01 * eq.Psi + ctol)
    np.testing.assert_array_less((0.9 * eq.i_l - ctol), eq2.i_l)
    np.testing.assert_array_less(eq2.i_l, (1.1 * eq.i_l + ctol))
    assert eq2.is_nested()
    np.testing.assert_array_less(-Dwell, ctol)


@pytest.mark.slow
@pytest.mark.regression
def test_constrained_AL_scalar():
    """Tests that the augmented Lagrangian constrained optimizer does something."""
    eq = desc.examples.get("SOLOVEV")

    constraints = (
        FixBoundaryR(eq=eq, modes=[0, 0, 0]),  # fix specified major axis position
        FixBoundaryZ(eq=eq),  # fix Z shape but not R
        FixPressure(eq=eq),  # fix pressure profile
        FixIota(eq=eq),  # fix rotational transform profile
        FixPsi(eq=eq),  # fix total toroidal magnetic flux
        FixSurfaceCurrent(eq=eq),
    )
    V = eq.compute("V")["V"]
    AR = eq.compute("R0/a")["R0/a"]
    constraints += (
        Volume(eq=eq, target=V),
        AspectRatio(eq=eq, target=AR),
        MagneticWell(eq=eq, bounds=(0, jnp.inf)),
        ForceBalance(eq=eq, bounds=(-1e-3, 1e-3), normalize_target=False),
    )
    # Dummy objective to return 0, we just want a feasible solution.
    obj = ObjectiveFunction(GenericObjective("0", eq=eq))
    ctol = 1e-4
    eq2, result = eq.optimize(
        objective=obj,
        constraints=constraints,
        optimizer="fmin-auglag",
        maxiter=1000,
        verbose=3,
        ctol=ctol,
        x_scale="auto",
        copy=True,
        options={},
    )
    V2 = eq2.compute("V")["V"]
    AR2 = eq2.compute("R0/a")["R0/a"]
    Dwell = constraints[-2].compute_scaled(*constraints[-2].xs(eq2))
    np.testing.assert_allclose(AR, AR2, atol=ctol, rtol=ctol)
    np.testing.assert_allclose(V, V2, atol=ctol, rtol=ctol)
    assert eq2.is_nested()
    np.testing.assert_array_less(-Dwell, ctol)<|MERGE_RESOLUTION|>--- conflicted
+++ resolved
@@ -866,18 +866,12 @@
 
     constraints = (
         FixBoundaryR(eq=eq, modes=[0, 0, 0]),  # fix specified major axis position
-<<<<<<< HEAD
         FixPressure(eq=eq),  # fix pressure profile
-        FixIota(eq=eq),  # fix rotational transform profile
-        FixPsi(eq=eq),  # fix total toroidal magnetic flux
-        FixSurfaceCurrent(eq=eq),
-=======
-        FixPressure(eq=eq),
         FixParameter(
             eq, "i_l", bounds=(eq.i_l * 0.9, eq.i_l * 1.1)
         ),  # linear inequality
         FixPsi(eq=eq, bounds=(eq.Psi * 0.99, eq.Psi * 1.01)),  # linear inequality
->>>>>>> e1788d35
+        FixSurfaceCurrent(eq=eq),
     )
     # some random constraints to keep the shape from getting wacky
     V = eq.compute("V")["V"]
