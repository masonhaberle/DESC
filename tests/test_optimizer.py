"""Tests for optimizers and Optimizer class."""

import warnings

import numpy as np
import pytest
from numpy.random import default_rng
from scipy.constants import mu_0
from scipy.optimize import (
    BFGS,
    NonlinearConstraint,
    least_squares,
    minimize,
    rosen,
    rosen_der,
)

import desc.examples
from desc.backend import jit, jnp
from desc.coils import FourierPlanarCoil, FourierRZCoil, FourierXYZCoil, MixedCoilSet
from desc.derivatives import Derivative
from desc.equilibrium import Equilibrium
from desc.geometry import FourierRZToroidalSurface
from desc.grid import LinearGrid
from desc.io import load
from desc.magnetic_fields import FourierCurrentPotentialField
from desc.objectives import (
    AspectRatio,
    BoundaryRSelfConsistency,
    BoundaryZSelfConsistency,
    CoilLength,
    Energy,
    FixBoundaryR,
    FixBoundaryZ,
    FixCoilCurrent,
    FixCurrent,
    FixCurveRotation,
    FixCurveShift,
    FixIota,
    FixParameters,
    FixPressure,
    FixPsi,
    ForceBalance,
    GenericObjective,
    LinkingCurrentConsistency,
    MagneticWell,
    MeanCurvature,
    ObjectiveFunction,
    PlasmaVesselDistance,
    QuadraticFlux,
    QuasisymmetryTripleProduct,
    Volume,
    get_fixed_boundary_constraints,
    maybe_add_self_consistency,
)
from desc.objectives.objective_funs import _Objective
from desc.optimize import (
    LinearConstraintProjection,
    Optimizer,
    ProximalProjection,
    fmin_auglag,
    fmintr,
    lsq_auglag,
    lsqtr,
    optimizers,
    sgd,
)
from desc.utils import get_all_instances


@jit
def vector_fun(x, p):
    """Complicated-ish vector valued function for testing least squares."""
    a0 = x * p[0]
    a1 = jnp.exp(-(x**2) * p[1])
    a2 = jnp.cos(jnp.sin(x * p[2] - x**2 * p[3]))
    a3 = jnp.sum(
        jnp.array([(x + 2) ** -(i * 2) * pi ** (i + 1) for i, pi in enumerate(p[3:])]),
        axis=0,
    )
    return a0 + a1 + 3 * a2 + a3


A0 = 1
B0 = 2
C0 = -1
A1 = 4
B1 = 8
C1 = -1
SCALAR_FUN_SOLN = np.array(
    [
        (-B0 + np.sqrt(B0**2 - 4 * A0 * C0)) / (2 * A0),
        (-B1 + np.sqrt(B1**2 - 4 * A1 * C1)) / (2 * A1),
    ]
)


@jit
def scalar_fun(x):
    """Simple convex function for testing scalar minimization.

    Gradient is 2 uncoupled quadratic equations.
    """
    return (
        A0 / 2 * x[0] ** 2
        + A1 / 2 * x[1] ** 2
        + C0 * jnp.log(x[0] + B0 / A0)
        + C1 * jnp.log(x[1] + B1 / A1)
    )


scalar_grad = jit(Derivative(scalar_fun, mode="grad"))
scalar_hess = jit(Derivative(scalar_fun, mode="hess"))


class TestFmin:
    """Tests for scalar minimization routine."""

    @pytest.mark.unit
    def test_convex_full_hess_dogleg(self):
        """Test minimizing convex test function using dogleg method."""
        x0 = np.ones(2)

        out = fmintr(
            scalar_fun,
            x0,
            scalar_grad,
            scalar_hess,
            verbose=3,
            x_scale="hess",
            ftol=0,
            xtol=0,
            gtol=1e-12,
            options={"tr_method": "dogleg"},
        )
        np.testing.assert_allclose(out["x"], SCALAR_FUN_SOLN, atol=1e-8)

    @pytest.mark.unit
    def test_convex_full_hess_subspace(self):
        """Test minimizing rosenbrock function using subspace method with full hess."""
        x0 = np.ones(2)

        out = fmintr(
            scalar_fun,
            x0,
            scalar_grad,
            scalar_hess,
            verbose=3,
            x_scale="hess",
            ftol=0,
            xtol=0,
            gtol=1e-12,
            options={"tr_method": "subspace"},
        )
        np.testing.assert_allclose(out["x"], SCALAR_FUN_SOLN, atol=1e-8)

    @pytest.mark.unit
    def test_convex_full_hess_exact(self):
        """Test minimizing rosenbrock function using exact method with full hess."""
        x0 = np.ones(2)

        out = fmintr(
            scalar_fun,
            x0,
            scalar_grad,
            scalar_hess,
            verbose=3,
            x_scale="hess",
            ftol=0,
            xtol=0,
            gtol=1e-12,
            options={"tr_method": "exact"},
        )
        np.testing.assert_allclose(out["x"], SCALAR_FUN_SOLN, atol=1e-8)

    @pytest.mark.slow
    @pytest.mark.unit
    def test_rosenbrock_bfgs_dogleg(self):
        """Test minimizing rosenbrock function using dogleg method with BFGS hess."""
        rando = default_rng(seed=3)

        x0 = rando.random(7)
        true_x = np.ones(7)
        out = fmintr(
            rosen,
            x0,
            rosen_der,
            hess="bfgs",
            verbose=3,
            x_scale="hess",
            ftol=1e-8,
            xtol=1e-8,
            gtol=1e-8,
            options={"tr_method": "dogleg"},
        )
        np.testing.assert_allclose(out["x"], true_x)

    @pytest.mark.slow
    @pytest.mark.unit
    def test_rosenbrock_bfgs_subspace(self):
        """Test minimizing rosenbrock function using subspace method with BFGS hess."""
        rando = default_rng(seed=4)

        x0 = rando.random(7)
        true_x = np.ones(7)
        out = fmintr(
            rosen,
            x0,
            rosen_der,
            hess=BFGS(),
            verbose=3,
            x_scale=1,
            ftol=1e-8,
            xtol=1e-8,
            gtol=1e-8,
            options={"tr_method": "subspace"},
        )
        np.testing.assert_allclose(out["x"], true_x)

    @pytest.mark.slow
    @pytest.mark.unit
    def test_rosenbrock_bfgs_exact(self):
        """Test minimizing rosenbrock function using exact method with BFGS hess."""
        rando = default_rng(seed=4)

        x0 = rando.random(7)
        true_x = np.ones(7)
        out = fmintr(
            rosen,
            x0,
            rosen_der,
            hess=BFGS(),
            verbose=3,
            x_scale=1,
            ftol=1e-8,
            xtol=1e-8,
            gtol=1e-8,
            options={"tr_method": "exact"},
        )
        np.testing.assert_allclose(out["x"], true_x)


class TestSGD:
    """Tests for stochastic optimizers."""

    @pytest.mark.unit
    def test_sgd_convex(self):
        """Test minimizing convex test function using stochastic gradient descent."""
        x0 = np.ones(2)

        out = sgd(
            scalar_fun,
            x0,
            scalar_grad,
            verbose=3,
            ftol=0,
            xtol=0,
            gtol=1e-12,
            maxiter=2000,
        )
        np.testing.assert_allclose(out["x"], SCALAR_FUN_SOLN, atol=1e-4, rtol=1e-4)


class TestLSQTR:
    """Tests for least squares optimizer."""

    @pytest.mark.unit
    def test_lsqtr_exact(self):
        """Test minimizing least squares test function using exact trust region.

        Uses both "svd" and "cholesky" methods for factorizing jacobian.
        """
        p = np.array([1.0, 2.0, 3.0, 4.0, 1.0, 2.0])
        x = np.linspace(-1, 1, 100)
        y = vector_fun(x, p)

        def res(p):
            return vector_fun(x, p) - y

        rando = default_rng(seed=0)
        p0 = p + 0.25 * (rando.random(p.size) - 0.5)

        jac = Derivative(res, 0, "fwd")

        out = lsqtr(
            res,
            p0,
            jac,
            verbose=3,
            x_scale=1,
            options={
                "initial_trust_radius": 0.15,
                "max_trust_radius": 0.25,
                "tr_method": "cho",
            },
        )
        np.testing.assert_allclose(out["x"], p)

        out = lsqtr(
            res,
            p0,
            jac,
            verbose=3,
            x_scale=1,
            options={
                "initial_trust_radius": 0.15,
                "max_trust_radius": 0.25,
                "tr_method": "svd",
            },
        )
        np.testing.assert_allclose(out["x"], p)


@pytest.mark.unit
def test_no_iterations():
    """Make sure giving the correct answer works correctly."""
    np.random.seed(0)
    A = np.random.random((20, 10))
    b = np.random.random(20)
    x0 = np.linalg.lstsq(A, b, rcond=None)[0]

    vecfun = lambda x: A @ x - b
    vecjac = Derivative(vecfun)

    fun = lambda x: np.sum(vecfun(x) ** 2)
    grad = Derivative(fun, 0, mode="grad")
    hess = Derivative(fun, 0, mode="hess")

    out1 = fmintr(fun, x0, grad, hess)
    out2 = lsqtr(vecfun, x0, vecjac)

    np.testing.assert_allclose(x0, out1["x"])
    np.testing.assert_allclose(x0, out2["x"])


@pytest.mark.regression
@pytest.mark.optimize
def test_proximal_scalar():
    """Test that proximal scalar optimization works."""
    # test fix for GH issue #1403

    # optimize to reduce DSHAPE volume from 100 m^3 to 90 m^3
    eq = desc.examples.get("DSHAPE")
    optimizer = Optimizer("proximal-fmintr")  # proximal scalar optimizer
    R_modes = np.vstack(
        (
            [0, 0, 0],
            eq.surface.R_basis.modes[
                np.max(np.abs(eq.surface.R_basis.modes), 1) > 1, :
            ],
        )
    )
    Z_modes = eq.surface.Z_basis.modes[
        np.max(np.abs(eq.surface.Z_basis.modes), 1) > 1, :
    ]
    objective = ObjectiveFunction(Volume(eq=eq, target=90))  # scalar objective function
    constraints = (
        FixBoundaryR(eq=eq, modes=R_modes),
        FixBoundaryZ(eq=eq, modes=Z_modes),
        FixIota(eq=eq),
        FixPressure(eq=eq),
        FixPsi(eq=eq),
        ForceBalance(eq=eq),  # force balance constraint for proximal projection
    )
    [eq], _ = optimizer.optimize(
        things=eq,
        objective=objective,
        constraints=constraints,
        verbose=3,
    )
    np.testing.assert_allclose(eq.compute("V")["V"], 90)


@pytest.mark.regression
@pytest.mark.slow
@pytest.mark.optimize
def test_overstepping():
    """Test that equilibrium is NOT updated when final function value is worse.

    Previously, the optimizer would reach a point where no decrease was possible but
    due to noisy gradients it would keep trying until dx < xtol. However, the final
    step that it tried would be different from the final step accepted, and the
    wrong one would be returned as the "optimal" result. This test is to prevent that
    from happening.
    """

    class DummyObjective(_Objective):
        name = "Dummy"
        _print_value_fmt = "Dummy: "
        _units = "(Foo)"

        def build(self, *args, **kwargs):
            eq = self.things[0]
            # objective = just shift x by a lil bit
            self._x0 = {key: val + 1e-6 for key, val in eq.params_dict.items()}
            self._dim_f = sum(np.asarray(x).size for x in self._x0.values())
            super().build()

        def compute(self, params, constants=None):
            x = jnp.concatenate(
                [jnp.atleast_1d(params[arg] - self._x0[arg]) for arg in params]
            )
            return x

    eq = desc.examples.get("DSHAPE")
    with pytest.warns(UserWarning, match="Reducing radial"):
        eq.change_resolution(2, 2, 0, 4, 4, 0)

    np.random.seed(0)
    objective = ObjectiveFunction(DummyObjective(things=eq), use_jit=False)
    # make gradient super noisy so it stalls
    objective.jac_scaled_error = lambda x, *args: objective._jac_scaled_error(
        x
    ) + 1e2 * (np.random.random((objective._dim_f, x.size)) - 0.5)

    n = 10
    R_modes = np.vstack(
        (
            [0, 0, 0],
            eq.surface.R_basis.modes[
                np.max(np.abs(eq.surface.R_basis.modes), 1) > n + 1, :
            ],
        )
    )
    Z_modes = eq.surface.Z_basis.modes[
        np.max(np.abs(eq.surface.Z_basis.modes), 1) > n + 1, :
    ]
    constraints = (
        ForceBalance(eq=eq),
        FixBoundaryR(eq=eq, modes=R_modes),
        FixBoundaryZ(eq=eq, modes=Z_modes),
        FixPressure(eq=eq),
        FixIota(eq=eq),
        FixPsi(eq=eq),
    )
    optimizer = Optimizer("proximal-lsq-exact")
    eq1, history = eq.optimize(
        objective=objective,
        constraints=constraints,
        optimizer=optimizer,
        maxiter=5,
        verbose=3,
        gtol=-1,  # disable gradient stopping
        ftol=-1,  # disable function stopping
        xtol=1e-3,
        copy=True,
        options={
            "initial_trust_radius": 0.5,
            "perturb_options": {"verbose": 0, "order": 1},
            "solve_options": {"verbose": 0, "maxiter": 2},
        },
    )

    x0 = objective.x(eq)
    x1 = objective.x(eq1)
    # expect it to try more than 1 step
    assert len(history["alltr"]) > 1
    # but all steps increase cost so expect original x at the end
    np.testing.assert_allclose(x0, x1, rtol=1e-14, atol=1e-14)


@pytest.mark.regression
@pytest.mark.slow
@pytest.mark.solve
def test_maxiter_1_and_0_solve():
    """Test that solves with maxiter 1 and 0 terminate correctly."""
    # correctly meaning they terminate, instead of looping infinitely
    eq = desc.examples.get("SOLOVEV")
    with pytest.warns(UserWarning, match="Reducing radial"):
        eq.change_resolution(2, 2, 0, 4, 4, 0)
    constraints = (
        FixBoundaryR(eq=eq),
        FixBoundaryZ(eq=eq),
        FixPressure(eq=eq),
        FixIota(eq=eq),
        FixPsi(eq=eq),
    )
    objectives = ForceBalance(eq=eq)
    obj = ObjectiveFunction(objectives, use_jit=False)
    for opt in ["lsq-exact", "fmintr-bfgs"]:
        eq, result = eq.solve(
            maxiter=1, constraints=constraints, objective=obj, optimizer=opt, verbose=3
        )
        assert result["nit"] == 1
    for opt in ["lsq-exact", "fmintr-bfgs"]:
        eq, result = eq.solve(
            maxiter=0, constraints=constraints, objective=obj, optimizer=opt, verbose=3
        )
        assert result["nit"] == 0


@pytest.mark.regression
@pytest.mark.slow
@pytest.mark.solve
def test_scipy_fail_message():
    """Test that scipy fail message does not cause an error (see PR #434)."""
    eq = Equilibrium(M=3)
    constraints = (
        FixBoundaryR(eq=eq),
        FixBoundaryZ(eq=eq),
        FixPressure(eq=eq),
        FixCurrent(eq=eq),
        FixPsi(eq=eq),
    )
    objectives = ForceBalance(eq=eq)
    obj = ObjectiveFunction(objectives, use_jit=False)

    # should fail on maxiter, and should NOT throw an error
    for opt in ["scipy-trf"]:
        eq, result = eq.solve(
            maxiter=3,
            verbose=3,
            constraints=constraints,
            objective=obj,
            optimizer=opt,
            ftol=1e-12,
            xtol=1e-12,
            gtol=1e-12,
        )
        assert "Maximum number of iterations has been exceeded" in result["message"]
    eq.set_initial_guess()
    objectives = Energy(eq=eq)
    obj = ObjectiveFunction(objectives, use_jit=False)
    for opt in ["scipy-trust-exact"]:
        eq, result = eq.solve(
            maxiter=3,
            verbose=3,
            constraints=constraints,
            objective=obj,
            optimizer=opt,
            ftol=1e-12,
            xtol=1e-12,
            gtol=1e-12,
        )
        assert "Maximum number of iterations has been exceeded" in result["message"]


@pytest.mark.unit
def test_not_implemented_error():
    """Test NotImplementedError."""
    with pytest.raises(NotImplementedError):
        Optimizer("not-a-method")


@pytest.mark.unit
def test_wrappers():
    """Tests for using wrapped objectives."""
    eq = desc.examples.get("SOLOVEV")
    with pytest.warns(UserWarning, match="Reducing radial"):
        eq.change_resolution(2, 2, 0, 4, 4, 0)
    con = (
        FixBoundaryR(eq=eq),
        FixBoundaryZ(eq=eq),
        FixIota(eq=eq),
        FixPressure(eq=eq),
        FixPsi(eq=eq),
    )
    con_nl = (ForceBalance(eq=eq),)
    obj = ForceBalance(eq=eq)
    with pytest.raises(ValueError):
        _ = LinearConstraintProjection(obj, con)
    with pytest.raises(ValueError):
        _ = LinearConstraintProjection(ObjectiveFunction(obj), con + con_nl)
    ob = LinearConstraintProjection(ObjectiveFunction(obj), ObjectiveFunction(con))
    ob.build()
    assert ob.built

    np.testing.assert_allclose(
        ob.compute_scaled(ob.x(eq)), obj.compute_scaled(*obj.xs(eq))
    )
    np.testing.assert_allclose(
        ob.compute_unscaled(ob.x(eq)), obj.compute_unscaled(*obj.xs(eq))
    )
    np.testing.assert_allclose(ob.target_scaled, obj.target / obj.normalization)
    np.testing.assert_allclose(ob.bounds_scaled[0], obj.target / obj.normalization)
    np.testing.assert_allclose(ob.bounds_scaled[1], obj.target / obj.normalization)
    np.testing.assert_allclose(ob.weights, obj.weight)

    con = (
        FixBoundaryR(eq=eq),
        FixBoundaryZ(eq=eq),
        FixIota(eq=eq),
        FixPressure(eq=eq),
        FixPsi(eq=eq),
    )
    con_nl = (ForceBalance(eq=eq),)
    obj = ForceBalance(eq=eq)
    with pytest.raises(AssertionError):
        _ = ProximalProjection(obj, con[0], eq=eq)
    with pytest.raises(AssertionError):
        _ = ProximalProjection(ObjectiveFunction(con[0]), con[1], eq=eq)
    with pytest.raises(ValueError):
        _ = ProximalProjection(
            ObjectiveFunction(con[0]), ObjectiveFunction(con[1]), eq=eq
        )
    with pytest.raises(ValueError):
        _ = ProximalProjection(
            ObjectiveFunction(con[0]), ObjectiveFunction(con + con_nl), eq=eq
        )
    ob = ProximalProjection(ObjectiveFunction(con[0]), ObjectiveFunction(con_nl), eq=eq)
    ob.build()
    assert ob.built

    np.testing.assert_allclose(
        ob.compute_scaled(ob.x(eq)), con[0].compute_scaled(*con[0].xs(eq))
    )
    np.testing.assert_allclose(
        ob.compute_unscaled(ob.x(eq)), con[0].compute_unscaled(*con[0].xs(eq))
    )
    np.testing.assert_allclose(ob.target_scaled, con[0].target / con[0].normalization)
    np.testing.assert_allclose(
        ob.bounds_scaled[0], con[0].target / con[0].normalization
    )
    np.testing.assert_allclose(
        ob.bounds_scaled[1], con[0].target / con[0].normalization
    )
    np.testing.assert_allclose(ob.weights, con[0].weight)


class TestAllOptimizers:
    """Tests all optimizers run without error, eg tests for wrappers."""

    eqf = desc.examples.get("SOLOVEV")
    with pytest.warns(UserWarning, match="Reducing radial"):
        eqf.change_resolution(3, 3, 0, 6, 6, 0)
    eqe = eqf.copy()
    fobj = ObjectiveFunction(ForceBalance(eq=eqf))
    eobj = ObjectiveFunction(Energy(eq=eqe))
    econ = get_fixed_boundary_constraints(eq=eqe)
    fcon = get_fixed_boundary_constraints(eq=eqf)

    scalar_methods = [opt for opt in optimizers if optimizers[opt]["scalar"]]
    lsq_methods = [opt for opt in optimizers if not optimizers[opt]["scalar"]]

    @pytest.mark.unit
    @pytest.mark.parametrize("opt", scalar_methods)
    def test_all_optimizers_scalar(self, opt):
        """Test all scalar methods."""
        if not self.eobj.built:
            self.eobj.build()

        self.eqe.solve(
            objective=self.eobj,
            constraints=self.econ,
            optimizer=opt,
            copy=True,
            verbose=3,
            maxiter=5,
        )

    @pytest.mark.unit
    @pytest.mark.parametrize("opt", lsq_methods)
    def test_all_optimizers_lsq(self, opt):
        """Test all least squares methods."""
        if not self.fobj.built:
            self.fobj.build()

        self.eqf.solve(
            objective=self.fobj,
            constraints=self.fcon,
            optimizer=opt,
            copy=True,
            verbose=3,
            maxiter=5,
        )


@pytest.mark.slow
@pytest.mark.regression
@pytest.mark.optimize
def test_scipy_constrained_solve():
    """Tests that the scipy constrained optimizer does something.

    This isn't that great of a test, since trust-constr and SLSQP don't work well on
    badly scaled problems like ours. Also usually you'd need to run for way longer,
    since stopping them early might return a point worse than you started with...
    """
    eq = desc.examples.get("DSHAPE")
    # increase pressure so no longer in force balance
    eq.p_l *= 1.1

    constraints = (
        FixBoundaryR(eq=eq, modes=[0, 0, 0]),  # fix specified major axis position
        FixBoundaryZ(eq=eq),  # fix Z shape but not R
        FixPressure(eq=eq),  # fix pressure profile
        FixIota(eq=eq),  # fix rotational transform profile
        FixPsi(eq=eq),  # fix total toroidal magnetic flux
    )
    # some random constraints to keep the shape from getting wacky
    V = eq.compute("V")["V"]
    Vbounds = (0.95 * V, 1.05 * V)
    AR = eq.compute("R0/a")["R0/a"]
    ARbounds = (0.95 * AR, 1.05 * AR)
    H = eq.compute(
        "curvature_H_rho",
        grid=LinearGrid(M=eq.M_grid, N=eq.N_grid, NFP=eq.NFP, sym=eq.sym),
    )["curvature_H_rho"]
    Hbounds = ((1 - 0.05 * np.sign(H)) * H, (1 + 0.05 * np.sign(H)) * abs(H))
    constraints += (
        Volume(eq=eq, bounds=Vbounds),
        AspectRatio(eq=eq, bounds=ARbounds),
        MeanCurvature(eq=eq, bounds=Hbounds),
    )
    obj = ObjectiveFunction(ForceBalance(eq=eq))
    with warnings.catch_warnings():
        warnings.filterwarnings("ignore", message="delta_grad == 0.0")
<<<<<<< HEAD
        warnings.filterwarnings("ignore", message=".*no equil.*")

=======
        warnings.filterwarnings("ignore", message="Detected no equilibrium")
>>>>>>> d73d03de
        eq2, result = eq.optimize(
            objective=obj,
            constraints=constraints,
            optimizer="scipy-trust-constr",
            maxiter=50,
            verbose=1,
            x_scale="auto",
            copy=True,
            options={
                "disp": 1,
                "verbose": 3,
                "initial_barrier_parameter": 1e-4,
            },
        )
    V2 = eq2.compute("V")["V"]
    AR2 = eq2.compute("R0/a")["R0/a"]
    H2 = eq2.compute(
        "curvature_H_rho",
        grid=LinearGrid(M=eq.M_grid, N=eq.N_grid, NFP=eq.NFP, sym=eq.sym),
    )["curvature_H_rho"]

    assert ARbounds[0] < AR2 < ARbounds[1]
    assert Vbounds[0] < V2 < Vbounds[1]
    assert np.all(Hbounds[0] < H2)
    assert np.all(H2 < Hbounds[1])
    assert eq2.is_nested()


@pytest.mark.regression
@pytest.mark.solve
def test_solve_with_x_scale():
    """Make sure we can manually specify x_scale when solving/optimizing."""
    # basically just tests that it runs without error
    with pytest.warns(UserWarning, match="pressure profile is not an even"):
        eq = Equilibrium(L=2, M=2, N=2, pressure=np.array([1000, -2000, 1000]))
    scale = jnp.concatenate(
        [
            (abs(eq.R_basis.modes[:, :2]).sum(axis=1) + 1),
            (abs(eq.Z_basis.modes[:, :2]).sum(axis=1) + 1),
            (abs(eq.L_basis.modes[:, :2]).sum(axis=1) + 1),
            jnp.ones(
                eq.p_l.size
                + eq.c_l.size
                + eq.Ra_n.size
                + eq.Za_n.size
                + eq.Rb_lmn.size
                + eq.Zb_lmn.size
                + 1
            ),
        ]
    )
    eq.solve(x_scale=scale)
    assert eq.is_nested()


@pytest.mark.unit
def test_bounded_optimization():
    """Test that our bounded optimizers are as good as scipy."""
    p = np.array([1.0, 2.0, 3.0, 4.0, 1.0, 2.0])
    x = np.linspace(-1, 1, 100)
    y = vector_fun(x, p)

    def fun(p):
        return vector_fun(x, p) - y

    rando = default_rng(seed=5)
    p0 = p + 0.25 * (rando.random(p.size) - 0.5)

    jac = Derivative(fun, 0, "fwd")

    def sfun(x):
        f = fun(x)
        return 1 / 2 * f.dot(f)

    def grad(x):
        f = fun(x)
        J = jac(x)
        return f.dot(J)

    def hess(x):
        J = jac(x)
        return J.T @ J

    bounds = (2, np.inf)
    p0 = np.clip(p0, *bounds)

    out1 = lsqtr(
        fun,
        p0,
        jac,
        bounds=bounds,
        xtol=1e-14,
        ftol=1e-14,
        gtol=1e-8,
        verbose=3,
        x_scale=1,
        options={"tr_method": "svd"},
    )
    out2 = fmintr(
        sfun,
        p0,
        grad,
        hess,
        bounds=bounds,
        xtol=1e-14,
        ftol=1e-14,
        gtol=1e-8,
        verbose=3,
        x_scale=1,
    )
    out3 = least_squares(
        fun,
        p0,
        jac,
        bounds=bounds,
        xtol=1e-14,
        ftol=1e-14,
        gtol=1e-8,
        verbose=2,
        x_scale=1,
    )

    np.testing.assert_allclose(out1["x"], out3["x"], rtol=1e-06, atol=1e-06)
    np.testing.assert_allclose(out2["x"], out3["x"], rtol=1e-06, atol=1e-06)


@pytest.mark.unit
def test_auglag():
    """Test that our augmented lagrangian works as well as scipy for convex problems."""
    rng = default_rng(12)

    n = 15  # number of variables
    m = 10  # number of constraints
    p = 7  # number of primals
    Qs = []
    gs = []
    for i in range(m + p):
        A = 0.5 - rng.random((n, n))
        Qs.append(A.T @ A)
        gs.append(0.5 - rng.random(n))

    @jit
    def vecfun(x):
        y0 = x @ Qs[0] + gs[0]
        y1 = x @ Qs[1] + gs[1]
        y = jnp.concatenate([y0, y1**2])
        return y

    @jit
    def fun(x):
        y = vecfun(x)
        return 1 / 2 * jnp.dot(y, y)

    grad = jit(Derivative(fun, mode="grad"))
    hess = jit(Derivative(fun, mode="hess"))
    jac = jit(Derivative(vecfun, mode="fwd"))

    @jit
    def con(x):
        cs = []
        for i in range(m):
            cs.append(x @ Qs[p + i] @ x + gs[p + i] @ x)
        return jnp.array(cs)

    conjac = jit(Derivative(con, mode="fwd"))
    conhess = jit(Derivative(lambda x, v: v @ con(x), mode="hess"))

    constraint = NonlinearConstraint(con, -np.inf, 0, conjac, conhess)
    x0 = rng.random(n)

    out1 = fmin_auglag(
        fun,
        x0,
        grad,
        hess=hess,
        bounds=(-jnp.inf, jnp.inf),
        constraint=constraint,
        args=(),
        x_scale="auto",
        ftol=0,
        xtol=1e-8,
        gtol=1e-8,
        ctol=1e-8,
        verbose=3,
        maxiter=None,
        options={"initial_multipliers": "least_squares"},
    )
    print(out1["active_mask"])
    out2 = lsq_auglag(
        vecfun,
        x0,
        jac,
        bounds=(-jnp.inf, jnp.inf),
        constraint=constraint,
        args=(),
        x_scale="auto",
        ftol=0,
        xtol=1e-8,
        gtol=1e-8,
        ctol=1e-8,
        verbose=3,
        maxiter=None,
        options={"initial_multipliers": "least_squares", "tr_method": "cho"},
    )

    out3 = minimize(
        fun,
        x0,
        jac=grad,
        hess=hess,
        constraints=constraint,
        method="trust-constr",
        options={"verbose": 3, "maxiter": 1000},
    )
    out4 = fmin_auglag(
        fun,
        x0,
        grad,
        hess="bfgs",
        bounds=(-jnp.inf, jnp.inf),
        constraint=constraint,
        args=(),
        x_scale="auto",
        ftol=0,
        xtol=1e-8,
        gtol=1e-8,
        ctol=1e-8,
        verbose=3,
        maxiter=None,
        options={"initial_multipliers": "least_squares"},
    )

    np.testing.assert_allclose(out1["x"], out3["x"], rtol=1e-4, atol=1e-4)
    np.testing.assert_allclose(out2["x"], out3["x"], rtol=1e-4, atol=1e-4)
    np.testing.assert_allclose(out4["x"], out3["x"], rtol=1e-4, atol=1e-4)


@pytest.mark.slow
@pytest.mark.regression
@pytest.mark.optimize
def test_constrained_AL_lsq():
    """Tests that the least squares augmented Lagrangian optimizer does something."""
    eq = desc.examples.get("SOLOVEV")

    constraints = (
        FixBoundaryR(eq=eq, modes=[0, 0, 0]),  # fix specified major axis position
        FixPressure(eq=eq),  # fix pressure profile
        FixIota(eq, bounds=(eq.i_l * 0.9, eq.i_l * 1.1)),  # linear inequality
        FixPsi(eq=eq, bounds=(eq.Psi * 0.99, eq.Psi * 1.01)),  # linear inequality
    )
    # some random constraints to keep the shape from getting wacky
    V = eq.compute("V")["V"]
    Vbounds = (0.95 * V, 1.05 * V)
    AR = eq.compute("R0/a")["R0/a"]
    ARbounds = (0.95 * AR, 1.05 * AR)
    constraints += (
        Volume(eq=eq, bounds=Vbounds),
        AspectRatio(eq=eq, bounds=ARbounds),
        MagneticWell(eq=eq, bounds=(0, jnp.inf)),
        ForceBalance(eq=eq, bounds=(-1e-3, 1e-3), normalize_target=False),
    )
    H = eq.compute(
        "curvature_H_rho",
        grid=LinearGrid(M=eq.M_grid, N=eq.N_grid, NFP=eq.NFP, sym=eq.sym),
    )["curvature_H_rho"]
    obj = ObjectiveFunction(MeanCurvature(eq=eq, target=H))
    ctol = 1e-4
    eq2, result = eq.optimize(
        objective=obj,
        constraints=constraints,
        optimizer="lsq-auglag",
        maxiter=500,
        verbose=3,
        ctol=ctol,
        x_scale="auto",
        copy=True,
        options={},
    )
    V2 = eq2.compute("V")["V"]
    AR2 = eq2.compute("R0/a")["R0/a"]
    Dwell = constraints[-2].compute_scaled(*constraints[-2].xs(eq2))
    assert (ARbounds[0] - ctol) < AR2 < (ARbounds[1] + ctol)
    assert (Vbounds[0] - ctol) < V2 < (Vbounds[1] + ctol)
    assert (0.99 * eq.Psi - ctol) <= eq2.Psi <= (1.01 * eq.Psi + ctol)
    np.testing.assert_array_less((0.9 * eq.i_l - ctol), eq2.i_l)
    np.testing.assert_array_less(eq2.i_l, (1.1 * eq.i_l + ctol))
    assert eq2.is_nested()
    np.testing.assert_array_less(-Dwell, ctol)


@pytest.mark.slow
@pytest.mark.regression
@pytest.mark.optimize
def test_constrained_AL_scalar():
    """Tests that the augmented Lagrangian constrained optimizer does something."""
    eq = desc.examples.get("SOLOVEV")

    constraints = (
        FixBoundaryR(eq=eq, modes=[0, 0, 0]),  # fix specified major axis position
        FixBoundaryZ(eq=eq),  # fix Z shape but not R
        FixPressure(eq=eq),  # fix pressure profile
        FixIota(eq=eq),  # fix rotational transform profile
        FixPsi(eq=eq),  # fix total toroidal magnetic flux
    )
    V = eq.compute("V")["V"]
    AR = eq.compute("R0/a")["R0/a"]
    constraints += (
        Volume(eq=eq, target=V),
        AspectRatio(eq=eq, target=AR),
        MagneticWell(eq=eq, bounds=(0, jnp.inf)),
        ForceBalance(eq=eq, bounds=(-1e-3, 1e-3), normalize_target=False),
    )
    # Dummy objective to return 0, we just want a feasible solution.
    obj = ObjectiveFunction(GenericObjective("0", thing=eq))
    ctol = 1e-4
    eq2, result = eq.optimize(
        objective=obj,
        constraints=constraints,
        optimizer="fmin-auglag",
        maxiter=1000,
        verbose=3,
        ctol=ctol,
        x_scale="auto",
        copy=True,
        options={},
    )
    V2 = eq2.compute("V")["V"]
    AR2 = eq2.compute("R0/a")["R0/a"]
    Dwell = constraints[-2].compute_scaled(*constraints[-2].xs(eq2))
    np.testing.assert_allclose(AR, AR2, atol=ctol, rtol=ctol)
    np.testing.assert_allclose(V, V2, atol=ctol, rtol=ctol)
    assert eq2.is_nested()
    np.testing.assert_array_less(-Dwell, ctol)


@pytest.mark.unit
@pytest.mark.optimize
def test_optimize_multiple_things_different_order():
    """Tests that optimizing multiple things works regardless of order of things."""
    # tests fix for GH issue #828
    # optimize a circular surface to be a certain distance from a circular eq

    eq = Equilibrium()
    a_eq = 1  # eq minor radius

    # circular surface
    a = 3
    R0 = 10
    surf = FourierRZToroidalSurface(
        R_lmn=[R0, a],
        Z_lmn=[0.0, -a],
        modes_R=np.array([[0, 0], [1, 0]]),
        modes_Z=np.array([[0, 0], [-1, 0]]),
        sym=True,
        NFP=eq.NFP,
    )
    constraints = (
        FixParameters(eq),  # don't let eq vary
        FixParameters(  # only let the minor radius of the surface vary
            surf, params={"R_lmn": np.array(surf.R_basis.get_idx(M=0, N=0))}
        ),
    )

    target_dist = 1

    grid = LinearGrid(M=10, N=0, NFP=eq.NFP)
    obj = PlasmaVesselDistance(
        surface=surf,
        eq=eq,
        target=target_dist,
        plasma_grid=grid,
        surface_grid=grid,
        surface_fixed=False,
    )
    objective = ObjectiveFunction((obj,))

    optimizer = Optimizer("lsq-exact")

    # ensure it runs when (eq,surf) are passed
    (eq1, surf1), _ = optimizer.optimize(
        (eq, surf), objective, constraints, verbose=3, maxiter=15, copy=True
    )
    # ensure surface changed correctly
    np.testing.assert_allclose(
        surf1.R_lmn[surf1.R_basis.get_idx(M=1, N=0)], a_eq + target_dist
    )
    np.testing.assert_allclose(
        surf1.Z_lmn[surf1.Z_basis.get_idx(M=-1, N=0)], -a_eq - target_dist
    )

    np.testing.assert_allclose(surf1.R_lmn[surf1.R_basis.get_idx(M=0, N=0)], R0)
    # ensure eq did not change
    for key in eq.params_dict.keys():
        np.testing.assert_allclose(eq1.params_dict[key], eq.params_dict[key])

    # fresh start
    constraints = (
        FixParameters(eq),  # don't let eq vary
        FixParameters(  # only let the minor radius of the surface vary
            surf, params={"R_lmn": np.array(surf.R_basis.get_idx(M=0, N=0))}
        ),
    )
    obj = PlasmaVesselDistance(
        surface=surf,
        eq=eq,
        target=target_dist,
        plasma_grid=grid,
        surface_grid=grid,
        surface_fixed=False,
    )
    objective = ObjectiveFunction((obj,))
    # ensure it runs when (surf,eq) are passed which is opposite
    # the order of objective.things
    (surf2, eq2), _ = optimizer.optimize(
        (surf, eq), objective, constraints, verbose=3, maxiter=15, copy=True
    )

    # ensure surface changed correctly
    np.testing.assert_allclose(
        surf2.R_lmn[surf2.R_basis.get_idx(M=1, N=0)], a_eq + target_dist
    )
    np.testing.assert_allclose(
        surf2.Z_lmn[surf2.Z_basis.get_idx(M=-1, N=0)], -a_eq - target_dist
    )
    np.testing.assert_allclose(surf2.R_lmn[surf2.R_basis.get_idx(M=0, N=0)], R0)
    # ensure eq did not change
    for key in eq.params_dict.keys():
        np.testing.assert_allclose(eq2.params_dict[key], eq.params_dict[key])


@pytest.mark.unit
@pytest.mark.optimize
def test_optimize_with_single_constraint():
    """Tests that Optimizer.optimize prints afterwards with a single constraint."""
    eq = Equilibrium()
    optimizer = Optimizer("lsq-exact")
    objectective = ObjectiveFunction(GenericObjective("|B|", eq), use_jit=False)
    constraints = FixParameters(
        eq,
        {
            "R_lmn": True,
            "Z_lmn": True,
            "L_lmn": True,
            "Rb_lmn": True,
            "Zb_lmn": True,
            "p_l": True,
            "c_l": True,
            "Psi": False,  # Psi is not constrained
        },
    )

    # test depends on verbose > 0
    optimizer.optimize(
        eq, objective=objectective, constraints=constraints, verbose=2, maxiter=1
    )


@pytest.mark.slow
@pytest.mark.regression
def test_proximal_jacobian():
    """Test that JVPs and manual concatenation give the same result as full jac."""
    eq = desc.examples.get("HELIOTRON")
    with pytest.warns(UserWarning, match="Reducing radial"):
        eq.change_resolution(1, 1, 1, 2, 2, 2)
    eq1 = eq.copy()
    eq2 = eq.copy()
    eq3 = eq.copy()
    con1 = ObjectiveFunction(ForceBalance(eq1), use_jit=False)
    con2 = ObjectiveFunction(ForceBalance(eq2), use_jit=False)
    con3 = ObjectiveFunction(ForceBalance(eq3), use_jit=False)
    obj1 = ObjectiveFunction(
        (
            QuasisymmetryTripleProduct(eq1, deriv_mode="fwd"),
            AspectRatio(eq1, deriv_mode="fwd"),
            Volume(eq1, deriv_mode="fwd"),
        ),
        deriv_mode="batched",
        use_jit=False,
    )
    with pytest.warns(DeprecationWarning, match="looped"):
        obj2 = ObjectiveFunction(
            (
                QuasisymmetryTripleProduct(eq2, deriv_mode="fwd"),
                AspectRatio(eq2, deriv_mode="fwd"),
                Volume(eq2, deriv_mode="fwd"),
            ),
            deriv_mode="looped",
            use_jit=False,
        )
    obj3 = ObjectiveFunction(
        (
            QuasisymmetryTripleProduct(eq3, deriv_mode="fwd"),
            AspectRatio(eq3, deriv_mode="rev"),
            Volume(eq3, deriv_mode="rev"),
        ),
        deriv_mode="blocked",
        use_jit=False,
    )
    perturb_options = {"order": 1}
    solve_options = {"maxiter": 1}
    prox1 = ProximalProjection(obj1, con1, eq1, perturb_options, solve_options)
    prox2 = ProximalProjection(obj2, con2, eq2, perturb_options, solve_options)
    prox3 = ProximalProjection(obj3, con3, eq3, perturb_options, solve_options)
    prox1.build()
    prox2.build()
    prox3.build()

    x = prox1.x(eq)
    v = np.random.default_rng(1138).random(x.shape)

    # this is basically the old method we're benchmarking against
    xf = con1.x(eq1)
    xg = obj1.x(eq1)
    # for scaled jacobian
    Fx = con1.jac_scaled(xf)
    Gx = obj1.jac_scaled(xg)
    Fxh = Fx[:, prox1._eq_unfixed_idx] @ prox1._eq_Z
    Gxh = Gx[:, prox1._eq_unfixed_idx] @ prox1._eq_Z
    Fc = Fx @ prox1._dxdc
    Gc = Gx @ prox1._dxdc
    cutoff = np.finfo(Fxh.dtype).eps * np.max(Fxh.shape)
    uf, sf, vtf = jnp.linalg.svd(Fxh, full_matrices=False)
    sf += sf[-1]  # add a tiny bit of regularization
    sfi = np.where(sf < cutoff * sf[0], 0, 1 / sf)
    Fxh_inv = vtf.T @ (sfi[..., np.newaxis] * uf.T)
    jac_scaled = -Gxh @ (Fxh_inv @ Fc) + Gc
    # for unscaled jacobian
    Fx = con1.jac_unscaled(xf)
    Gx = obj1.jac_unscaled(xg)
    Fxh = Fx[:, prox1._eq_unfixed_idx] @ prox1._eq_Z
    Gxh = Gx[:, prox1._eq_unfixed_idx] @ prox1._eq_Z
    Fc = Fx @ prox1._dxdc
    Gc = Gx @ prox1._dxdc
    cutoff = np.finfo(Fxh.dtype).eps * np.max(Fxh.shape)
    uf, sf, vtf = jnp.linalg.svd(Fxh, full_matrices=False)
    sf += sf[-1]  # add a tiny bit of regularization
    sfi = np.where(sf < cutoff * sf[0], 0, 1 / sf)
    Fxh_inv = vtf.T @ (sfi[..., np.newaxis] * uf.T)
    jac_unscaled = -Gxh @ (Fxh_inv @ Fc) + Gc

    jvp0 = jac_scaled @ v
    jvp1 = prox1.jvp_scaled(v, x)
    jvp2 = prox2.jvp_scaled(v, x)
    jvp3 = prox3.jvp_scaled(v, x)

    np.testing.assert_allclose(jvp0, jvp1, rtol=1e-12, atol=1e-12)
    np.testing.assert_allclose(jvp0, jvp2, rtol=1e-12, atol=1e-12)
    np.testing.assert_allclose(jvp0, jvp3, rtol=1e-12, atol=1e-12)

    jvp0 = jac_unscaled @ v
    jvp1 = prox1.jvp_unscaled(v, x)
    jvp2 = prox2.jvp_unscaled(v, x)
    jvp3 = prox3.jvp_unscaled(v, x)

    np.testing.assert_allclose(jvp0, jvp1, rtol=1e-12, atol=1e-12)
    np.testing.assert_allclose(jvp0, jvp2, rtol=1e-12, atol=1e-12)
    np.testing.assert_allclose(jvp0, jvp3, rtol=1e-12, atol=1e-12)

    jac1 = prox1.jac_scaled(x)
    jac2 = prox2.jac_scaled(x)
    jac3 = prox3.jac_scaled(x)

    np.testing.assert_allclose(jac_scaled, jac1, rtol=1e-12, atol=1e-12)
    np.testing.assert_allclose(jac_scaled, jac2, rtol=1e-12, atol=1e-12)
    np.testing.assert_allclose(jac_scaled, jac3, rtol=1e-12, atol=1e-12)

    jac1 = prox1.jac_unscaled(x)
    jac2 = prox2.jac_unscaled(x)
    jac3 = prox3.jac_unscaled(x)

    np.testing.assert_allclose(jac_unscaled, jac1, rtol=1e-12, atol=1e-12)
    np.testing.assert_allclose(jac_unscaled, jac2, rtol=1e-12, atol=1e-12)
    np.testing.assert_allclose(jac_unscaled, jac3, rtol=1e-12, atol=1e-12)


@pytest.mark.slow
@pytest.mark.regression
def test_LinearConstraint_jacobian():
    """Test that JVPs and manual concatenation give the same result as full jac."""
    eq = desc.examples.get("HELIOTRON")
    with pytest.warns(UserWarning, match="Reducing radial"):
        eq.change_resolution(1, 1, 1, 2, 2, 2)
    eq1 = eq.copy()
    eq2 = eq.copy()
    eq3 = eq.copy()

    obj1 = ObjectiveFunction(
        ForceBalance(eq1, deriv_mode="auto"), deriv_mode="batched", use_jit=False
    )
    with pytest.warns(DeprecationWarning, match="looped"):
        obj2 = ObjectiveFunction(
            ForceBalance(eq2, deriv_mode="fwd"), deriv_mode="looped", use_jit=False
        )
    obj3 = ObjectiveFunction(
        ForceBalance(eq3, deriv_mode="rev"), deriv_mode="blocked", use_jit=False
    )

    con1 = ObjectiveFunction(get_fixed_boundary_constraints(eq1))
    con2 = ObjectiveFunction(get_fixed_boundary_constraints(eq2))
    con3 = ObjectiveFunction(get_fixed_boundary_constraints(eq3))

    lc1 = LinearConstraintProjection(obj1, con1)
    lc2 = LinearConstraintProjection(obj2, con2)
    lc3 = LinearConstraintProjection(obj3, con3)

    lc1.build()
    lc2.build()
    lc3.build()

    vl = np.random.default_rng(1729).random(lc1._dim_x_reduced)
    vr = np.random.default_rng(1729).random(lc1.dim_f)

    x = obj1.x()
    x_reduced = lc1.x()
    jac_scaled = obj1.jac_scaled(x)[:, lc1._unfixed_idx] @ lc1._Z
    jac_unscaled = obj1.jac_unscaled(x)[:, lc1._unfixed_idx] @ lc1._Z
    jvp_scaled = jac_scaled @ vl
    jvp_unscaled = jac_unscaled @ vl
    vjp_scaled = jac_scaled.T @ vr
    vjp_unscaled = jac_unscaled.T @ vr

    jac1 = lc1.jac_scaled(x_reduced)
    jac2 = lc2.jac_scaled(x_reduced)
    jac3 = lc3.jac_scaled(x_reduced)

    np.testing.assert_allclose(jac_scaled, jac1, rtol=1e-12, atol=1e-12)
    np.testing.assert_allclose(jac_scaled, jac2, rtol=1e-12, atol=1e-12)
    np.testing.assert_allclose(jac_scaled, jac3, rtol=1e-12, atol=1e-12)

    jac1 = lc1.jac_unscaled(x_reduced)
    jac2 = lc2.jac_unscaled(x_reduced)
    jac3 = lc3.jac_unscaled(x_reduced)

    np.testing.assert_allclose(jac_unscaled, jac1, rtol=1e-12, atol=1e-12)
    np.testing.assert_allclose(jac_unscaled, jac2, rtol=1e-12, atol=1e-12)
    np.testing.assert_allclose(jac_unscaled, jac3, rtol=1e-12, atol=1e-12)

    jvp1 = lc1.jvp_scaled(vl, x_reduced)
    jvp2 = lc2.jvp_scaled(vl, x_reduced)
    jvp3 = lc3.jvp_scaled(vl, x_reduced)

    np.testing.assert_allclose(jvp_scaled, jvp1, rtol=1e-12, atol=1e-12)
    np.testing.assert_allclose(jvp_scaled, jvp2, rtol=1e-12, atol=1e-12)
    np.testing.assert_allclose(jvp_scaled, jvp3, rtol=1e-12, atol=1e-12)

    jvp1 = lc1.jvp_unscaled(vl, x_reduced)
    jvp2 = lc2.jvp_unscaled(vl, x_reduced)
    jvp3 = lc3.jvp_unscaled(vl, x_reduced)

    np.testing.assert_allclose(jvp_unscaled, jvp1, rtol=1e-12, atol=1e-12)
    np.testing.assert_allclose(jvp_unscaled, jvp2, rtol=1e-12, atol=1e-12)
    np.testing.assert_allclose(jvp_unscaled, jvp3, rtol=1e-12, atol=1e-12)

    vjp1 = lc1.vjp_scaled(vr, x_reduced)
    vjp2 = lc2.vjp_scaled(vr, x_reduced)
    vjp3 = lc3.vjp_scaled(vr, x_reduced)

    np.testing.assert_allclose(vjp_scaled, vjp1, rtol=1e-12, atol=1e-12)
    np.testing.assert_allclose(vjp_scaled, vjp2, rtol=1e-12, atol=1e-12)
    np.testing.assert_allclose(vjp_scaled, vjp3, rtol=1e-12, atol=1e-12)

    vjp1 = lc1.vjp_unscaled(vr, x_reduced)
    vjp2 = lc2.vjp_unscaled(vr, x_reduced)
    vjp3 = lc3.vjp_unscaled(vr, x_reduced)

    np.testing.assert_allclose(vjp_unscaled, vjp1, rtol=1e-12, atol=1e-12)
    np.testing.assert_allclose(vjp_unscaled, vjp2, rtol=1e-12, atol=1e-12)
    np.testing.assert_allclose(vjp_unscaled, vjp3, rtol=1e-12, atol=1e-12)


@pytest.mark.unit
def test_quad_flux_with_surface_current_field():
    """Test that QuadraticFlux does not throw an error when field has transforms."""
    # this happens because in QuadraticFlux.compute, field.compute_magnetic_field
    # is called. If the field needs transforms to evaluate, then these transforms
    # will be created on the fly if they are not provided, resulting in an error
    # unless jitable=True is passed
    # related to GH issue #1079
    eq = load("./tests/inputs/vacuum_circular_tokamak.h5")
    field = FourierCurrentPotentialField.from_surface(
        eq.surface, Phi_mn=[1, 0], modes_Phi=[[0, 0], [1, 1]], M_Phi=1, N_Phi=1
    )
    obj = ObjectiveFunction(
        QuadraticFlux(
            eq=eq,
            field=field,
            vacuum=True,
            eval_grid=LinearGrid(M=2, N=2, sym=True),
            field_grid=LinearGrid(M=2, N=2),
        ),
    )
    constraints = FixParameters(field, {"I": True, "G": True})
    opt = Optimizer("lsq-exact")
    # this should run without an error
    (field_modular_opt,), result = opt.optimize(
        field, objective=obj, constraints=constraints, maxiter=1, copy=True
    )


@pytest.mark.unit
def test_optimize_coil_currents(DummyCoilSet):
    """Tests optimization takes step sizes proportional to variable scales."""
    eq = desc.examples.get("precise_QH")
    coils = load(load_from=str(DummyCoilSet["output_path_sym"]), file_format="hdf5")
    grid = LinearGrid(rho=1.0, M=eq.M_grid, N=eq.N_grid, NFP=eq.NFP, sym=eq.sym)
    current = 2 * np.pi * eq.compute("G", grid=grid)["G"][0] / mu_0
    for coil in coils:
        coil.current = current / coils.num_coils

    objective = ObjectiveFunction(QuadraticFlux(eq=eq, field=coils, vacuum=True))
    constraints = LinkingCurrentConsistency(eq, coils, eq_fixed=True)
    optimizer = Optimizer("lsq-exact")
    with warnings.catch_warnings():
        warnings.filterwarnings("ignore", message=".*\n.*\nIncompatible")
        [coils_opt], _ = optimizer.optimize(
            things=coils,
            objective=objective,
            constraints=constraints,
            verbose=2,
            copy=True,
        )
    # check that on average optimized coil currents changed by more than
    # 15% from initial values
    np.testing.assert_array_less(
        np.asarray(coils.current).mean() * 0.15,
        np.abs(np.asarray(coils_opt.current) - np.asarray(coils.current)).mean(),
    )


@pytest.mark.optimize
@pytest.mark.unit
def test_optimize_three_eq_at_once():
    """Test optimizing 3 equilibria at the same time."""
    # default equilibrium is axisymmetric with R0=10
    eq1 = Equilibrium(M=2, sym=True)
    eq2 = eq1.copy()
    eq3 = Equilibrium(
        M=2,
        sym=True,
        surface=FourierRZToroidalSurface(
            R_lmn=[5, 1], Z_lmn=[-1], modes_R=[[0, 0], [1, 0]], modes_Z=[[-1, 0]]
        ),
    )
    cons = (
        get_fixed_boundary_constraints(eq1)
        + get_fixed_boundary_constraints(eq2)
        + get_fixed_boundary_constraints(eq3)
    )
    for eq in [eq1, eq2, eq3]:
        cons = maybe_add_self_consistency(eq, cons)
    bdryR_cons = get_all_instances(cons, BoundaryRSelfConsistency)
    bdryZ_cons = get_all_instances(cons, BoundaryZSelfConsistency)
    assert len(bdryR_cons) == 3
    assert len(bdryZ_cons) == 3

    obj = ObjectiveFunction((ForceBalance(eq1), ForceBalance(eq2), ForceBalance(eq3)))
    opt = Optimizer("lsq-exact")
    # only check if it works
    [
        eq1,
        eq2,
        eq3,
    ], _ = opt.optimize([eq1, eq2, eq3], objective=obj, constraints=cons, maxiter=2)

    assert eq1.equiv(eq2)
    assert eq3.compute(["R0"])["R0"] < eq1.compute(["R0"])["R0"]


@pytest.mark.optimize
@pytest.mark.unit
def test_optimize_three_coil_at_once():
    """Test optimizing 3 coils at the same time."""
    coilset = MixedCoilSet(
        FourierXYZCoil(), FourierRZCoil(), FourierPlanarCoil(), check_intersection=False
    )
    for c in coilset:
        c.change_resolution(N=1)
    coil1 = coilset
    coil2 = coil1.coils[0].copy()
    coil3 = coilset.coils[2].copy()
    shift0 = coil2.shift
    rotmat0 = coil2.rotmat
    obj = ObjectiveFunction(
        (
            CoilLength(coil1, target=13),
            CoilLength(coil2, target=10),
            CoilLength(coil3, target=10),
        )
    )
    cons = (FixCoilCurrent(coil1), FixCoilCurrent(coil2), FixCoilCurrent(coil3))
    for coil in [coil1, coil2, coil3]:
        cons = maybe_add_self_consistency(coil, cons)
    shift_cons = get_all_instances(cons, FixCurveShift)
    rotation_cons = get_all_instances(cons, FixCurveRotation)
    assert len(shift_cons) == 3
    assert len(rotation_cons) == 3
    # now undo the above and try an optimization to ensure
    # it gets automatically handled correctly
    cons = (FixCoilCurrent(coil1), FixCoilCurrent(coil2), FixCoilCurrent(coil3))
    opt = Optimizer("lsq-exact")
    # only check if it works
    [
        coil1,
        coil2,
        coil3,
    ], _ = opt.optimize(
        [coil1, coil2, coil3],
        objective=obj,
        constraints=cons,
        maxiter=20,
        ftol=0,
        gtol=1e-10,
        xtol=0,
    )

    np.testing.assert_allclose(coil2.shift, shift0)
    np.testing.assert_allclose(coil2.rotmat, rotmat0)
    np.testing.assert_allclose(coil2.compute("length")["length"], 10)

    np.testing.assert_allclose(coil3.shift, shift0)
    np.testing.assert_allclose(coil3.rotmat, rotmat0)
    np.testing.assert_allclose(coil3.compute("length")["length"], 10)
    for c in coil1:
        np.testing.assert_allclose(c.shift, shift0)
        np.testing.assert_allclose(c.rotmat, rotmat0)
        np.testing.assert_allclose(c.compute("length")["length"], 13)<|MERGE_RESOLUTION|>--- conflicted
+++ resolved
@@ -704,12 +704,8 @@
     obj = ObjectiveFunction(ForceBalance(eq=eq))
     with warnings.catch_warnings():
         warnings.filterwarnings("ignore", message="delta_grad == 0.0")
-<<<<<<< HEAD
         warnings.filterwarnings("ignore", message=".*no equil.*")
 
-=======
-        warnings.filterwarnings("ignore", message="Detected no equilibrium")
->>>>>>> d73d03de
         eq2, result = eq.optimize(
             objective=obj,
             constraints=constraints,
