--- conflicted
+++ resolved
@@ -837,34 +837,17 @@
     eq.solve()
 
     field = OmnigenousField(
-<<<<<<< HEAD
-        L_well=1,
-        M_well=4,
-        L_shift=1,
-        M_shift=1,
-        N_shift=1,
-        NFP=eq.NFP,
-        helicity=(1, 0),
-=======
         L_B=1, M_B=4, L_x=1, M_x=1, N_x=1, NFP=eq.NFP, helicity=(1, 0)
->>>>>>> a7d0e48b
     )
 
     eq_axis_grid = LinearGrid(rho=1e-2, M=4 * eq.M, N=4 * eq.N, NFP=eq.NFP, sym=False)
     eq_lcfs_grid = LinearGrid(rho=1.0, M=4 * eq.M, N=4 * eq.N, NFP=eq.NFP, sym=False)
 
     field_axis_grid = LinearGrid(
-<<<<<<< HEAD
-        rho=1e-2, theta=2 * field.M_well, N=2 * field.N_shift, NFP=field.NFP, sym=False
-    )
-    field_lcfs_grid = LinearGrid(
-        rho=1.0, theta=2 * field.M_well, N=2 * field.N_shift, NFP=field.NFP, sym=False
-=======
         rho=1e-2, theta=2 * field.M_B, N=2 * field.N_x, NFP=field.NFP, sym=False
     )
     field_lcfs_grid = LinearGrid(
         rho=1.0, theta=2 * field.M_B, N=2 * field.N_x, NFP=field.NFP, sym=False
->>>>>>> a7d0e48b
     )
 
     objective = ObjectiveFunction(
@@ -896,15 +879,9 @@
         verbose=3,
     )
 
-<<<<<<< HEAD
-    B_lm = field.B_lm.reshape((field.well_basis.L + 1, -1))
-    B0 = field.well_basis.evaluate(np.array([[0, 0, 0]])) @ B_lm
-    B1 = field.well_basis.evaluate(np.array([[1, 0, 0]])) @ B_lm
-=======
     B_lm = field.B_lm.reshape((field.B_basis.L + 1, -1))
     B0 = field.B_basis.evaluate(np.array([[0, 0, 0]])) @ B_lm
     B1 = field.B_basis.evaluate(np.array([[1, 0, 0]])) @ B_lm
->>>>>>> a7d0e48b
 
     # x_lmn=0 because the equilibrium is QS
     np.testing.assert_allclose(field.x_lmn, 0, atol=1e-12)
@@ -944,19 +921,11 @@
 
     # omnigenity optimization
     field = OmnigenousField(
-<<<<<<< HEAD
-        L_well=1,
-        M_well=3,
-        L_shift=1,
-        M_shift=1,
-        N_shift=1,
-=======
         L_B=1,
         M_B=3,
         L_x=1,
         M_x=1,
         N_x=1,
->>>>>>> a7d0e48b
         NFP=eq.NFP,
         helicity=(0, eq.NFP),
         B_lm=np.array([0.8, 1.0, 1.2, 0, 0, 0]),
@@ -966,13 +935,8 @@
         B_lm = params["B_lm"]
         f = jnp.array(
             [
-<<<<<<< HEAD
-                B_lm[0] - B_lm[field.M_well],  # B_min on axis
-                B_lm[field.M_well - 1] - B_lm[-1],  # B_max on axis
-=======
                 B_lm[0] - B_lm[field.M_B],  # B_min on axis
                 B_lm[field.M_B - 1] - B_lm[-1],  # B_max on axis
->>>>>>> a7d0e48b
             ]
         )
         return f
@@ -992,22 +956,14 @@
                 eq=eq,
                 eq_grid=eq_half_grid,
                 field_grid=field_half_grid,
-<<<<<<< HEAD
-                well_weight=1,
-=======
                 eta_weight=1,
->>>>>>> a7d0e48b
             ),
             Omnigenity(
                 field=field,
                 eq=eq,
                 eq_grid=eq_lcfs_grid,
                 field_grid=field_lcfs_grid,
-<<<<<<< HEAD
-                well_weight=2,
-=======
                 eta_weight=2,
->>>>>>> a7d0e48b
             ),
         )
     )
@@ -1017,13 +973,7 @@
         FixCurrent(eq=eq),
         FixPsi(eq=eq),
         FixOmniBmax(field=field),
-<<<<<<< HEAD
-        FixOmniShift(
-            field=field, indices=np.where(field.shift_basis.modes[:, 1] == 0)[0]
-        ),
-=======
         FixOmniShift(field=field, indices=np.where(field.x_basis.modes[:, 1] == 0)[0]),
->>>>>>> a7d0e48b
         LinearObjectiveFromUser(mirrorRatio, field, target=[0.8, 1.2]),
     )
     optimizer = Optimizer("lsq-auglag")
