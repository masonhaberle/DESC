"""Regression tests to verify that DESC agrees with VMEC and itself.

Computes several benchmark equilibria and compares the solutions by measuring the
difference in areas between constant theta and rho contours.
"""

import numpy as np
import pytest
from qic import Qic
from qsc import Qsc

from desc.backend import jnp, tree_leaves
from desc.coils import (
    CoilSet,
    FourierPlanarCoil,
    FourierRZCoil,
    FourierXYZCoil,
    MixedCoilSet,
    _Coil,
)
from desc.continuation import solve_continuation_automatic
from desc.equilibrium import EquilibriaFamily, Equilibrium
from desc.examples import get
from desc.geometry import FourierRZToroidalSurface
from desc.grid import LinearGrid
from desc.io import load
from desc.magnetic_fields import (
    OmnigenousField,
    SplineMagneticField,
    ToroidalMagneticField,
    VerticalMagneticField,
)
from desc.objectives import (
    AspectRatio,
    BoundaryError,
    CoilCurvature,
    CoilLength,
    CoilsetMinDistance,
    CoilTorsion,
    CurrentDensity,
    FixBoundaryR,
    FixBoundaryZ,
    FixCoilCurrent,
    FixCurrent,
    FixIota,
    FixOmniBmax,
    FixOmniMap,
    FixParameters,
    FixPressure,
    FixPsi,
    FixSumModesLambda,
    ForceBalance,
    ForceBalanceAnisotropic,
    GenericObjective,
    LinearObjectiveFromUser,
    MeanCurvature,
    ObjectiveFunction,
    Omnigenity,
    PlasmaCoilsetMinDistance,
    PlasmaVesselDistance,
    PrincipalCurvature,
    QuadraticFlux,
    QuasisymmetryBoozer,
    QuasisymmetryTwoTerm,
    VacuumBoundaryError,
    Volume,
    get_fixed_boundary_constraints,
    get_NAE_constraints,
)
from desc.optimize import Optimizer
from desc.profiles import FourierZernikeProfile, PowerSeriesProfile

from .utils import area_difference_desc, area_difference_vmec


@pytest.mark.regression
@pytest.mark.solve
def test_SOLOVEV_results(SOLOVEV):
    """Tests that the SOLOVEV example gives the same result as VMEC."""
    eq = EquilibriaFamily.load(load_from=str(SOLOVEV["desc_h5_path"]))[-1]
    rho_err, theta_err = area_difference_vmec(eq, SOLOVEV["vmec_nc_path"])

    np.testing.assert_allclose(rho_err, 0, atol=1e-3)
    np.testing.assert_allclose(theta_err, 0, atol=1e-4)


@pytest.mark.regression
@pytest.mark.solve
def test_SOLOVEV_anisotropic_results(SOLOVEV):
    """Tests that SOLOVEV with zero anisotropic pressure gives the same result."""
    eq = EquilibriaFamily.load(load_from=str(SOLOVEV["desc_h5_path"]))[-1]
    # reset to start
    eq.set_initial_guess()
    # give it a zero anisotropy profile
    anisotropy = FourierZernikeProfile()
    anisotropy.change_resolution(eq.L, eq.M, eq.N)
    eq.anisotropy = anisotropy

    obj = ObjectiveFunction(ForceBalanceAnisotropic(eq=eq))
    constraints = get_fixed_boundary_constraints(eq=eq)
    eq.solve(obj, constraints, verbose=3)
    rho_err, theta_err = area_difference_vmec(eq, SOLOVEV["vmec_nc_path"])

    np.testing.assert_allclose(rho_err, 0, atol=1e-3)
    np.testing.assert_allclose(theta_err, 0, atol=1e-4)


@pytest.mark.unit
@pytest.mark.solve
def test_DSHAPE_results(DSHAPE):
    """Tests that the DSHAPE examples gives the same results as VMEC."""
    eq = EquilibriaFamily.load(load_from=str(DSHAPE["desc_h5_path"]))[-1]
    rho_err, theta_err = area_difference_vmec(eq, DSHAPE["vmec_nc_path"])
    np.testing.assert_allclose(rho_err, 0, atol=2e-3)
    np.testing.assert_allclose(theta_err, 0, atol=1e-4)


@pytest.mark.unit
@pytest.mark.solve
def test_DSHAPE_current_results(DSHAPE_current):
    """Tests that the DSHAPE with fixed current gives the same results as VMEC."""
    eq = EquilibriaFamily.load(load_from=str(DSHAPE_current["desc_h5_path"]))[-1]
    rho_err, theta_err = area_difference_vmec(eq, DSHAPE_current["vmec_nc_path"])
    np.testing.assert_allclose(rho_err, 0, atol=3e-3)
    np.testing.assert_allclose(theta_err, 0, atol=1e-4)


@pytest.mark.regression
@pytest.mark.solve
def test_HELIOTRON_results(HELIOTRON):
    """Tests that the HELIOTRON examples gives the same results as VMEC."""
    eq = EquilibriaFamily.load(load_from=str(HELIOTRON["desc_h5_path"]))[-1]
    rho_err, theta_err = area_difference_vmec(eq, HELIOTRON["vmec_nc_path"])
    np.testing.assert_allclose(rho_err.mean(), 0, atol=2e-2)
    np.testing.assert_allclose(theta_err.mean(), 0, atol=2e-2)


@pytest.mark.unit
@pytest.mark.solve
def test_HELIOTRON_vac_results(HELIOTRON_vac):
    """Tests that the HELIOTRON examples gives the same results as VMEC."""
    eq = EquilibriaFamily.load(load_from=str(HELIOTRON_vac["desc_h5_path"]))[-1]
    rho_err, theta_err = area_difference_vmec(eq, HELIOTRON_vac["vmec_nc_path"])
    np.testing.assert_allclose(rho_err.mean(), 0, atol=1e-2)
    np.testing.assert_allclose(theta_err.mean(), 0, atol=2e-2)
    curr = eq.get_profile("current")
    np.testing.assert_allclose(curr(np.linspace(0, 1, 20)), 0, atol=1e-8)


@pytest.mark.regression
@pytest.mark.solve
def test_solve_bounds():
    """Tests optimizing with bounds=(lower bound, upper bound)."""
    # decrease resolution and double pressure so no longer in force balance
    eq = get("DSHAPE")
    with pytest.warns(UserWarning, match="Reducing radial"):
        eq.change_resolution(L=eq.M, L_grid=eq.M_grid)
    eq.p_l *= 2

    # target force balance residuals with |F| <= 1e3 N
    obj = ObjectiveFunction(
        ForceBalance(normalize=False, normalize_target=False, bounds=(-1e3, 1e3), eq=eq)
    )
    eq.solve(objective=obj, ftol=1e-16, xtol=1e-16, maxiter=200, verbose=3)

    # check that all errors are nearly 0, since residual values are within target bounds
    f = obj.compute_scaled_error(obj.x(eq))
    np.testing.assert_allclose(f, 0, atol=1e-4)


@pytest.mark.regression
@pytest.mark.optimize
def test_1d_optimization():
    """Tests 1D optimization for target aspect ratio."""
    eq = get("SOLOVEV")
    objective = ObjectiveFunction(AspectRatio(eq=eq, target=2.5))
    constraints = (
        ForceBalance(eq=eq),
        FixBoundaryR(eq=eq),
        FixBoundaryZ(eq=eq, modes=eq.surface.Z_basis.modes[0:-1, :]),
        FixPressure(eq=eq),
        FixIota(eq=eq),
        FixPsi(eq=eq),
    )
    options = {"perturb_options": {"order": 1}}
    with pytest.warns((FutureWarning, UserWarning)):
        eq.optimize(objective, constraints, optimizer="lsq-exact", options=options)

    np.testing.assert_allclose(eq.compute("R0/a")["R0/a"], 2.5, rtol=2e-4)


def run_qh_step(n, eq):
    """Run 1 step of the precise QH optimization example from Landreman & Paul."""
    print(f"==========QH step {n+1}==========")
    grid = LinearGrid(
        M=eq.M_grid, N=eq.N_grid, NFP=eq.NFP, rho=np.array([0.6, 0.8, 1.0]), sym=True
    )

    objective = ObjectiveFunction(
        (
            QuasisymmetryTwoTerm(eq=eq, helicity=(1, eq.NFP), grid=grid),
            AspectRatio(eq=eq, target=8, weight=1e2),
        ),
    )
    R_modes = np.vstack(
        (
            [0, 0, 0],
            eq.surface.R_basis.modes[
                np.max(np.abs(eq.surface.R_basis.modes), 1) > n + 1, :
            ],
        )
    )
    Z_modes = eq.surface.Z_basis.modes[
        np.max(np.abs(eq.surface.Z_basis.modes), 1) > n + 1, :
    ]
    constraints = (
        ForceBalance(eq=eq),
        FixBoundaryR(eq=eq, modes=R_modes),
        FixBoundaryZ(eq=eq, modes=Z_modes),
        FixPressure(eq=eq),
        FixCurrent(eq=eq),
        FixPsi(eq=eq),
    )
    optimizer = Optimizer("proximal-lsq-exact")
    eq1, history = eq.optimize(
        objective=objective,
        constraints=constraints,
        optimizer=optimizer,
        maxiter=50,
        verbose=3,
        copy=True,
        options={},
    )

    return eq1


@pytest.mark.regression
@pytest.mark.slow
@pytest.mark.optimize
def test_qh_optimization():
    """Tests first 3 steps of precise QH optimization."""
    # create initial equilibrium
    surf = FourierRZToroidalSurface(
        R_lmn=[1, 0.125, 0.1],
        Z_lmn=[-0.125, -0.1],
        modes_R=[[0, 0], [1, 0], [0, 1]],
        modes_Z=[[-1, 0], [0, -1]],
        NFP=4,
    )
    eq = Equilibrium(M=5, N=5, Psi=0.04, surface=surf)
    eq = solve_continuation_automatic(eq, objective="force", bdry_step=0.5, verbose=3)[
        -1
    ]

    eq1 = run_qh_step(0, eq)

    obj = QuasisymmetryBoozer(helicity=(1, eq1.NFP), eq=eq1)
    obj.build()
    B_asym = obj.compute(*obj.xs(eq1))

    np.testing.assert_array_less(np.abs(B_asym).max(), 1e-1)
    np.testing.assert_array_less(eq1.compute("a_major/a_minor")["a_major/a_minor"], 5)

    eq2 = run_qh_step(1, eq1)

    obj = QuasisymmetryBoozer(helicity=(1, eq2.NFP), eq=eq2)
    obj.build()
    B_asym = obj.compute(*obj.xs(eq2))
    np.testing.assert_array_less(np.abs(B_asym).max(), 1e-2)
    np.testing.assert_array_less(eq2.compute("a_major/a_minor")["a_major/a_minor"], 5)

    eq3 = run_qh_step(2, eq2)

    obj = QuasisymmetryBoozer(helicity=(1, eq3.NFP), eq=eq3)
    obj.build()
    B_asym = obj.compute(*obj.xs(eq3))
    np.testing.assert_array_less(np.abs(B_asym).max(), 2e-3)
    np.testing.assert_array_less(eq3.compute("a_major/a_minor")["a_major/a_minor"], 5)


@pytest.mark.regression
@pytest.mark.solve
def test_ATF_results(tmpdir_factory):
    """Test automatic continuation method with ATF."""
    output_dir = tmpdir_factory.mktemp("result")
    eq0 = get("ATF")
    eq = Equilibrium(
        Psi=eq0.Psi,
        NFP=eq0.NFP,
        L=eq0.L,
        M=eq0.M,
        N=eq0.N,
        L_grid=eq0.L_grid,
        M_grid=eq0.M_grid,
        N_grid=eq0.N_grid,
        pressure=eq0.pressure,
        iota=eq0.iota,
        surface=eq0.get_surface_at(rho=1),
        sym=eq0.sym,
        spectral_indexing=eq0.spectral_indexing,
    )
    eqf = EquilibriaFamily.solve_continuation_automatic(
        eq,
        verbose=2,
        checkpoint_path=output_dir.join("ATF.h5"),
    )
    eqf = load(output_dir.join("ATF.h5"))
    rho_err, theta_err = area_difference_desc(eq0, eqf[-1])
    np.testing.assert_allclose(rho_err[:, 4:], 0, atol=4e-2)
    np.testing.assert_allclose(theta_err, 0, atol=5e-4)


@pytest.mark.regression
@pytest.mark.optimize
def test_simsopt_QH_comparison():
    """Test case that previously stalled before getting to the solution.

    From Matt's comparison with SIMSOPT.
    """
    nfp = 4
    aspect_target = 8.0
    # Initial (m=0, n=nfp) mode of the axis:
    torsion = 0.4
    LMN_resolution = 6
    # Set shape of the initial condition.
    # R_lmn and Z_lmn are the amplitudes. modes_R and modes_Z are the (m,n) pairs.
    surface = FourierRZToroidalSurface(
        R_lmn=[1.0, 1.0 / aspect_target, torsion],
        modes_R=[[0, 0], [1, 0], [0, 1]],
        Z_lmn=[0, -1.0 / aspect_target, torsion],
        modes_Z=[[0, 0], [-1, 0], [0, -1]],
        NFP=nfp,
    )
    # Set up a vacuum field:
    pressure = PowerSeriesProfile(params=[0], modes=[0])
    ndofs_current = 3
    current = PowerSeriesProfile(
        params=np.zeros(ndofs_current),
        modes=2 * np.arange(ndofs_current),
    )
    eq = Equilibrium(
        surface=surface,
        pressure=pressure,
        current=current,
        Psi=np.pi / (aspect_target**2),  # So |B| is ~ 1 T.
        NFP=nfp,
        L=LMN_resolution,
        M=LMN_resolution,
        N=LMN_resolution,
        L_grid=2 * LMN_resolution,
        M_grid=2 * LMN_resolution,
        N_grid=2 * LMN_resolution,
        sym=True,
    )
    # Fix the major radius, and all modes with |m| or |n| > 1:
    R_modes_to_fix = []
    for j in range(eq.surface.R_basis.modes.shape[0]):
        m = eq.surface.R_basis.modes[j, 1]
        n = eq.surface.R_basis.modes[j, 2]
        if (m * n < 0) or (m == 0 and n == 0) or (abs(m) > 1) or (abs(n) > 1):
            R_modes_to_fix.append([0, m, n])
        else:
            print(f"Freeing R mode: m={m}, n={n}")
    R_modes_to_fix = np.array(R_modes_to_fix)
    Z_modes_to_fix = []
    for j in range(eq.surface.Z_basis.modes.shape[0]):
        m = eq.surface.Z_basis.modes[j, 1]
        n = eq.surface.Z_basis.modes[j, 2]
        if (m * n > 0) or (m == 0 and n == 0) or (abs(m) > 1) or (abs(n) > 1):
            Z_modes_to_fix.append([0, m, n])
        else:
            print(f"Freeing Z mode: m={m}, n={n}")
    Z_modes_to_fix = np.array(Z_modes_to_fix)
    eq.solve(
        verbose=3,
        ftol=1e-8,
        constraints=get_fixed_boundary_constraints(eq=eq, profiles=False),
        objective=ObjectiveFunction(objectives=CurrentDensity(eq=eq)),
    )
    ##################################
    # Done creating initial condition.
    # Now define optimization problem.
    ##################################
    constraints = (
        CurrentDensity(eq=eq),
        FixBoundaryR(eq=eq, modes=R_modes_to_fix),
        FixBoundaryZ(eq=eq, modes=Z_modes_to_fix),
        FixPressure(eq=eq),
        FixCurrent(eq=eq),
        FixPsi(eq=eq),
    )
    # Objective function, for both desc and simsopt:
    # f = (aspect - 8)^2 + (2pi)^{-2} \int dtheta \int d\zeta [f_C(rho=1)]^2
    # grid for quasisymmetry objective:
    grid = LinearGrid(
        M=eq.M,
        N=eq.N,
        rho=[1.0],
        NFP=nfp,
    )
    # Cancel factor of 1/2 in desc objective which is not present in simsopt:
    aspect_weight = np.sqrt(2)
    # Also scale QS weight to match simsopt/VMEC
    qs_weight = np.sqrt(1 / (8 * (np.pi**4)))
    objective = ObjectiveFunction(
        (
            AspectRatio(
                eq=eq, target=aspect_target, weight=aspect_weight, normalize=False
            ),
            QuasisymmetryTwoTerm(
                eq=eq, helicity=(-1, nfp), grid=grid, weight=qs_weight, normalize=False
            ),
        )
    )
    eq2, _ = eq.optimize(
        verbose=3,
        objective=objective,
        constraints=constraints,
        optimizer=Optimizer("proximal-lsq-exact"),
        ftol=1e-3,
    )
    aspect = eq2.compute("R0/a")["R0/a"]
    np.testing.assert_allclose(aspect, aspect_target, atol=1e-2, rtol=1e-2)
    np.testing.assert_array_less(objective.compute_scalar(objective.x(eq)), 0.075)
    np.testing.assert_array_less(eq2.compute("a_major/a_minor")["a_major/a_minor"], 5)


@pytest.mark.regression
@pytest.mark.solve
@pytest.mark.slow
def test_NAE_QSC_solve():
    """Test O(rho) NAE QSC constraints solve."""
    qsc = Qsc.from_paper("precise QA")
    ntheta = 75
    r = 0.01
    N = 9
    eq = Equilibrium.from_near_axis(qsc, r=r, L=6, M=6, N=N, ntheta=ntheta)

    orig_Rax_val = eq.axis.R_n
    orig_Zax_val = eq.axis.Z_n

    eq_fit = eq.copy()
    eq_lambda_fixed_0th_order = eq.copy()
    eq_lambda_fixed_1st_order = eq.copy()

    # this has all the constraints we need,
    cs = get_NAE_constraints(eq, qsc, order=1, fix_lambda=False, N=eq.N)
    cs_lambda_fixed_0th_order = get_NAE_constraints(
        eq_lambda_fixed_0th_order, qsc, order=1, fix_lambda=0, N=eq.N
    )
    cs_lambda_fixed_1st_order = get_NAE_constraints(
        eq_lambda_fixed_1st_order, qsc, order=1, fix_lambda=True, N=eq.N
    )

    for c in cs:
        # should be no FixSumModeslambda in the fix_lambda=False constraint
        assert not isinstance(c, FixSumModesLambda)

    for eqq, constraints in zip(
        [eq, eq_lambda_fixed_0th_order, eq_lambda_fixed_1st_order],
        [cs, cs_lambda_fixed_0th_order, cs_lambda_fixed_1st_order],
    ):
        objectives = ForceBalance(eq=eqq)
        obj = ObjectiveFunction(objectives)
        print(constraints)

        eqq.solve(
            verbose=3,
            ftol=1e-2,
            objective=obj,
            maxiter=175,
            xtol=1e-6,
            constraints=constraints,
        )
    grid = LinearGrid(L=10, M=20, N=20, NFP=eq.NFP, sym=True, axis=False)
    grid_axis = LinearGrid(rho=0.0, theta=0.0, N=eq.N_grid, NFP=eq.NFP)
    # Make sure axis is same
    for eqq, string in zip(
        [eq, eq_lambda_fixed_0th_order, eq_lambda_fixed_1st_order],
        ["no lambda constraint", "lambda_fixed_0th_order", "lambda_fixed_1st_order"],
    ):
        np.testing.assert_array_almost_equal(orig_Rax_val, eqq.axis.R_n, err_msg=string)
        np.testing.assert_array_almost_equal(orig_Zax_val, eqq.axis.Z_n, err_msg=string)

        # Make sure surfaces of solved equilibrium are similar near axis as QSC
        rho_err, theta_err = area_difference_desc(eqq, eq_fit)

        np.testing.assert_allclose(rho_err[:, 0:-4], 0, atol=1e-2, err_msg=string)
        np.testing.assert_allclose(theta_err[:, 0:-6], 0, atol=1e-3, err_msg=string)

        # Make sure iota of solved equilibrium is same near axis as QSC

        iota = grid.compress(eqq.compute("iota", grid=grid)["iota"])

        np.testing.assert_allclose(iota[0], qsc.iota, atol=1e-5, err_msg=string)
        np.testing.assert_allclose(iota[1:10], qsc.iota, atol=1e-3, err_msg=string)

        # check lambda to match near axis
        # Evaluate lambda near the axis
        data_nae = eqq.compute(["lambda", "|B|"], grid=grid_axis)
        lam_nae = data_nae["lambda"]
        # Reshape to form grids on theta and phi

        phi = np.squeeze(grid_axis.nodes[:, 2])
        np.testing.assert_allclose(
            lam_nae, -qsc.iota * qsc.nu_spline(phi), atol=2e-5, err_msg=string
        )

        # check |B| on axis
        np.testing.assert_allclose(
            data_nae["|B|"], np.ones(np.size(phi)) * qsc.B0, atol=1e-4, err_msg=string
        )


@pytest.mark.regression
@pytest.mark.solve
@pytest.mark.slow
def test_NAE_QIC_solve():
    """Test O(rho) NAE QIC constraints solve."""
    # get Qic example
    qic = Qic.from_paper("QI NFP2 r2", nphi=301, order="r1")
    qic.lasym = False  # don't need to consider stellarator asym for order 1 constraints
    ntheta = 75
    r = 0.01
    N = 11
    eq = Equilibrium.from_near_axis(qic, r=r, L=7, M=7, N=N, ntheta=ntheta)

    orig_Rax_val = eq.axis.R_n
    orig_Zax_val = eq.axis.Z_n

    eq_fit = eq.copy()

    # this has all the constraints we need,
    cs = get_NAE_constraints(eq, qic, order=1)

    objectives = ForceBalance(eq=eq)
    obj = ObjectiveFunction(objectives)

    eq.solve(
        verbose=3, ftol=1e-2, objective=obj, maxiter=100, xtol=1e-6, constraints=cs
    )

    # Make sure axis is same
    np.testing.assert_array_almost_equal(orig_Rax_val, eq.axis.R_n)
    np.testing.assert_array_almost_equal(orig_Zax_val, eq.axis.Z_n)

    # Make sure surfaces of solved equilibrium are similar near axis as QIC
    rho_err, theta_err = area_difference_desc(eq, eq_fit)

    np.testing.assert_allclose(rho_err[:, 0:3], 0, atol=5e-2)
    # theta error isn't really an indicator of near axis behavior
    # since it's computed over the full radius, but just indicates that
    # eq is similar to eq_fit
    np.testing.assert_allclose(theta_err, 0, atol=5e-2)

    # Make sure iota of solved equilibrium is same near axis as QIC
    grid = LinearGrid(L=10, M=20, N=20, NFP=eq.NFP, sym=True, axis=False)
    iota = grid.compress(eq.compute("iota", grid=grid)["iota"])

    np.testing.assert_allclose(iota[1], qic.iota, atol=2e-5)
    np.testing.assert_allclose(iota[1:10], qic.iota, atol=5e-4)

    # check lambda to match near axis
    grid_2d_05 = LinearGrid(rho=np.array(1e-6), M=50, N=50, NFP=eq.NFP, endpoint=True)

    # Evaluate lambda near the axis
    data_nae = eq.compute("lambda", grid=grid_2d_05)
    lam_nae = data_nae["lambda"]

    # Reshape to form grids on theta and phi
    zeta = (
        grid_2d_05.nodes[:, 2]
        .reshape(
            (grid_2d_05.num_theta, grid_2d_05.num_rho, grid_2d_05.num_zeta), order="F"
        )
        .squeeze()
    )

    lam_nae = lam_nae.reshape(
        (grid_2d_05.num_theta, grid_2d_05.num_rho, grid_2d_05.num_zeta), order="F"
    )

    phi = np.squeeze(zeta[0, :])
    lam_nae = np.squeeze(lam_nae[:, 0, :])

    lam_av_nae = np.mean(lam_nae, axis=0)
    np.testing.assert_allclose(
        lam_av_nae, -qic.iota * qic.nu_spline(phi), atol=1e-4, rtol=1e-2
    )

    # check |B| on axis

    grid = LinearGrid(M=eq.M_grid, N=eq.N_grid, NFP=eq.NFP, rho=np.array(1e-6))
    # Evaluate B modes near the axis
    data_nae = eq.compute(["|B|_mn", "B modes"], grid=grid)
    modes = data_nae["B modes"]
    B_mn_nae = data_nae["|B|_mn"]
    # Evaluate B on an angular grid
    theta = np.linspace(0, 2 * np.pi, 150)
    phi = np.linspace(0, 2 * np.pi, qic.nphi)
    th, ph = np.meshgrid(theta, phi)
    B_nae = np.zeros((qic.nphi, 150))

    for i, (l, m, n) in enumerate(modes):
        if m >= 0 and n >= 0:
            B_nae += B_mn_nae[i] * np.cos(m * th) * np.cos(n * ph)
        elif m >= 0 > n:
            B_nae += -B_mn_nae[i] * np.cos(m * th) * np.sin(n * ph)
        elif m < 0 <= n:
            B_nae += -B_mn_nae[i] * np.sin(m * th) * np.cos(n * ph)
        elif m < 0 and n < 0:
            B_nae += B_mn_nae[i] * np.sin(m * th) * np.sin(n * ph)
    # Eliminate the poloidal angle to focus on the toroidal behavior
    B_av_nae = np.mean(B_nae, axis=1)
    np.testing.assert_allclose(B_av_nae, np.ones(np.size(phi)) * qic.B0, atol=2e-2)


@pytest.mark.unit
@pytest.mark.optimize
def test_multiobject_optimization_al():
    """Test for optimizing multiple objects at once."""
    eq = Equilibrium(L=4, M=4, N=0, iota=2)
    surf = FourierRZToroidalSurface(
        R_lmn=[10, 2.1],
        Z_lmn=[-2],
        modes_R=np.array([[0, 0], [1, 0]]),
        modes_Z=np.array([[-1, 0]]),
    )
    surf.change_resolution(M=4, N=0)
    constraints = (
        ForceBalance(eq=eq, bounds=(-1e-4, 1e-4), normalize_target=False),
        FixPressure(eq=eq),
        FixParameters(surf, {"R_lmn": np.array([0]), "Z_lmn": np.array([3])}),
        FixParameters(eq, {"Psi": True, "i_l": True}),
        FixBoundaryR(eq, modes=[[0, 0, 0]]),
        PlasmaVesselDistance(surface=surf, eq=eq, target=1),
    )

    objective = ObjectiveFunction((Volume(eq=eq, target=eq.compute("V")["V"] * 2),))

    eq.solve(verbose=3)

    optimizer = Optimizer("fmin-auglag")
    (eq, surf), _ = optimizer.optimize(
        (eq, surf), objective, constraints, verbose=3, maxiter=500
    )

    np.testing.assert_allclose(
        constraints[-1].compute(*constraints[-1].xs(eq, surf)), 1, rtol=1e-3
    )
    assert surf.R_lmn[0] == 10
    assert surf.Z_lmn[-1] == -2
    assert eq.Psi == 1.0
    np.testing.assert_allclose(eq.i_l, [2, 0, 0])


@pytest.mark.unit
@pytest.mark.optimize
def test_multiobject_optimization_prox():
    """Test for optimizing multiple objects at once using proximal projection."""
    eq = Equilibrium(L=4, M=4, N=0, iota=2)
    surf = FourierRZToroidalSurface(
        R_lmn=[10, 2.1],
        Z_lmn=[-2],
        modes_R=np.array([[0, 0], [1, 0]]),
        modes_Z=np.array([[-1, 0]]),
    )
    surf.change_resolution(M=4, N=0)
    constraints = (
        ForceBalance(eq=eq),
        FixPressure(eq=eq),
        FixParameters(surf, {"R_lmn": np.array([0]), "Z_lmn": np.array([3])}),
        FixParameters(eq, {"Psi": True, "i_l": True}),
        FixBoundaryR(eq, modes=[[0, 0, 0]]),
    )

    objective = ObjectiveFunction(
        (
            Volume(eq=eq, target=eq.compute("V")["V"] * 2),
            PlasmaVesselDistance(surface=surf, eq=eq, target=1),
        )
    )

    eq.solve(verbose=3)

    optimizer = Optimizer("proximal-lsq-exact")
    (eq, surf), _ = optimizer.optimize(
        (eq, surf), objective, constraints, verbose=3, maxiter=100
    )

    np.testing.assert_allclose(
        objective.objectives[-1].compute(*objective.objectives[-1].xs(eq, surf)),
        1,
        rtol=1e-2,
    )
    assert surf.R_lmn[0] == 10
    assert surf.Z_lmn[-1] == -2
    assert eq.Psi == 1.0
    np.testing.assert_allclose(eq.i_l, [2, 0, 0])


@pytest.mark.unit
@pytest.mark.optimize
def test_omnigenity_qa():
    """Test optimizing omnigenity parameters to match an axisymmetric equilibrium."""
    # Solov'ev examples has B_max contours at theta=pi, need to change to theta=0
    eq = get("SOLOVEV")
    rone = np.ones_like(eq.R_lmn)
    rone[eq.R_basis.modes[:, 1] != 0] *= -1
    eq.R_lmn *= rone
    zone = np.ones_like(eq.Z_lmn)
    zone[eq.Z_basis.modes[:, 1] != 0] *= -1
    eq.Z_lmn *= zone
    lone = np.ones_like(eq.L_lmn)
    lone[eq.L_basis.modes[:, 1] != 0] *= -1
    eq.L_lmn *= lone
    eq.axis = eq.get_axis()
    eq.surface = eq.get_surface_at(rho=1)
    eq.Psi *= 5  # B0 = 1 T
    eq.solve()

    field = OmnigenousField(
        L_B=1, M_B=4, L_x=1, M_x=1, N_x=1, NFP=eq.NFP, helicity=(1, 0)
    )

    eq_axis_grid = LinearGrid(rho=1e-2, M=4 * eq.M, N=4 * eq.N, NFP=eq.NFP, sym=False)
    eq_lcfs_grid = LinearGrid(rho=1.0, M=4 * eq.M, N=4 * eq.N, NFP=eq.NFP, sym=False)

    field_axis_grid = LinearGrid(
        rho=1e-2, theta=2 * field.M_B, N=2 * field.N_x, NFP=field.NFP, sym=False
    )
    field_lcfs_grid = LinearGrid(
        rho=1.0, theta=2 * field.M_B, N=2 * field.N_x, NFP=field.NFP, sym=False
    )

    objective = ObjectiveFunction(
        (
            Omnigenity(
                eq=eq,
                field=field,
                eq_grid=eq_axis_grid,
                field_grid=field_axis_grid,
                eq_fixed=True,
            ),
            Omnigenity(
                eq=eq,
                field=field,
                eq_grid=eq_lcfs_grid,
                field_grid=field_lcfs_grid,
                eq_fixed=True,
            ),
        )
    )

    optimizer = Optimizer("lsq-exact")
    (field,), _ = optimizer.optimize(
        field,
        objective,
        maxiter=100,
        ftol=1e-6,
        xtol=1e-6,
        verbose=3,
    )

    B_lm = field.B_lm.reshape((field.B_basis.L + 1, -1))
    B0 = field.B_basis.evaluate(np.array([[0, 0, 0]])) @ B_lm
    B1 = field.B_basis.evaluate(np.array([[1, 0, 0]])) @ B_lm

    # x_lmn=0 because the equilibrium is QS
    np.testing.assert_allclose(field.x_lmn, 0, atol=1e-12)

    # check that magnetic well parameters get |B| on axis correct
    grid = LinearGrid(N=eq.N_grid, NFP=eq.NFP, rho=0)
    data = eq.compute("|B|", grid=grid)
    np.testing.assert_allclose(B0, np.mean(data["|B|"]), rtol=1e-3)

    # check that magnetic well parameters get |B| min & max on LCFS correct
    grid = LinearGrid(M=eq.M_grid, N=eq.N_grid, NFP=eq.NFP, rho=1)
    data = eq.compute(["min_tz |B|", "max_tz |B|"], grid=grid)
    np.testing.assert_allclose(np.min(B1), data["min_tz |B|"][0], rtol=2e-3)
    np.testing.assert_allclose(np.max(B1), data["max_tz |B|"][0], rtol=2e-3)


@pytest.mark.regression
@pytest.mark.optimize
@pytest.mark.slow
def test_omnigenity_optimization():
    """Test a realistic OP omnigenity optimization."""
    # this same example is used in docs/notebooks/tutorials/omnigenity

    # initial equilibrium from QP model
    surf = FourierRZToroidalSurface.from_qp_model(
        major_radius=1,
        aspect_ratio=10,
        elongation=3,
        mirror_ratio=0.2,
        torsion=0.1,
        NFP=2,
        sym=True,
    )
    eq = Equilibrium(Psi=3e-2, M=4, N=4, surface=surf)
    eq, _ = eq.solve(objective="force", verbose=3)

    # omnigenity optimization
    field = OmnigenousField(
        L_B=1,
        M_B=3,
        L_x=1,
        M_x=1,
        N_x=1,
        NFP=eq.NFP,
        helicity=(0, eq.NFP),
        B_lm=np.array([0.8, 1.0, 1.2, 0, 0, 0]),
    )

    def mirrorRatio(params):
        B_lm = params["B_lm"]
        f = jnp.array(
            [
                B_lm[0] - B_lm[field.M_B],  # B_min on axis
                B_lm[field.M_B - 1] - B_lm[-1],  # B_max on axis
            ]
        )
        return f

    eq_half_grid = LinearGrid(rho=0.5, M=4 * eq.M, N=4 * eq.N, NFP=eq.NFP, sym=False)
    eq_lcfs_grid = LinearGrid(rho=1.0, M=4 * eq.M, N=4 * eq.N, NFP=eq.NFP, sym=False)

    field_half_grid = LinearGrid(rho=0.5, theta=16, zeta=8, NFP=field.NFP, sym=False)
    field_lcfs_grid = LinearGrid(rho=1.0, theta=16, zeta=8, NFP=field.NFP, sym=False)

    objective = ObjectiveFunction(
        (
            GenericObjective("R0", thing=eq, target=1.0, name="major radius"),
            AspectRatio(eq=eq, bounds=(0, 10)),
            Omnigenity(
                eq=eq,
                field=field,
                eq_grid=eq_half_grid,
                field_grid=field_half_grid,
                eta_weight=1,
            ),
            Omnigenity(
                eq=eq,
                field=field,
                eq_grid=eq_lcfs_grid,
                field_grid=field_lcfs_grid,
                eta_weight=2,
            ),
        )
    )
    constraints = (
        CurrentDensity(eq=eq),
        FixPressure(eq=eq),
        FixCurrent(eq=eq),
        FixPsi(eq=eq),
        FixOmniBmax(field=field),
        FixOmniMap(field=field, indices=np.where(field.x_basis.modes[:, 1] == 0)[0]),
        LinearObjectiveFromUser(mirrorRatio, field, target=[0.8, 1.2]),
    )
    optimizer = Optimizer("lsq-auglag")
    (eq, field), _ = optimizer.optimize(
        (eq, field), objective, constraints, maxiter=100, verbose=3
    )
    eq, _ = eq.solve(objective="force", verbose=3)

    # check omnigenity error is low
    f = objective.compute_unscaled(objective.x(*(eq, field)))  # error in Tesla
    np.testing.assert_allclose(f[2:], 0, atol=1.2e-2)  # f[:2] is R0 and R0/a

    # check mirror ratio is correct
    grid = LinearGrid(N=eq.N_grid, NFP=eq.NFP, rho=np.array([0]))
    data = eq.compute("|B|", grid=grid)
    np.testing.assert_allclose(np.min(data["|B|"]), 0.8, atol=2e-2)
    np.testing.assert_allclose(np.max(data["|B|"]), 1.2, atol=2e-2)


@pytest.mark.unit
def test_omnigenity_proximal():
    """Test omnigenity optimization with proximal optimizer."""
    # this only tests that the optimization runs, not that it gives a good result

    # initial equilibrium and omnigenous field
    surf = FourierRZToroidalSurface.from_qp_model(
        major_radius=1,
        aspect_ratio=10,
        elongation=3,
        mirror_ratio=0.2,
        torsion=0.1,
        NFP=2,
        sym=True,
    )
    eq = Equilibrium(Psi=3e-2, M=4, N=4, surface=surf)
    eq, _ = eq.solve(objective="force", verbose=3)
    field = OmnigenousField(
        L_B=1,
        M_B=3,
        L_x=1,
        M_x=1,
        N_x=1,
        NFP=eq.NFP,
        helicity=(0, eq.NFP),
        B_lm=np.array([0.8, 1.0, 1.2, 0, 0, 0]),
    )

    # first, test optimizing the equilibrium with the field fixed
    objective = ObjectiveFunction(
        (
            GenericObjective("R0", thing=eq, target=1.0, name="major radius"),
            AspectRatio(eq=eq, bounds=(0, 10)),
            Omnigenity(eq=eq, field=field, field_fixed=True),  # field is fixed
        )
    )
    constraints = (
        CurrentDensity(eq=eq),
        FixPressure(eq=eq),
        FixCurrent(eq=eq),
        FixPsi(eq=eq),
    )
    optimizer = Optimizer("proximal-lsq-exact")
    [eq], _ = optimizer.optimize(eq, objective, constraints, maxiter=2, verbose=3)

    # second, test optimizing both the equilibrium and the field simultaneously
    objective = ObjectiveFunction(
        (
            GenericObjective("R0", thing=eq, target=1.0, name="major radius"),
            AspectRatio(eq=eq, bounds=(0, 10)),
            Omnigenity(eq=eq, field=field),  # field is not fixed
        )
    )
    constraints = (
        CurrentDensity(eq=eq),
        FixPressure(eq=eq),
        FixCurrent(eq=eq),
        FixPsi(eq=eq),
    )
    optimizer = Optimizer("proximal-lsq-exact")
    (eq, field), _ = optimizer.optimize(
        (eq, field), objective, constraints, maxiter=2, verbose=3
    )


@pytest.mark.unit
def test_non_eq_optimization():
    """Test for optimizing a non-eq object by fixing all eq parameters."""
    eq = get("DSHAPE")
    Rmax = 4
    Rmin = 2

    a = 2
    R0 = (Rmax + Rmin) / 2
    surf = FourierRZToroidalSurface(
        R_lmn=[R0, a],
        Z_lmn=[0.0, -a],
        modes_R=np.array([[0, 0], [1, 0]]),
        modes_Z=np.array([[0, 0], [-1, 0]]),
        sym=True,
        NFP=eq.NFP,
    )

    surf.change_resolution(M=eq.M, N=eq.N)
    constraints = (
        FixParameters(eq),
        MeanCurvature(surf, bounds=(-8, 8)),
        PrincipalCurvature(surf, bounds=(0, 15)),
    )

    grid = LinearGrid(M=18, N=0, NFP=eq.NFP)
    obj = PlasmaVesselDistance(
        surface=surf,
        eq=eq,
        target=0.5,
        use_softmin=True,
        surface_grid=grid,
        plasma_grid=grid,
        alpha=5000,
    )
    objective = ObjectiveFunction((obj,))
    optimizer = Optimizer("lsq-auglag")
    (eq, surf), _ = optimizer.optimize(
        (eq, surf), objective, constraints, verbose=3, maxiter=100
    )

    np.testing.assert_allclose(obj.compute(*obj.xs(eq, surf)), 0.5, atol=1e-5)


@pytest.mark.unit
def test_only_non_eq_optimization():
    """Test for optimizing only a non-eq object."""
    eq = get("DSHAPE")
    surf = eq.surface
    surf.change_resolution(M=eq.M, N=eq.N)
    constraints = (
        FixParameters(surf, {"R_lmn": np.array(surf.R_basis.get_idx(0, 0, 0))}),
    )
    obj = PrincipalCurvature(surf, target=1)
    objective = ObjectiveFunction((obj,))
    optimizer = Optimizer("lsq-exact")
    (surf), _ = optimizer.optimize(
        (surf), objective, constraints, verbose=3, maxiter=100
    )
    surf = surf[0]
    np.testing.assert_allclose(obj.compute(*obj.xs(surf)), 1, atol=1e-5)


@pytest.mark.regression
@pytest.mark.solve
@pytest.mark.slow
def test_freeb_vacuum():
    """Test for free boundary vacuum stellarator."""
    # currents from VMEC input this test is meant to reproduce
    extcur = [4700.0, 1000.0]
    ext_field = SplineMagneticField.from_mgrid(
        "tests/inputs/mgrid_test.nc", extcur=extcur
    )
    surf = FourierRZToroidalSurface(
        R_lmn=[0.70, 0.10],
        modes_R=[[0, 0], [1, 0]],
        Z_lmn=[-0.10],
        modes_Z=[[-1, 0]],
        NFP=5,
    )
    eq = Equilibrium(M=6, N=6, Psi=-0.035, surface=surf)
    eq.solve()

    constraints = (
        ForceBalance(eq=eq),
        FixCurrent(eq=eq),
        FixPressure(eq=eq),
        FixPsi(eq=eq),
    )
    objective = ObjectiveFunction(
        VacuumBoundaryError(eq=eq, field=ext_field, field_fixed=True)
    )
    eq, _ = eq.optimize(
        objective,
        constraints,
        optimizer="proximal-lsq-exact",
        verbose=3,
        options={},
    )

    rho_err, _ = area_difference_vmec(eq, "tests/inputs/wout_test_freeb.nc")
    np.testing.assert_allclose(rho_err[:, -1], 0, atol=4e-2)  # only check rho=1


@pytest.mark.regression
@pytest.mark.solve
@pytest.mark.slow
def test_freeb_axisym():
    """Test for free boundary finite beta tokamak."""
    # currents from VMEC input this test is meant to reproduce
    extcur = [
        3.884526409876309e06,
        -2.935577123737952e05,
        -1.734851853677043e04,
        6.002137016973160e04,
        6.002540940490887e04,
        -1.734993103183817e04,
        -2.935531536308510e05,
        -3.560639108717275e05,
        -6.588434719283084e04,
        -1.154387774712987e04,
        -1.153546510755219e04,
        -6.588300858364606e04,
        -3.560589388468855e05,
    ]
    ext_field = SplineMagneticField.from_mgrid(
        r"tests/inputs/mgrid_solovev.nc", extcur=extcur
    )

    pres = PowerSeriesProfile([1.25e-1, 0, -1.25e-1])
    iota = PowerSeriesProfile([-4.9e-1, 0, 3.0e-1])
    surf = FourierRZToroidalSurface(
        R_lmn=[4.0, 1.0],
        modes_R=[[0, 0], [1, 0]],
        Z_lmn=[-1.0],
        modes_Z=[[-1, 0]],
        NFP=1,
    )
    eq = Equilibrium(M=10, N=0, Psi=1.0, surface=surf, pressure=pres, iota=iota)
    eq.solve()

    constraints = (
        ForceBalance(eq=eq),
        FixIota(eq=eq),
        FixPressure(eq=eq),
        FixPsi(eq=eq),
    )
    objective = ObjectiveFunction(
        BoundaryError(eq=eq, field=ext_field, field_fixed=True)
    )

    # we know this is a pretty simple shape so we'll only use |m| <= 2
    R_modes = eq.surface.R_basis.modes[
        np.max(np.abs(eq.surface.R_basis.modes), 1) > 2, :
    ]
    Z_modes = eq.surface.Z_basis.modes[
        np.max(np.abs(eq.surface.Z_basis.modes), 1) > 2, :
    ]
    bdry_constraints = (
        FixBoundaryR(eq=eq, modes=R_modes),
        FixBoundaryZ(eq=eq, modes=Z_modes),
    )

    eq, _ = eq.optimize(
        objective,
        constraints + bdry_constraints,
        optimizer="proximal-lsq-exact",
        verbose=3,
        options={},
    )

    rho_err, _ = area_difference_vmec(eq, "tests/inputs/wout_solovev_freeb.nc")
    np.testing.assert_allclose(rho_err[:, -1], 0, atol=2e-2)  # only check rho=1


class TestGetExample:
    """Tests for desc.examples.get."""

    @pytest.mark.unit
    def test_missing_example(self):
        """Test for correct error thrown when no example is found."""
        with pytest.raises(ValueError, match="example FOO not found"):
            get("FOO")

    @pytest.mark.unit
    def test_example_get_eq(self):
        """Test getting a single equilibrium."""
        eq = get("SOLOVEV")
        assert eq.Psi == 1

    @pytest.mark.unit
    def test_example_get_eqf(self):
        """Test getting full equilibria family."""
        eqf = get("DSHAPE", "all")
        np.testing.assert_allclose(eqf[0].pressure.params, 0)

    @pytest.mark.unit
    def test_example_get_boundary(self):
        """Test getting boundary surface."""
        surf = get("HELIOTRON", "boundary")
        np.testing.assert_allclose(surf.R_lmn[surf.R_basis.get_idx(0, 1, 1)], -0.3)

    @pytest.mark.unit
    def test_example_get_pressure(self):
        """Test getting pressure profile."""
        pres = get("ATF", "pressure")
        np.testing.assert_allclose(pres.params[:5], [5e5, -1e6, 5e5, 0, 0])

    @pytest.mark.unit
    def test_example_get_iota(self):
        """Test getting iota profile."""
        iota = get("W7-X", "iota")
        np.testing.assert_allclose(
            iota.params[:5],
            [
                -8.56047021e-01,
                -3.88095412e-02,
                -6.86795128e-02,
                -1.86970315e-02,
                1.90561179e-02,
            ],
        )

    @pytest.mark.unit
    def test_example_get_current(self):
        """Test getting current profile."""
        current = get("NCSX", "current")
        np.testing.assert_allclose(
            current.params[:11],
            [
                0.00000000e00,
                -5.30230329e03,
                -4.65196499e05,
                2.31960013e06,
                -1.20570566e07,
                4.17520547e07,
                -9.51373229e07,
                1.38268651e08,
                -1.23703891e08,
                6.24782996e07,
                -1.36284423e07,
            ],
        )


@pytest.mark.unit
def test_quadratic_flux_optimization_with_analytic_field():
    """Test analytic field optimization to reduce quadratic flux.

    Checks that B goes to zero for non-axisymmetric eq and axisymmetric field.
    """
    eq = get("precise_QA")
    field = ToroidalMagneticField(1, 1)
    eval_grid = LinearGrid(
        rho=np.array([1.0]),
        M=eq.M_grid,
        N=eq.N_grid,
        NFP=eq.NFP,
        sym=False,
    )

    optimizer = Optimizer("lsq-exact")

    constraints = (FixParameters(field, {"R0": True}),)
    quadflux_obj = QuadraticFlux(
        eq=eq,
        field=field,
        eval_grid=eval_grid,
        vacuum=True,
    )
    objective = ObjectiveFunction(quadflux_obj)
    things, __ = optimizer.optimize(
        field,
        objective=objective,
        constraints=constraints,
        ftol=1e-14,
        gtol=1e-14,
        copy=True,
        verbose=3,
    )

    # optimizer should zero out field since that's the easiest way
    # to get to Bnorm = 0
    np.testing.assert_allclose(things[0].B0, 0, atol=1e-12)


@pytest.mark.unit
def test_second_stage_optimization():
    """Test optimizing magnetic field for a fixed axisymmetric equilibrium."""
    eq = get("DSHAPE")
    field = ToroidalMagneticField(B0=1, R0=3.5) + VerticalMagneticField(B0=1)
    objective = ObjectiveFunction(QuadraticFlux(eq=eq, field=field, vacuum=True))
    constraints = FixParameters(field, [{"R0": True}, {}])
    optimizer = Optimizer("scipy-trf")
    (field,), _ = optimizer.optimize(
        things=field,
        objective=objective,
        constraints=constraints,
        ftol=0,
        xtol=0,
        verbose=2,
    )
    np.testing.assert_allclose(field[0].R0, 3.5)  # this value was fixed
    np.testing.assert_allclose(field[0].B0, 1)  # toroidal field (no change)
    np.testing.assert_allclose(field[1].B0, 0, atol=1e-12)  # vertical field (vanishes)


@pytest.mark.unit
def test_second_stage_optimization_CoilSet():
    """Test optimizing CoilSet for a fixed axisymmetric equilibrium."""
    eq = get("SOLOVEV")
    R_coil = 3.5
    I = 100
    field = MixedCoilSet(
        FourierXYZCoil(
            current=I,
            X_n=[0, R_coil, 0],
            Y_n=[0, 0, R_coil],
            Z_n=[3, 0, 0],
            modes=[0, 1, -1],
        ),
        CoilSet(
            FourierPlanarCoil(
                current=I, center=[R_coil, 0, 0], normal=[0, 1, 0], r_n=2.5
            ),
            NFP=4,
            sym=True,
        ),
    )
    grid = LinearGrid(M=5)
    objective = ObjectiveFunction(
        QuadraticFlux(
            eq=eq, field=field, vacuum=True, eval_grid=grid, field_grid=LinearGrid(N=15)
        )
    )
    constraints = FixParameters(
        field,
        [
            {"X_n": True, "Y_n": True, "Z_n": True},
            {"r_n": True, "center": True, "normal": True, "current": True},
        ],
    )
    optimizer = Optimizer("lsq-exact")
    (field,), _ = optimizer.optimize(
        things=field,
        objective=objective,
        constraints=constraints,
        ftol=0,
        xtol=1e-7,
        gtol=0,
        verbose=2,
        maxiter=10,
    )

    # should be small current in the circular coil providing the vertical field
    np.testing.assert_allclose(field[0].current, 0, atol=1e-12)


@pytest.mark.slow
@pytest.mark.unit
def test_optimize_with_all_coil_types(DummyCoilSet, DummyMixedCoilSet):
    """Test optimizing for every type of coil and dummy coil sets."""
    sym_coils = load(load_from=str(DummyCoilSet["output_path_sym"]), file_format="hdf5")
    asym_coils = load(
        load_from=str(DummyCoilSet["output_path_asym"]), file_format="hdf5"
    )
    mixed_coils = load(
        load_from=str(DummyMixedCoilSet["output_path"]), file_format="hdf5"
    )
    nested_coils = MixedCoilSet(sym_coils, asym_coils)
    eq = Equilibrium()
    # not attempting to accurately calc B for this test,
    # so make the grids very coarse
    quad_eval_grid = LinearGrid(M=2, sym=True)
    quad_field_grid = LinearGrid(N=2)

    def test(c, method):
        target = 11
        rtol = 1e-3
        # first just check that it quad flux works for a couple iterations
        # as this is an expensive objective to compute
        obj = ObjectiveFunction(
            QuadraticFlux(
                eq=eq,
                field=c,
                vacuum=True,
                weight=1e-4,
                eval_grid=quad_eval_grid,
                field_grid=quad_field_grid,
            )
        )
        optimizer = Optimizer(method)
        (c,), _ = optimizer.optimize(c, obj, maxiter=2, ftol=0, xtol=1e-15)

<<<<<<< HEAD
        # now check with optimizing geometry and actually check result
        objs = [
            CoilLength(c, target=target),
        ]
        extra_msg = ""
        if add_objs:
            # just to check they work without error
            objs.extend(
                [
                    CoilCurvature(c, target=0.5, weight=1e-2),
                    CoilTorsion(c, target=0, weight=1e-2),
                ]
            )
            rtol = 3e-2
            extra_msg = " with curvature and torsion obj"
=======
        if isinstance(c, MixedCoilSet):
            objs.extend([CoilCurvature(c), CoilTorsion(c, target=0)])
            rtol = 1e-2
>>>>>>> b47a7372

        obj = ObjectiveFunction(objs)

        (c,), _ = optimizer.optimize(c, obj, maxiter=25, ftol=5e-3, xtol=1e-15)
        flattened_coils = tree_leaves(
            c, is_leaf=lambda x: isinstance(x, _Coil) and not isinstance(x, CoilSet)
        )
        lengths = [coil.compute("length")["length"] for coil in flattened_coils]
        np.testing.assert_allclose(
            lengths, target, rtol=rtol, err_msg=f"lengths {c}" + extra_msg
        )

    spline_coil = mixed_coils.coils[-1].copy()

    # single coil
    test(FourierPlanarCoil(), "fmintr")
    test(FourierRZCoil(), "fmintr")
    test(FourierXYZCoil(), "fmintr")
    test(spline_coil, "fmintr")

    # CoilSet
    test(sym_coils, "lsq-exact")
    test(asym_coils, "lsq-exact")

    # MixedCoilSet
    test(mixed_coils, "lsq-exact")
    test(nested_coils, "lsq-exact")


@pytest.mark.unit
def test_coilset_geometry_optimization():
    """Test optimizations with PlasmaCoilsetMinDistance and CoilsetMinDistance."""
    R0 = 5  # major radius of plasma
    a = 1.2  # minor radius of plasma
    phi0 = np.pi / 12  # initial angle of coil
    offset = 0.75  # target plasma-coil distance

    # circular tokamak
    surf = FourierRZToroidalSurface(
        R_lmn=np.array([R0, a]),
        Z_lmn=np.array([0, -a]),
        modes_R=np.array([[0, 0], [1, 0]]),
        modes_Z=np.array([[0, 0], [-1, 0]]),
    )
    eq = Equilibrium(Psi=3, surface=surf, NFP=1, M=2, N=0, sym=True)

    # symmetric coilset with 1 unique coil + 7 virtual coils
    # initial radius is too large for target plasma-coil distance
    # initial toroidal angle is too small for target coil-coil distance
    coil = FourierPlanarCoil(
        current=1e6,
        center=[R0, phi0, 0],
        normal=[0, 1, 0],
        r_n=[a + 2 * offset],
        basis="rpz",
    )
    coils = CoilSet(coil, NFP=4, sym=True)
    assert len(coils) == 1
    assert coils.num_coils == 8

    # grids
    plasma_grid = LinearGrid(M=8, zeta=64)
    coil_grid = LinearGrid(N=8)

    #### optimize coils with fixed equilibrium ####
    # optimizing for target coil-plasma distance and maximum coil-coil distance
    objective = ObjectiveFunction(
        (
            PlasmaCoilsetMinDistance(
                eq=eq,
                coils=coils,
                target=offset,
                weight=2,
                plasma_grid=plasma_grid,
                coil_grid=coil_grid,
                eq_fixed=True,
                coils_fixed=False,
            ),
            CoilsetMinDistance(
                coils,
                target=2 * np.pi * (R0 - offset) / coils.num_coils,
                grid=coil_grid,
            ),
        )
    )
    # only 2 free optimization variables are coil center position phi and radius r_n
    constraints = (
        FixCoilCurrent(coils),
        FixParameters(coils, {"center": np.array([0, 2]), "normal": True}),
    )
    optimizer = Optimizer("scipy-trf")
    [coils_opt], _ = optimizer.optimize(
        things=coils, objective=objective, constraints=constraints, verbose=2, copy=True
    )

    assert coils_opt[0].current == 1e6  # current was fixed
    np.testing.assert_allclose(  # check coils are equally spaced in toroidal angle phi
        coils_opt[0].center,
        [R0, np.pi / coils_opt.num_coils, 0],
        rtol=1e-5,
    )
    np.testing.assert_allclose(coils_opt[0].normal, [0, 1, 0])  # normal was fixed
    np.testing.assert_allclose(
        coils_opt[0].r_n, a + offset, rtol=1e-2
    )  # check coil radius

    #### optimize coils with fixed surface ####
    # same optimization as above, but with a fixed surface instead of an equilibrium
    objective = ObjectiveFunction(
        (
            PlasmaCoilsetMinDistance(
                eq=surf,
                coils=coils,
                target=offset,
                weight=2,
                plasma_grid=plasma_grid,
                coil_grid=coil_grid,
                eq_fixed=True,
                coils_fixed=False,
            ),
            CoilsetMinDistance(
                coils,
                target=2 * np.pi * (R0 - offset) / coils.num_coils,
                grid=coil_grid,
            ),
        )
    )
    # only 2 free optimization variables are coil center position phi and radius r_n
    constraints = (
        FixCoilCurrent(coils),
        FixParameters(coils, {"center": np.array([0, 2]), "normal": True}),
    )
    optimizer = Optimizer("scipy-trf")
    [coils_opt], _ = optimizer.optimize(
        things=coils, objective=objective, constraints=constraints, verbose=2, copy=True
    )

    assert coils_opt[0].current == 1e6  # current was fixed
    np.testing.assert_allclose(  # check coils are equally spaced in toroidal angle phi
        coils_opt[0].center,
        [R0, np.pi / coils_opt.num_coils, 0],
        rtol=1e-5,
    )
    np.testing.assert_allclose(coils_opt[0].normal, [0, 1, 0])  # normal was fixed
    np.testing.assert_allclose(
        coils_opt[0].r_n, a + offset, rtol=1e-2
    )  # check coil radius

    #### optimize surface with fixed coils ####
    # optimizing for target coil-plasma distance only

    def circle_constraint(params):
        """Constrain cross section of surface to be a circle."""
        return params["R_lmn"][1:] + jnp.flip(params["Z_lmn"])

    objective = ObjectiveFunction(
        (
            PlasmaCoilsetMinDistance(
                eq=surf,
                coils=coils,
                target=offset,
                plasma_grid=plasma_grid,
                coil_grid=coil_grid,
                eq_fixed=False,
                coils_fixed=True,
            ),
        )
    )
    # only 1 free optimization variable is surface minor radius
    constraints = (
        FixParameters(surf, {"R_lmn": np.array([0, 2])}),
        LinearObjectiveFromUser(circle_constraint, surf),
    )
    optimizer = Optimizer("scipy-trf")
    [surf_opt], _ = optimizer.optimize(
        things=[surf],
        objective=objective,
        constraints=constraints,
        verbose=2,
        copy=True,
    )

    # the R & Z boundary surface m=+/-1 coefficients should be equal magnitude and
    # have changed to match target offset
    np.testing.assert_allclose(
        coils[0].r_n,
        abs(surf_opt.R_lmn[surf_opt.R_basis.get_idx(M=1, N=0)]) + offset,
        rtol=2e-2,
    )
    np.testing.assert_allclose(
        coils[0].r_n,
        abs(surf_opt.Z_lmn[surf_opt.Z_basis.get_idx(M=-1, N=0)]) + offset,
        rtol=2e-2,
    )<|MERGE_RESOLUTION|>--- conflicted
+++ resolved
@@ -1335,13 +1335,12 @@
         optimizer = Optimizer(method)
         (c,), _ = optimizer.optimize(c, obj, maxiter=2, ftol=0, xtol=1e-15)
 
-<<<<<<< HEAD
         # now check with optimizing geometry and actually check result
         objs = [
             CoilLength(c, target=target),
         ]
         extra_msg = ""
-        if add_objs:
+        if isinstance(c, MixedCoilSet):
             # just to check they work without error
             objs.extend(
                 [
@@ -1351,11 +1350,6 @@
             )
             rtol = 3e-2
             extra_msg = " with curvature and torsion obj"
-=======
-        if isinstance(c, MixedCoilSet):
-            objs.extend([CoilCurvature(c), CoilTorsion(c, target=0)])
-            rtol = 1e-2
->>>>>>> b47a7372
 
         obj = ObjectiveFunction(objs)
 
