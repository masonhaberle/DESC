--- conflicted
+++ resolved
@@ -23,12 +23,9 @@
     OmnigenousField,
     SplineMagneticField,
     ToroidalMagneticField,
-<<<<<<< HEAD
+    VerticalMagneticField,
     field_line_integrate,
     run_regcoil,
-=======
-    VerticalMagneticField,
->>>>>>> 83f76bcc
 )
 from desc.objectives import (
     AspectRatio,
@@ -1393,7 +1390,10 @@
     # reset the Phi_mn
     surface_current_field2.Phi_mn = surface_current_field2.Phi_mn.at[:].set(0.0)
     constraints = (  # now fix all but Phi_mn
-        FixParameter(surface_current_field2, params=["I", "G", "R_lmn", "Z_lmn"]),
+        FixParameters(
+            surface_current_field2,
+            params={"I": True, "G": True, "R_lmn": True, "Z_lmn": True},
+        ),
     )
 
     eval_grid = LinearGrid(M=M_egrid, N=N_egrid, NFP=eq.NFP, sym=True)
