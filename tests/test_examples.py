--- conflicted
+++ resolved
@@ -107,13 +107,8 @@
     eq1 = EquilibriaFamily.load(load_from=str(precise_QH["desc_h5_path"]))[-1]
     eq2 = EquilibriaFamily.load(load_from=str(precise_QH["output_path"]))[-1]
     rho_err, theta_err = area_difference_desc(eq1, eq2)
-<<<<<<< HEAD
-    np.testing.assert_allclose(rho_err, 0, atol=5e-3)
-    np.testing.assert_allclose(theta_err, 0, atol=1e-6)
-=======
     np.testing.assert_allclose(rho_err, 0, atol=1e-4)
     np.testing.assert_allclose(theta_err, 0, atol=1e-4)
->>>>>>> 341fdabe
 
 
 @pytest.mark.regression
@@ -274,13 +269,8 @@
     eq1 = load(".//tests//inputs//precise_QH_step1.h5")
     eq1a = run_qh_step(0, eq0)
     rho_err, theta_err = area_difference_desc(eq1, eq1a)
-<<<<<<< HEAD
-    np.testing.assert_allclose(rho_err, 0, atol=5e-3)
-    np.testing.assert_allclose(theta_err, 0, atol=5e-3)
-=======
     np.testing.assert_allclose(rho_err, 0, atol=1e-4)
     np.testing.assert_allclose(theta_err, 0, atol=1e-4)
->>>>>>> 341fdabe
 
 
 @pytest.mark.regression
@@ -292,13 +282,8 @@
     eq2 = load(".//tests//inputs//precise_QH_step2.h5")
     eq2a = run_qh_step(1, eq1)
     rho_err, theta_err = area_difference_desc(eq2, eq2a)
-<<<<<<< HEAD
-    np.testing.assert_allclose(rho_err, 0, atol=5e-3)
-    np.testing.assert_allclose(theta_err, 0, atol=5e-3)
-=======
     np.testing.assert_allclose(rho_err, 0, atol=1e-4)
     np.testing.assert_allclose(theta_err, 0, atol=1e-4)
->>>>>>> 341fdabe
 
 
 @pytest.mark.regression
@@ -311,13 +296,8 @@
     eq3 = load(".//tests//inputs//precise_QH_step3.h5")
     eq3a = run_qh_step(2, eq2)
     rho_err, theta_err = area_difference_desc(eq3, eq3a)
-<<<<<<< HEAD
-    np.testing.assert_allclose(rho_err, 0, atol=5e-3)
-    np.testing.assert_allclose(theta_err, 0, atol=5e-3)
-=======
     np.testing.assert_allclose(rho_err, 0, atol=1e-4)
     np.testing.assert_allclose(theta_err, 0, atol=1e-4)
->>>>>>> 341fdabe
 
     grid = LinearGrid(M=eq3a.M_grid, N=eq3a.N_grid, NFP=eq3a.NFP, sym=False, rho=1.0)
     data = eq3a.compute("|B|_mn", grid=grid, M_booz=eq3a.M, N_booz=eq3a.N)
