--- conflicted
+++ resolved
@@ -10,7 +10,6 @@
 from qsc import Qsc
 
 from desc.backend import jnp
-<<<<<<< HEAD
 from desc.coils import (
     CoilSet,
     FourierPlanarCoil,
@@ -18,9 +17,6 @@
     FourierXYZCoil,
     MixedCoilSet,
 )
-=======
-from desc.coils import CoilSet, FourierPlanarCoil, FourierRZCoil, MixedCoilSet
->>>>>>> 87db5bec
 from desc.continuation import solve_continuation_automatic
 from desc.equilibrium import EquilibriaFamily, Equilibrium
 from desc.examples import get
