"""Tests compute utilities related to surface averaging, etc."""

import numpy as np
import pytest

from desc.basis import FourierZernikeBasis
from desc.compute.utils import (
    _get_grid_surface,
    line_integrals,
    surface_averages,
    surface_integrals,
    surface_integrals_transform,
    surface_max,
    surface_min,
    surface_variance,
)
from desc.examples import get
from desc.grid import ConcentricGrid, LinearGrid, QuadratureGrid
from desc.transform import Transform


def benchmark_surface_integrals(grid, q=np.array([1.0]), surface_label="rho"):
    """Compute a surface integral for each surface in the grid.

    Notes
    -----
        It is assumed that the integration surface has area 4π^2 when the
        surface label is rho and area 2π when the surface label is theta or
        zeta. You may want to multiply q by the surface area Jacobian.

    Parameters
    ----------
    grid : Grid
        Collocation grid containing the nodes to evaluate at.
    q : ndarray
        Quantity to integrate.
        The first dimension of the array should have size ``grid.num_nodes``.

        When ``q`` is 1-dimensional, the intention is to integrate,
        over the domain parameterized by rho, theta, and zeta,
        a scalar function over the previously mentioned domain.

        When ``q`` is 2-dimensional, the intention is to integrate,
        over the domain parameterized by rho, theta, and zeta,
        a vector-valued function over the previously mentioned domain.

        When ``q`` is 3-dimensional, the intention is to integrate,
        over the domain parameterized by rho, theta, and zeta,
        a matrix-valued function over the previously mentioned domain.
    surface_label : str
        The surface label of rho, theta, or zeta to compute the integration over.

    Returns
    -------
    integrals : ndarray
        Surface integral of the input over each surface in the grid.

    """
    _, _, spacing, has_endpoint_dupe = _get_grid_surface(grid, surface_label)
    weights = (spacing.prod(axis=1) * np.nan_to_num(q).T).T

    surfaces = {}
    nodes = grid.nodes[:, {"rho": 0, "theta": 1, "zeta": 2}[surface_label]]
    # collect node indices for each surface_label surface
    for grid_row_idx, surface_label_value in enumerate(nodes):
        surfaces.setdefault(surface_label_value, []).append(grid_row_idx)
    # integration over non-contiguous elements
    integrals = []
    for _, surface_idx in sorted(surfaces.items()):
        integrals.append(weights[surface_idx].sum(axis=0))
    if has_endpoint_dupe:
        integrals[0] += integrals[-1]
        integrals[-1] = integrals[0]
    return np.asarray(integrals)


# arbitrary choice
L = 5
M = 5
N = 2
NFP = 3


class TestComputeUtils:
    """Tests for compute utilities related to surface averaging, etc."""

    @pytest.mark.unit
    def test_surface_integrals(self):
        """Test surface_integrals against a more intuitive implementation.

        This test should ensure that the algorithm in implementation is correct
        on different types of grids (e.g. LinearGrid, ConcentricGrid). Each test
        should also be done on grids with duplicate nodes (e.g. endpoint=True).
        """

        def test_b_theta(surface_label, grid, eq):
            q = eq.compute("B_theta", grid=grid)["B_theta"]
            integrals = surface_integrals(grid, q, surface_label, expand_out=False)
            unique_size = {
                "rho": grid.num_rho,
                "theta": grid.num_theta,
                "zeta": grid.num_zeta,
            }[surface_label]
            assert integrals.shape == (unique_size,), surface_label

            desired = benchmark_surface_integrals(grid, q, surface_label)
            np.testing.assert_allclose(
                integrals, desired, atol=1e-16, err_msg=surface_label
            )

        eq = get("W7-X")
        lg = LinearGrid(L=L, M=M, N=N, NFP=eq.NFP, endpoint=False)
        lg_endpoint = LinearGrid(L=L, M=M, N=N, NFP=eq.NFP, endpoint=True)
        cg_sym = ConcentricGrid(L=L, M=M, N=N, NFP=eq.NFP, sym=True)
        for label in ("rho", "theta", "zeta"):
            test_b_theta(label, lg, eq)
            test_b_theta(label, lg_endpoint, eq)
            if label != "theta":
                # theta integrals are poorly defined on concentric grids
                test_b_theta(label, cg_sym, eq)

    @pytest.mark.unit
    def test_surface_integrals_transform(self):
        """Test surface integral of a kernel function."""

        def test(surface_label, grid):
            ints = np.arange(grid.num_nodes)
            # better to test when all elements have the same sign
            q = np.abs(np.outer(np.cos(ints), np.sin(ints)))
            # This q represents the kernel function
            # K_{u_1} = |cos(x(u_1, u_2, u_3)) * sin(x(u_4, u_5, u_6))|
            # The first dimension of q varies the domain u_1, u_2, and u_3
            # and the second dimension varies the codomain u_4, u_5, u_6.
            integrals = surface_integrals_transform(grid, surface_label)(q)
            unique_size = {
                "rho": grid.num_rho,
                "theta": grid.num_theta,
                "zeta": grid.num_zeta,
            }[surface_label]
            assert integrals.shape == (unique_size, grid.num_nodes), surface_label

            desired = benchmark_surface_integrals(grid, q, surface_label)
            np.testing.assert_allclose(integrals, desired, err_msg=surface_label)

        cg = ConcentricGrid(L=L, M=M, N=N, sym=True, NFP=NFP)
        lg = LinearGrid(L=L, M=M, N=N, sym=True, NFP=NFP, endpoint=True)
        test("rho", cg)
        test("theta", lg)
        test("zeta", cg)

    @pytest.mark.unit
    def test_surface_averages_vector_functions(self):
        """Test surface averages of vector-valued, function-valued integrands."""

        def test(surface_label, grid):
            g_size = grid.num_nodes  # not a choice; required
            f_size = g_size // 10 + (g_size < 10)
            # arbitrary choice, but f_size != v_size != g_size is better to test
            v_size = g_size // 20 + (g_size < 20)
            g = np.cos(np.arange(g_size))
            fv = np.sin(np.arange(f_size * v_size).reshape(f_size, v_size))
            # better to test when all elements have the same sign
            q = np.abs(np.einsum("g,fv->gfv", g, fv))
            sqrt_g = np.arange(g_size).astype(float)

            averages = surface_averages(grid, q, sqrt_g, surface_label)
            assert averages.shape == q.shape == (g_size, f_size, v_size), surface_label

            desired = (
                benchmark_surface_integrals(grid, (sqrt_g * q.T).T, surface_label).T
                / benchmark_surface_integrals(grid, sqrt_g, surface_label)
            ).T
            np.testing.assert_allclose(
                grid.compress(averages, surface_label), desired, err_msg=surface_label
            )

        cg = ConcentricGrid(L=L, M=M, N=N, sym=True, NFP=NFP)
        lg = LinearGrid(L=L, M=M, N=N, sym=True, NFP=NFP, endpoint=True)
        test("rho", cg)
        test("theta", lg)
        test("zeta", cg)

    @pytest.mark.unit
    def test_surface_area(self):
        """Test that surface_integrals(ds) is 4pi^2 for rho, 2pi for theta, zeta.

        This test should ensure that surfaces have the correct area on grids
        constructed by specifying L, M, N and by specifying an array of nodes.
        Each test should also be done on grids with duplicate nodes
        (e.g. endpoint=True) and grids with symmetry.
        """

        def test(surface_label, grid):
            areas = surface_integrals(
                grid, surface_label=surface_label, expand_out=False
            )
            correct_area = 4 * np.pi**2 if surface_label == "rho" else 2 * np.pi
            np.testing.assert_allclose(areas, correct_area, err_msg=surface_label)

        lg = LinearGrid(L=L, M=M, N=N, NFP=NFP, sym=False, endpoint=False)
        lg_sym = LinearGrid(L=L, M=M, N=N, NFP=NFP, sym=True, endpoint=False)
        lg_endpoint = LinearGrid(L=L, M=M, N=N, NFP=NFP, sym=False, endpoint=True)
        lg_sym_endpoint = LinearGrid(L=L, M=M, N=N, NFP=NFP, sym=True, endpoint=True)
        rho = np.linspace(1, 0, L)[::-1]
        theta = np.linspace(0, 2 * np.pi, M, endpoint=False)
        theta_endpoint = np.linspace(0, 2 * np.pi, M, endpoint=True)
        zeta = np.linspace(0, 2 * np.pi / NFP, N, endpoint=False)
        zeta_endpoint = np.linspace(0, 2 * np.pi / NFP, N, endpoint=True)
        lg_2 = LinearGrid(
            rho=rho, theta=theta, zeta=zeta, NFP=NFP, sym=False, endpoint=False
        )
        lg_2_sym = LinearGrid(
            rho=rho, theta=theta, zeta=zeta, NFP=NFP, sym=True, endpoint=False
        )
        lg_2_endpoint = LinearGrid(
            rho=rho,
            theta=theta_endpoint,
            zeta=zeta_endpoint,
            NFP=NFP,
            sym=False,
            endpoint=True,
        )
        lg_2_sym_endpoint = LinearGrid(
            rho=rho,
            theta=theta_endpoint,
            zeta=zeta_endpoint,
            NFP=NFP,
            sym=True,
            endpoint=True,
        )
        cg = ConcentricGrid(L=L, M=M, N=N, NFP=NFP, sym=False)
        cg_sym = ConcentricGrid(L=L, M=M, N=N, NFP=NFP, sym=True)

        for label in ("rho", "theta", "zeta"):
            test(label, lg)
            test(label, lg_sym)
            test(label, lg_endpoint)
            test(label, lg_sym_endpoint)
            test(label, lg_2)
            test(label, lg_2_sym)
            test(label, lg_2_endpoint)
            test(label, lg_2_sym_endpoint)
            if label != "theta":
                # theta integrals are poorly defined on concentric grids
                test(label, cg)
                test(label, cg_sym)

    @pytest.mark.unit
    def test_line_length(self):
        """Test that line_integrals(dl) is 1 for rho, 2pi for theta, zeta.

        This test should ensure that lines have the correct length on grids
        constructed by specifying L, M, N and by specifying an array of nodes.
        """

        def test(grid):
            if not isinstance(grid, ConcentricGrid):
                for theta_val in grid.nodes[grid.unique_theta_idx, 1]:
                    result = line_integrals(
                        grid,
                        line_label="rho",
                        fix_surface=("theta", theta_val),
                        expand_out=False,
                    )
                    np.testing.assert_allclose(result, 1)
                for rho_val in grid.nodes[grid.unique_rho_idx, 0]:
                    result = line_integrals(
                        grid,
                        line_label="zeta",
                        fix_surface=("rho", rho_val),
                        expand_out=False,
                    )
                    np.testing.assert_allclose(result, 2 * np.pi)
            for zeta_val in grid.nodes[grid.unique_zeta_idx, 2]:
                result = line_integrals(
                    grid,
                    line_label="theta",
                    fix_surface=("zeta", zeta_val),
                    expand_out=False,
                )
                np.testing.assert_allclose(result, 2 * np.pi)

        lg = LinearGrid(L=L, M=M, N=N, NFP=NFP, sym=False)
        lg_sym = LinearGrid(L=L, M=M, N=N, NFP=NFP, sym=True)
        rho = np.linspace(1, 0, L)[::-1]
        theta = np.linspace(0, 2 * np.pi, M, endpoint=False)
        zeta = np.linspace(0, 2 * np.pi / NFP, N, endpoint=False)
        lg_2 = LinearGrid(rho=rho, theta=theta, zeta=zeta, NFP=NFP, sym=False)
        lg_2_sym = LinearGrid(rho=rho, theta=theta, zeta=zeta, NFP=NFP, sym=True)
        cg = ConcentricGrid(L=L, M=M, N=N, NFP=NFP, sym=False)
        cg_sym = ConcentricGrid(L=L, M=M, N=N, NFP=NFP, sym=True)

        test(lg)
        test(lg_sym)
        test(lg_2)
        test(lg_2_sym)
        test(cg)
        test(cg_sym)

    @pytest.mark.unit
    def test_surface_averages_identity_op(self):
        """Test flux surface averages of surface functions are identity operations."""
        eq = get("W7-X")
        grid = ConcentricGrid(L=L, M=M, N=N, NFP=eq.NFP, sym=eq.sym)
        data = eq.compute(["p", "sqrt(g)"], grid=grid)
        pressure_average = surface_averages(grid, data["p"], data["sqrt(g)"])
        np.testing.assert_allclose(data["p"], pressure_average)

    @pytest.mark.unit
    def test_surface_averages_homomorphism(self):
        """Test flux surface averages of surface functions are additive homomorphisms.

        Meaning average(a + b) = average(a) + average(b).
        """
        eq = get("W7-X")
        grid = ConcentricGrid(L=L, M=M, N=N, NFP=eq.NFP, sym=eq.sym)
        data = eq.compute(["|B|", "|B|_t", "sqrt(g)"], grid=grid)
        a = surface_averages(grid, data["|B|"], data["sqrt(g)"])
        b = surface_averages(grid, data["|B|_t"], data["sqrt(g)"])
        a_plus_b = surface_averages(grid, data["|B|"] + data["|B|_t"], data["sqrt(g)"])
        np.testing.assert_allclose(a_plus_b, a + b)

    @pytest.mark.unit
    def test_surface_integrals_against_shortcut(self):
        """Test integration against less general methods."""
        grid = ConcentricGrid(L=L, M=M, N=N, NFP=NFP)
        ds = grid.spacing[:, :2].prod(axis=-1)
        # something arbitrary that will give different sum across surfaces
        q = np.arange(grid.num_nodes) ** 2
        # The predefined grids sort nodes in zeta surface chunks.
        # To compute a quantity local to a surface, we can reshape it into zeta
        # surface chunks and compute across the chunks.
        result = grid.expand(
            (ds * q).reshape((grid.num_zeta, -1)).sum(axis=-1),
            surface_label="zeta",
        )
        np.testing.assert_allclose(
            surface_integrals(grid, q, surface_label="zeta"),
            desired=result,
        )

    @pytest.mark.unit
    def test_surface_averages_against_shortcut(self):
        """Test averaging against less general methods."""
        # test on zeta surfaces
        grid = LinearGrid(L=L, M=M, N=N, NFP=NFP)
        # something arbitrary that will give different average across surfaces
        q = np.arange(grid.num_nodes) ** 2
        # The predefined grids sort nodes in zeta surface chunks.
        # To compute a quantity local to a surface, we can reshape it into zeta
        # surface chunks and compute across the chunks.
        mean = grid.expand(
            q.reshape((grid.num_zeta, -1)).mean(axis=-1),
            surface_label="zeta",
        )
        # number of nodes per surface
        n = grid.num_rho * grid.num_theta
        np.testing.assert_allclose(np.bincount(grid.inverse_zeta_idx), desired=n)
        ds = grid.spacing[:, :2].prod(axis=-1)
        np.testing.assert_allclose(
            surface_integrals(grid, q / ds, surface_label="zeta") / n,
            desired=mean,
        )
        np.testing.assert_allclose(
            surface_averages(grid, q, surface_label="zeta"),
            desired=mean,
        )

        # test on grids with a single rho surface
        eq = get("W7-X")
        rho = np.array((1 - 1e-4) * np.random.default_rng().random() + 1e-4)
        grid = LinearGrid(rho=rho, M=eq.M_grid, N=eq.N_grid, NFP=eq.NFP, sym=eq.sym)
        data = eq.compute(["|B|", "sqrt(g)"], grid=grid)
        np.testing.assert_allclose(
            surface_averages(grid, data["|B|"], data["sqrt(g)"]),
            np.mean(data["sqrt(g)"] * data["|B|"]) / np.mean(data["sqrt(g)"]),
            err_msg="average with sqrt(g) fail",
        )
        np.testing.assert_allclose(
            surface_averages(grid, data["|B|"]),
            np.mean(data["|B|"]),
            err_msg="average without sqrt(g) fail",
        )

    @pytest.mark.unit
<<<<<<< HEAD
    def test_symmetry_surface_average_1(self):
        """Test surface average of a symmetric function."""

        def test(grid):
            r = grid.nodes[:, 0]
            t = grid.nodes[:, 1]
            z = grid.nodes[:, 2] * grid.NFP
            true_surface_avg = 5
            function_of_rho = 1 / (r + 0.35)
            f = (
                true_surface_avg
                + np.cos(t)
                - 0.5 * np.cos(z)
                + 3 * np.cos(t) * np.cos(z) ** 2
                - 2 * np.sin(z) * np.sin(t)
            ) * function_of_rho
            np.testing.assert_allclose(
                surface_averages(grid, f),
                true_surface_avg * function_of_rho,
                rtol=1e-15,
                err_msg=type(grid),
            )

        # these tests should be run on relatively low resolution grids,
        # or at least low enough so that the asymmetric spacing test fails
        L = [3, 3, 5, 3]
        M = [3, 6, 5, 7]
        N = [2, 2, 2, 2]
        NFP = [5, 3, 5, 3]
        sym = np.array([True, True, False, False])
        # to test code not tested on grids made with M=.
        even_number = 4
        n_theta = even_number - sym

        # asymmetric spacing
        with pytest.raises(AssertionError):
            theta = 2 * np.pi * np.array([t**2 for t in np.linspace(0, 1, max(M))])
            test(LinearGrid(L=max(L), theta=theta, N=max(N), sym=False))

        for i in range(len(L)):
            test(LinearGrid(L=L[i], M=M[i], N=N[i], NFP=NFP[i], sym=sym[i]))
            test(LinearGrid(L=L[i], theta=n_theta[i], N=N[i], NFP=NFP[i], sym=sym[i]))
            test(
                LinearGrid(
                    L=L[i],
                    theta=np.linspace(0, 2 * np.pi, n_theta[i]),
                    N=N[i],
                    NFP=NFP[i],
                    sym=sym[i],
                )
            )
            test(
                LinearGrid(
                    L=L[i],
                    theta=np.linspace(0, 2 * np.pi, n_theta[i] + 1),
                    N=N[i],
                    NFP=NFP[i],
                    sym=sym[i],
                )
            )
            test(QuadratureGrid(L=L[i], M=M[i], N=N[i], NFP=NFP[i]))
            test(ConcentricGrid(L=L[i], M=M[i], N=N[i], NFP=NFP[i], sym=sym[i]))
            # nonuniform spacing when sym is False, but spacing is still symmetric
            test(
                LinearGrid(
                    L=L[i],
                    theta=np.linspace(0, np.pi, n_theta[i]),
                    N=N[i],
                    NFP=NFP[i],
                    sym=sym[i],
                )
            )
            test(
                LinearGrid(
                    L=L[i],
                    theta=np.linspace(0, np.pi, n_theta[i] + 1),
                    N=N[i],
                    NFP=NFP[i],
                    sym=sym[i],
                )
            )

    @pytest.mark.unit
    def test_symmetry_surface_average_2(self):
        """Tests that surface averages are correct using specified basis."""

        def test(grid, basis, true_avg=1):
            transform = Transform(grid, basis)

            # random data with specified average on each surface
            coeffs = np.random.rand(basis.num_modes)
            coeffs[np.all(basis.modes[:, 1:] == [0, 0], axis=1)] = 0
            coeffs[np.all(basis.modes == [0, 0, 0], axis=1)] = true_avg

            # compute average for each surface in grid
            values = transform.transform(coeffs)
            numerical_avg = surface_averages(grid, values, expand_out=False)
            np.testing.assert_allclose(
                # values closest to axis are never accurate enough
                numerical_avg[isinstance(grid, ConcentricGrid) :],
                true_avg,
                err_msg=str(type(grid)) + " " + str(grid.sym),
            )

        M = 5
        M_grid = 13
        test(
            QuadratureGrid(L=M_grid, M=M_grid, N=0), FourierZernikeBasis(L=M, M=M, N=0)
        )
        test(
            LinearGrid(L=M_grid, M=M_grid, N=0, sym=True),
            FourierZernikeBasis(L=M, M=M, N=0, sym="cos"),
        )
        test(
            ConcentricGrid(L=M_grid, M=M_grid, N=0), FourierZernikeBasis(L=M, M=M, N=0)
        )
        test(
            ConcentricGrid(L=M_grid, M=M_grid, N=0, sym=True),
            FourierZernikeBasis(L=M, M=M, N=0, sym="cos"),
        )

    @pytest.mark.unit
    def test_surface_min_max(self):
=======
    def test_surface_variance(self):
        """Test correctness of variance against less general methods."""
        grid = LinearGrid(L=L, M=M, N=N, NFP=NFP)
        # something arbitrary that will give different variance across surfaces
        q = np.arange(grid.num_nodes) ** 2
        # The predefined grids sort nodes in zeta surface chunks.
        # To compute a quantity local to a surface, we can reshape it into zeta
        # surface chunks and compute across the chunks.
        chunks = q.reshape((grid.num_zeta, -1))

        # Test weighted sample variance with different weights.
        # positive weights to prevent cancellations that may hide implementation error
        weights = np.cos(q) * np.sin(q) + 5
        biased = surface_variance(
            grid, q, weights, bias=True, surface_label="zeta", expand_out=False
        )
        unbiased = surface_variance(
            grid, q, weights, surface_label="zeta", expand_out=False
        )
        # The ds weights are built into the surface variance function.
        # So weights for np.cov should be ds * weights. Since ds is constant on
        # LinearGrid, we need to get the same result if we don't multiply by ds.
        weights = weights.reshape((grid.num_zeta, -1))
        for i in range(grid.num_zeta):
            np.testing.assert_allclose(
                biased[i],
                desired=np.cov(chunks[i], bias=True, aweights=weights[i]),
            )
            np.testing.assert_allclose(
                unbiased[i],
                desired=np.cov(chunks[i], aweights=weights[i]),
            )

        # Test weighted sample variance converges to unweighted sample variance
        # when all weights are equal.
        chunks = grid.expand(chunks, surface_label="zeta")
        np.testing.assert_allclose(
            surface_variance(grid, q, np.e, bias=True, surface_label="zeta"),
            desired=chunks.var(axis=-1),
        )
        np.testing.assert_allclose(
            surface_variance(grid, q, np.e, surface_label="zeta"),
            desired=chunks.var(axis=-1, ddof=1),
        )

    @pytest.mark.unit
    def test_min_max(self):
>>>>>>> f7a7a303
        """Test the surface_min and surface_max functions."""
        for grid_type in [LinearGrid, QuadratureGrid, ConcentricGrid]:
            grid = grid_type(L=L, M=M, N=N, NFP=NFP)
            rho = grid.nodes[:, 0]
            theta = grid.nodes[:, 1]
            zeta = grid.nodes[:, 2]
            # Make up an arbitrary function of the coordinates:
            B = (
                1.7
                + 0.4 * rho * np.cos(theta)
                + 0.8 * rho * rho * np.cos(2 * theta - 3 * zeta)
            )
            Bmax_alt = np.zeros(grid.num_rho)
            Bmin_alt = np.zeros(grid.num_rho)
            for j in range(grid.num_rho):
                mask = grid.inverse_rho_idx == j
                Bmax_alt[j] = np.max(B[mask])
                Bmin_alt[j] = np.min(B[mask])
            np.testing.assert_allclose(Bmax_alt, grid.compress(surface_max(grid, B)))
            np.testing.assert_allclose(Bmin_alt, grid.compress(surface_min(grid, B)))<|MERGE_RESOLUTION|>--- conflicted
+++ resolved
@@ -24,7 +24,7 @@
 
     Notes
     -----
-        It is assumed that the integration surface has area 4π^2 when the
+        It is assumed that the integration surface has area 4π² when the
         surface label is rho and area 2π when the surface label is theta or
         zeta. You may want to multiply q by the surface area Jacobian.
 
@@ -182,7 +182,7 @@
 
     @pytest.mark.unit
     def test_surface_area(self):
-        """Test that surface_integrals(ds) is 4pi^2 for rho, 2pi for theta, zeta.
+        """Test that surface_integrals(ds) is 4π² for rho, 2pi for theta, zeta.
 
         This test should ensure that surfaces have the correct area on grids
         constructed by specifying L, M, N and by specifying an array of nodes.
@@ -247,7 +247,7 @@
 
     @pytest.mark.unit
     def test_line_length(self):
-        """Test that line_integrals(dl) is 1 for rho, 2pi for theta, zeta.
+        """Test that line_integrals(dl) is 1 for rho, 2π for theta, zeta.
 
         This test should ensure that lines have the correct length on grids
         constructed by specifying L, M, N and by specifying an array of nodes.
@@ -383,7 +383,6 @@
         )
 
     @pytest.mark.unit
-<<<<<<< HEAD
     def test_symmetry_surface_average_1(self):
         """Test surface average of a symmetric function."""
 
@@ -506,17 +505,11 @@
         )
 
     @pytest.mark.unit
-    def test_surface_min_max(self):
-=======
     def test_surface_variance(self):
         """Test correctness of variance against less general methods."""
         grid = LinearGrid(L=L, M=M, N=N, NFP=NFP)
         # something arbitrary that will give different variance across surfaces
         q = np.arange(grid.num_nodes) ** 2
-        # The predefined grids sort nodes in zeta surface chunks.
-        # To compute a quantity local to a surface, we can reshape it into zeta
-        # surface chunks and compute across the chunks.
-        chunks = q.reshape((grid.num_zeta, -1))
 
         # Test weighted sample variance with different weights.
         # positive weights to prevent cancellations that may hide implementation error
@@ -527,6 +520,10 @@
         unbiased = surface_variance(
             grid, q, weights, surface_label="zeta", expand_out=False
         )
+        # The predefined grids sort nodes in zeta surface chunks.
+        # To compute a quantity local to a surface, we can reshape it into zeta
+        # surface chunks and compute across the chunks.
+        chunks = q.reshape((grid.num_zeta, -1))
         # The ds weights are built into the surface variance function.
         # So weights for np.cov should be ds * weights. Since ds is constant on
         # LinearGrid, we need to get the same result if we don't multiply by ds.
@@ -554,8 +551,7 @@
         )
 
     @pytest.mark.unit
-    def test_min_max(self):
->>>>>>> f7a7a303
+    def test_surface_min_max(self):
         """Test the surface_min and surface_max functions."""
         for grid_type in [LinearGrid, QuadratureGrid, ConcentricGrid]:
             grid = grid_type(L=L, M=M, N=N, NFP=NFP)
