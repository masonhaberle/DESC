--- conflicted
+++ resolved
@@ -6,14 +6,9 @@
 import numpy as np
 import pytest
 
-<<<<<<< HEAD
 from desc.backend import flatnonzero, jnp
 from desc.compute.geom_utils import rotation_matrix
 from desc.utils import take_mask
-=======
-from desc.backend import jnp
-from desc.compute.geom_utils import rotation_matrix
->>>>>>> 59f80c08
 
 
 @pytest.mark.unit
@@ -28,7 +23,7 @@
     np.testing.assert_allclose(dfdx_rev(x0), np.zeros((3, 3, 3)))
 
 
-@partial(np.vectorize, signature="(m)->()")
+@partial(jnp.vectorize, signature="(m)->()")
 def _last_value(a):
     """Return the last non-nan value in ``a``."""
     a = a[::-1]
