"""Tests for surface averaging etc."""

import numpy as np
import pytest

import desc.io
from desc.compute.utils import (
    _get_grid_surface,
    compress,
    expand,
    surface_averages,
    surface_integrals,
    surface_max,
    surface_min,
)
from desc.grid import ConcentricGrid, LinearGrid, QuadratureGrid


def benchmark_surface_integrals(grid, q=np.array([1]), surface_label="rho"):
    """Intuitive implementation of surface_integrals function in compute.utils.

    Compute the surface integral of a quantity for all surfaces in the grid.

    Parameters
    ----------
    grid : Grid
        Collocation grid containing the nodes to evaluate at.
    q : ndarray
        Quantity to integrate.
    surface_label : str
        The surface label of rho, theta, or zeta to compute integration over.

    Returns
    -------
    integrals : ndarray
        Surface integrals of q over each surface in grid.
    """
<<<<<<< HEAD
    nodes, _, _, ds, _ = _get_grid_surface(grid, surface_label)
=======
    nodes, _, ds, max_surface_val, has_endpoint_dupe = _get_grid_surface(
        grid, surface_label
    )
    # to group duplicate nodes together
    nodes_modulo = nodes % max_surface_val if has_endpoint_dupe else nodes

>>>>>>> 796de3cd
    weights = np.asarray(ds * q)

    surfaces = dict()
    # collect node indices for each surface_label surface
    for grid_column_idx, surface_label_value in enumerate(nodes_modulo):
        surfaces.setdefault(surface_label_value, list()).append(grid_column_idx)
    # integration over non-contiguous elements
    integrals = list()
    for _, surface_idx in sorted(surfaces.items()):
        integrals.append(weights[surface_idx].sum())
    if has_endpoint_dupe:
        integrals.append(integrals[0])
    return np.asarray(integrals)


class TestComputeUtils:
    """Tests for grid operations, surface averages etc."""

    @pytest.mark.unit
    def test_compress_expand_inverse_op(self):
        """Test that compress & expand are inverse operations for surface functions.

        Each test should be done on different types of grids
        (e.g. LinearGrid, ConcentricGrid) and grids with duplicate nodes
        (e.g. endpoint=True).
        """

        def test(surface_label, grid):
            # enforce r is a surface function via compression
            r = compress(
                grid, np.random.random_sample(size=grid.num_nodes), surface_label
            )
            s = compress(grid, expand(grid, r, surface_label), surface_label)
            np.testing.assert_allclose(r, s, err_msg=surface_label)

        lg_endpoint = LinearGrid(L=13, M=11, N=9, NFP=5, sym=True, endpoint=True)
        cg_sym = ConcentricGrid(L=11, M=11, N=9, NFP=5, sym=True)

        test("rho", lg_endpoint)
        test("theta", lg_endpoint)
        test("zeta", lg_endpoint)
        test("rho", cg_sym)
        test("theta", cg_sym)
        test("zeta", cg_sym)

    @pytest.mark.unit
    def test_surface_integrals(self):
        """Test surface_integrals against a more intuitive implementation.

        This test should ensure that the algorithm in implementation is correct
        on different types of grids (e.g. LinearGrid, ConcentricGrid). Each test
        should also be done on grids with duplicate nodes (e.g. endpoint=True).
        """

        def test(surface_label, grid):
            q = np.random.random_sample(size=grid.num_nodes)
            integrals_1 = benchmark_surface_integrals(grid, q, surface_label)
            integrals_2 = compress(
                grid, surface_integrals(grid, q, surface_label), surface_label
            )
            np.testing.assert_allclose(integrals_1, integrals_2, err_msg=surface_label)

        nrho = 13
        ntheta = 11
        nzeta = 9
        NFP = 5
        lg = LinearGrid(L=nrho, M=ntheta, N=nzeta, NFP=NFP, endpoint=False)
        lg_endpoint = LinearGrid(L=nrho, M=ntheta, N=nzeta, NFP=NFP, endpoint=True)
        cg_sym = ConcentricGrid(
            L=(nrho + ntheta) // 2, M=(nrho + ntheta) // 2, N=nzeta, NFP=NFP, sym=True
        )

        for label in ("rho", "theta", "zeta"):
            test(label, lg)
            test(label, lg_endpoint)
            if label != "theta":
                # theta integrals are poorly defined on concentric grids
                test(label, cg_sym)

    @pytest.mark.unit
    def test_surface_area_unweighted(self):
        """Test that surface_integrals(ds) is 4pi^2 for rho, 2pi for theta, zeta.

        This test should ensure that surfaces have the correct area on grids
        constructed by specifying L, M, N and by specifying an array of nodes.
        Each test should also be done on grids with duplicate nodes
        (e.g. endpoint=True) and grids with symmetry.
        """

        def test(surface_label, grid):
            areas = surface_integrals(grid, surface_label=surface_label)
            correct_area = 4 * np.pi**2 if surface_label == "rho" else 2 * np.pi
            np.testing.assert_allclose(areas, correct_area, err_msg=surface_label)

        nrho = 13
        ntheta = 11
        nzeta = 9
        NFP = 5
        rho = np.linspace(1, 0, nrho)[::-1]
        theta = np.linspace(0, 2 * np.pi, ntheta, endpoint=False)
        theta_endpoint = np.linspace(0, 2 * np.pi, ntheta, endpoint=True)
        zeta = np.linspace(0, 2 * np.pi / NFP, nzeta, endpoint=False)
        zeta_endpoint = np.linspace(0, 2 * np.pi / NFP, nzeta, endpoint=True)

        lg = LinearGrid(L=nrho, M=ntheta, N=nzeta, NFP=NFP, sym=False, endpoint=False)
        lg_sym = LinearGrid(
            L=nrho, M=ntheta, N=nzeta, NFP=NFP, sym=True, endpoint=False
        )
        lg_endpoint = LinearGrid(
            L=nrho, M=ntheta, N=nzeta, NFP=NFP, sym=False, endpoint=True
        )
        lg_sym_endpoint = LinearGrid(
            L=nrho, M=ntheta, N=nzeta, NFP=NFP, sym=True, endpoint=True
        )
        lg_2 = LinearGrid(
            rho=rho, theta=theta, zeta=zeta, NFP=NFP, sym=False, endpoint=False
        )
        lg_2_sym = LinearGrid(
            rho=rho, theta=theta, zeta=zeta, NFP=NFP, sym=True, endpoint=False
        )
        lg_2_endpoint = LinearGrid(
            rho=rho,
            theta=theta_endpoint,
            zeta=zeta_endpoint,
            NFP=NFP,
            sym=False,
            endpoint=True,
        )
        lg_2_sym_endpoint = LinearGrid(
            rho=rho,
            theta=theta_endpoint,
            zeta=zeta_endpoint,
            NFP=NFP,
            sym=True,
            endpoint=True,
        )
        cg = ConcentricGrid(
            L=(nrho + ntheta) // 2, M=(nrho + ntheta) // 2, N=nzeta, NFP=NFP, sym=False
        )
        cg_sym = ConcentricGrid(
            L=(nrho + ntheta) // 2, M=(nrho + ntheta) // 2, N=nzeta, NFP=NFP, sym=True
        )

        for label in ("rho", "theta", "zeta"):
            test(label, lg)
            test(label, lg_sym)
            test(label, lg_endpoint)
            test(label, lg_sym_endpoint)
            test(label, lg_2)
            test(label, lg_2_sym)
            test(label, lg_2_endpoint)
            test(label, lg_2_sym_endpoint)
            if label != "theta":
                # theta integrals are poorly defined on concentric grids
                test(label, cg)
                test(label, cg_sym)

    @pytest.mark.unit
    @pytest.mark.solve
    def test_surface_area_weighted(self, DSHAPE_current, HELIOTRON_vac):
        """Test that rho surface integral(dt*dz*sqrt(g)) are monotonic wrt rho."""

        def test(stellarator):
            eq = desc.io.load(load_from=str(stellarator["desc_h5_path"]))[-1]
            grid = ConcentricGrid(L=11, M=11, N=9, NFP=eq.NFP, sym=True)
            sqrt_g = np.abs(eq.compute("sqrt(g)", grid=grid)["sqrt(g)"])
            areas = compress(grid, surface_integrals(grid, sqrt_g))
            np.testing.assert_allclose(areas, np.sort(areas))

        test(DSHAPE_current)
        test(HELIOTRON_vac)

    @pytest.mark.unit
    @pytest.mark.solve
    def test_surface_averages_identity_op(self, DSHAPE_current, HELIOTRON_vac):
        """Test that surface averages of flux functions are identity operations."""

        def test(stellarator):
            eq = desc.io.load(load_from=str(stellarator["desc_h5_path"]))[-1]
            grid = ConcentricGrid(L=11, M=11, N=9, NFP=eq.NFP, sym=True)
            data = eq.compute("p", grid=grid)
            data = eq.compute("sqrt(g)", grid=grid, data=data)
            pressure_average = surface_averages(grid, data["p"], data["sqrt(g)"])
            np.testing.assert_allclose(data["p"], pressure_average)

        test(DSHAPE_current)
        test(HELIOTRON_vac)

    @pytest.mark.unit
    @pytest.mark.solve
    def test_surface_averages_homomorphism(self, DSHAPE_current, HELIOTRON_vac):
        """Test that surface averages of flux functions are additive homomorphisms.

        Meaning average(a + b) = average(a) + average(b).
        """

        def test(stellarator):
            eq = desc.io.load(load_from=str(stellarator["desc_h5_path"]))[-1]
            grid = ConcentricGrid(L=11, M=11, N=9, NFP=eq.NFP, sym=True)
            data = eq.compute("|B|_t", grid=grid)
            a = surface_averages(grid, data["|B|"], data["sqrt(g)"])
            b = surface_averages(grid, data["|B|_t"], data["sqrt(g)"])
            a_plus_b = surface_averages(
                grid, data["|B|"] + data["|B|_t"], data["sqrt(g)"]
            )
            np.testing.assert_allclose(a_plus_b, a + b)

        test(DSHAPE_current)
        test(HELIOTRON_vac)

    @pytest.mark.unit
    @pytest.mark.solve
    def test_surface_averages_shortcut(self, DSHAPE_current, HELIOTRON_vac):
        """Test that surface_averages on single rho surface matches mean() shortcut."""

        def test(stellarator):
            eq = desc.io.load(load_from=str(stellarator["desc_h5_path"]))[-1]
            rho = np.array((1 - 1e-4) * np.random.default_rng().random() + 1e-4)
            grid = LinearGrid(M=eq.M_grid, N=eq.N_grid, NFP=eq.NFP, sym=eq.sym, rho=rho)
            data = eq.compute("|B|", grid=grid)

            np.testing.assert_allclose(
                surface_averages(grid, data["|B|"], data["sqrt(g)"]),
                np.mean(data["sqrt(g)"] * data["|B|"]) / np.mean(data["sqrt(g)"]),
                err_msg="average with sqrt(g) fail",
            )
            np.testing.assert_allclose(
                surface_averages(grid, data["|B|"]),
                np.mean(data["|B|"]),
                err_msg="average without sqrt(g) fail",
            )

        test(DSHAPE_current)
        test(HELIOTRON_vac)

    @pytest.mark.unit
    def test_min_max(self):
        """Test the surface_min and surface_max functions."""
        for grid_type in [LinearGrid, QuadratureGrid, ConcentricGrid]:
            grid = grid_type(L=3, M=4, N=5, NFP=3)
            rho = grid.nodes[:, 0]
            theta = grid.nodes[:, 1]
            zeta = grid.nodes[:, 2]
            # Make up an arbitrary function of the coordinates:
            B = (
                1.7
                + 0.4 * rho * np.cos(theta)
                + 0.8 * rho * rho * np.cos(2 * theta - 3 * zeta)
            )
            Bmax_alt = np.zeros(grid.num_rho)
            Bmin_alt = np.zeros(grid.num_rho)
            for j in range(grid.num_rho):
                Bmax_alt[j] = np.max(B[grid.inverse_rho_idx == j])
                Bmin_alt[j] = np.min(B[grid.inverse_rho_idx == j])
            np.testing.assert_allclose(Bmax_alt, surface_max(grid, B))
            np.testing.assert_allclose(Bmin_alt, surface_min(grid, B))<|MERGE_RESOLUTION|>--- conflicted
+++ resolved
@@ -35,16 +35,12 @@
     integrals : ndarray
         Surface integrals of q over each surface in grid.
     """
-<<<<<<< HEAD
-    nodes, _, _, ds, _ = _get_grid_surface(grid, surface_label)
-=======
-    nodes, _, ds, max_surface_val, has_endpoint_dupe = _get_grid_surface(
+    nodes, _, _, ds, max_surface_val, has_endpoint_dupe = _get_grid_surface(
         grid, surface_label
     )
     # to group duplicate nodes together
     nodes_modulo = nodes % max_surface_val if has_endpoint_dupe else nodes
 
->>>>>>> 796de3cd
     weights = np.asarray(ds * q)
 
     surfaces = dict()
