--- conflicted
+++ resolved
@@ -880,11 +880,7 @@
     """
     NFP = 3
     field = OmnigenousField(
-<<<<<<< HEAD
-        L_well=1, M_well=5, L_shift=2, M_shift=3, N_shift=4, NFP=NFP, helicity=(1, NFP)
-=======
         L_B=1, M_B=5, L_x=2, M_x=3, N_x=4, NFP=NFP, helicity=(1, NFP)
->>>>>>> a7d0e48b
     )
 
     # no indices
