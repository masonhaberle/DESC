"""Tests for linear constraints and objectives."""

import numpy as np
import pytest

from desc.equilibrium import Equilibrium
from desc.geometry import FourierRZToroidalSurface
from desc.objectives import (
    FixBoundaryR,
    FixBoundaryZ,
    FixCurrent,
    FixIota,
    FixLambdaGauge,
)
from desc.profiles import PowerSeriesProfile


@pytest.mark.unit
def test_LambdaGauge_axis_sym(DummyStellarator):
    """Test that lambda at axis is fixed correctly for symmetric equilibrium."""
    # symmetric cases only have the axis constraint
    eq = Equilibrium.load(
        load_from=str(DummyStellarator["output_path"]), file_format="hdf5"
    )
    eq.change_resolution(L=2, M=1, N=1)
    correct_constraint_matrix = np.zeros((1, 5))
    correct_constraint_matrix[0, 0] = 1
    correct_constraint_matrix[0, 2] = -1

    lam_con = FixLambdaGauge(eq)

    np.testing.assert_array_equal(lam_con._A, correct_constraint_matrix)


@pytest.mark.unit
def test_LambdaGauge_asym():
    """Test that lambda gauge is fixed correctly for asymmetric equilibrium."""
    # just testing the gauge condition
    inputs = {
        "sym": False,
        "NFP": 3,
        "Psi": 1.0,
        "L": 2,
        "M": 0,
        "N": 1,
        "pressure": np.array([[0, 1e4], [2, -2e4], [4, 1e4]]),
        "iota": np.array([[0, 0.5], [2, 0.5]]),
        "surface": np.array(
            [
                [0, 0, 0, 3, 0],
                [0, 1, 0, 1, 0],
                [0, -1, 0, 0, 1],
                [0, 1, 1, 0.3, 0],
                [0, -1, -1, -0.3, 0],
                [0, 1, -1, 0, -0.3],
                [0, -1, 1, 0, -0.3],
            ],
        ),
        "axis": np.array([[-1, 0, -0.2], [0, 3.4, 0], [1, 0.2, 0]]),
        "objective": "force",
        "optimizer": "lsq-exact",
    }
    eq = Equilibrium(**inputs)
    correct_constraint_matrix = np.zeros((3, eq.L_basis.num_modes))
    correct_constraint_matrix[0, 0] = 1.0
    correct_constraint_matrix[0, 1] = -1.0
    correct_constraint_matrix[2, 4] = 1.0
    correct_constraint_matrix[2, 5] = -1.0
    correct_constraint_matrix[1, 2] = 1.0
    correct_constraint_matrix[1, 3] = -1.0

    lam_con = FixLambdaGauge(eq)

    np.testing.assert_array_equal(
        lam_con._A[0:3, 0 : eq.L_basis.num_modes], correct_constraint_matrix
    )


@pytest.mark.unit
def test_bc_on_interior_surfaces():
    """Test applying boundary conditions on internal surface."""
    surf = FourierRZToroidalSurface(rho=0.5)
    iota = PowerSeriesProfile([1, 0, 0.5])
    eq = Equilibrium(L=4, M=4, N=0, surface=surf, iota=iota)
    eq.solve(verbose=0)
    surf5 = eq.get_surface_at(0.5)

    np.testing.assert_allclose(surf.R_lmn, surf5.R_lmn, atol=1e-12)
    np.testing.assert_allclose(surf.Z_lmn, surf5.Z_lmn, atol=1e-12)


@pytest.mark.unit
def test_constrain_bdry_with_only_one_mode():
    """Test Fixing boundary with a surface with only one mode in its basis."""
    eq = Equilibrium()
    FixZ = FixBoundaryZ(fixed_boundary=True)
    try:
        FixZ.build(eq)
    except Exception:
        pytest.fail(
            "Error encountered when attempting to constrain surface with"
            + " only one mode in its basis"
        )


@pytest.mark.unit
def test_constrain_asserts():
    """Test error checking for incompatible constraints."""
    eqi = Equilibrium(iota=PowerSeriesProfile(0, 0))
    eqc = Equilibrium(current=PowerSeriesProfile(0))
    # nonexistent toroidal current can't be constrained
    with pytest.raises(RuntimeError):
        eqi.solve(constraints=FixCurrent())
    # nonexistent rotational transform can't be constrained
    with pytest.raises(RuntimeError):
        eqc.solve(constraints=FixIota())
    # toroidal current and rotational transform can't be constrained simultaneously
    with pytest.raises(ValueError):
<<<<<<< HEAD
        eqi.solve(constraints=(FixCurrent(), FixIota()))
=======
        eq.solve(constraints=(FixCurrent(), FixIota()))


@pytest.mark.unit
def test_build_init():
    """Ensure that passing an equilibrium to init builds the objective correctly.

    Related to gh issue #378
    """
    eq = Equilibrium(M=3, N=1)

    # initialize the constraints without building
    fbR1 = FixBoundaryR(fixed_boundary=False)
    fbZ1 = FixBoundaryZ(fixed_boundary=False)
    fbR2 = FixBoundaryR(fixed_boundary=True)
    fbZ2 = FixBoundaryZ(fixed_boundary=True)
    for obj in (fbR1, fbR2, fbZ1, fbZ2):
        obj.build(eq)

    arg = fbR1.args[0]
    A = fbR1.derivatives["jac"][arg](np.zeros(fbR1.dimensions[arg]))
    assert np.max(np.abs(A)) == 1
    assert A.shape == (eq.surface.R_basis.num_modes, eq.surface.R_basis.num_modes)

    arg = fbR2.args[0]
    A = fbR2.derivatives["jac"][arg](np.zeros(fbR2.dimensions[arg]))
    assert np.max(np.abs(A)) == 1
    assert A.shape == (eq.surface.R_basis.num_modes, eq.R_basis.num_modes)

    arg = fbZ1.args[0]
    A = fbZ1.derivatives["jac"][arg](np.zeros(fbZ1.dimensions[arg]))
    assert np.max(np.abs(A)) == 1
    assert A.shape == (eq.surface.Z_basis.num_modes, eq.surface.Z_basis.num_modes)

    arg = fbZ2.args[0]
    A = fbZ2.derivatives["jac"][arg](np.zeros(fbZ2.dimensions[arg]))
    assert np.max(np.abs(A)) == 1
    assert A.shape == (eq.surface.Z_basis.num_modes, eq.Z_basis.num_modes)

    fbR1 = FixBoundaryR(fixed_boundary=False, eq=eq)
    fbZ1 = FixBoundaryZ(fixed_boundary=False, eq=eq)
    fbR2 = FixBoundaryR(fixed_boundary=True, eq=eq)
    fbZ2 = FixBoundaryZ(fixed_boundary=True, eq=eq)

    arg = fbR1.args[0]
    A = fbR1.derivatives["jac"][arg](np.zeros(fbR1.dimensions[arg]))
    assert np.max(np.abs(A)) == 1
    assert A.shape == (eq.surface.R_basis.num_modes, eq.surface.R_basis.num_modes)

    arg = fbR2.args[0]
    A = fbR2.derivatives["jac"][arg](np.zeros(fbR2.dimensions[arg]))
    assert np.max(np.abs(A)) == 1
    assert A.shape == (eq.surface.R_basis.num_modes, eq.R_basis.num_modes)

    arg = fbZ1.args[0]
    A = fbZ1.derivatives["jac"][arg](np.zeros(fbZ1.dimensions[arg]))
    assert np.max(np.abs(A)) == 1
    assert A.shape == (eq.surface.Z_basis.num_modes, eq.surface.Z_basis.num_modes)

    arg = fbZ2.args[0]
    A = fbZ2.derivatives["jac"][arg](np.zeros(fbZ2.dimensions[arg]))
    assert np.max(np.abs(A)) == 1
    assert A.shape == (eq.surface.Z_basis.num_modes, eq.Z_basis.num_modes)
>>>>>>> 0dd97f43
<|MERGE_RESOLUTION|>--- conflicted
+++ resolved
@@ -116,10 +116,7 @@
         eqc.solve(constraints=FixIota())
     # toroidal current and rotational transform can't be constrained simultaneously
     with pytest.raises(ValueError):
-<<<<<<< HEAD
         eqi.solve(constraints=(FixCurrent(), FixIota()))
-=======
-        eq.solve(constraints=(FixCurrent(), FixIota()))
 
 
 @pytest.mark.unit
@@ -181,5 +178,4 @@
     arg = fbZ2.args[0]
     A = fbZ2.derivatives["jac"][arg](np.zeros(fbZ2.dimensions[arg]))
     assert np.max(np.abs(A)) == 1
-    assert A.shape == (eq.surface.Z_basis.num_modes, eq.Z_basis.num_modes)
->>>>>>> 0dd97f43
+    assert A.shape == (eq.surface.Z_basis.num_modes, eq.Z_basis.num_modes)