"""Tests for objective functions.

These generally don't test the accuracy of the computation for realistic examples,
that is done in test_compute_functions or regression tests.

This module primarily tests the constructing/building/calling methods.
"""

import warnings

import numpy as np
import pytest
from scipy.constants import elementary_charge, mu_0

import desc.examples
from desc.backend import jnp
from desc.coils import (
    CoilSet,
    FourierPlanarCoil,
    FourierRZCoil,
    FourierXYZCoil,
    MixedCoilSet,
)
from desc.compute import get_transforms
from desc.equilibrium import Equilibrium
from desc.examples import get
from desc.geometry import FourierPlanarCurve, FourierRZToroidalSurface, FourierXYZCurve
from desc.grid import ConcentricGrid, LinearGrid, QuadratureGrid
from desc.io import load
from desc.magnetic_fields import (
    FourierCurrentPotentialField,
    OmnigenousField,
    PoloidalMagneticField,
    SplineMagneticField,
    ToroidalMagneticField,
    VerticalMagneticField,
)
from desc.objectives import (
    AspectRatio,
    BallooningStability,
    BootstrapRedlConsistency,
    BoundaryError,
    BScaleLength,
    CoilCurrentLength,
    CoilCurvature,
    CoilLength,
    CoilSetMinDistance,
    CoilTorsion,
    EffectiveRipple,
    Elongation,
    Energy,
    ForceBalance,
    ForceBalanceAnisotropic,
    FusionPower,
    GenericObjective,
    HeatingPowerISS04,
    Isodynamicity,
    LinearObjectiveFromUser,
    MagneticWell,
    MeanCurvature,
    MercierStability,
    ObjectiveFromUser,
    ObjectiveFunction,
    Omnigenity,
    PlasmaCoilSetMinDistance,
    PlasmaVesselDistance,
    Pressure,
    PrincipalCurvature,
    QuadraticFlux,
    QuasisymmetryBoozer,
    QuasisymmetryTripleProduct,
    QuasisymmetryTwoTerm,
    RotationalTransform,
    Shear,
    ToroidalCurrent,
    ToroidalFlux,
    VacuumBoundaryError,
    Volume,
)
from desc.objectives._free_boundary import BoundaryErrorNESTOR
from desc.objectives.normalization import compute_scaling_factors
from desc.objectives.objective_funs import _Objective
from desc.objectives.utils import softmax, softmin
from desc.profiles import FourierZernikeProfile, PowerSeriesProfile
from desc.utils import PRINT_WIDTH
from desc.vmec_utils import ptolemy_linear_transform


class TestObjectiveFunction:
    """Test ObjectiveFunction classes."""

    @pytest.mark.unit
    def test_generic(self):
        """Test GenericObjective for arbitrary Equilibrium quantities."""

        def test(f, thing, grid=None, compress=False):
            obj = GenericObjective(f, thing=thing, grid=grid)
            obj.build()
            val = thing.compute(f, grid=obj.constants["transforms"]["grid"])[f]
            if compress:
                val = obj.constants["transforms"]["grid"].compress(val)
            np.testing.assert_allclose(
                obj.compute(thing.params_dict),
                val,
            )

        test("curvature", FourierXYZCurve(Y_n=[-1, 0, 0]), LinearGrid(0, 0, 12))
        test("length", FourierPlanarCoil(r_n=0.5), LinearGrid(0, 0, 12))
        test(
            "Phi",
            FourierCurrentPotentialField(Phi_mn=np.array([0.2])),
            LinearGrid(0, 4, 4),
        )
        test("sqrt(g)", Equilibrium())
        test("current", Equilibrium(iota=PowerSeriesProfile(0)), None, True)
        test("iota", Equilibrium(current=PowerSeriesProfile(0)), None, True)

    @pytest.mark.unit
    def test_objective_from_user(self):
        """Test ObjectiveFromUser for arbitrary callable."""

        def myfun(grid, data):
            x = data["X"]
            y = data["Y"]
            r = jnp.sqrt(x * data["X"] + y**2)
            return r

        def test(thing, grid):
            objective = ObjectiveFromUser(myfun, thing=thing, grid=grid)
            objective.build()
            R1 = objective.compute(*objective.xs(thing))
            R2 = thing.compute("R", grid=grid)["R"]
            np.testing.assert_allclose(R1, R2)

        curve = FourierXYZCurve()
        grid = LinearGrid(0, 0, 5)
        test(curve, grid)

        surf = FourierRZToroidalSurface()
        grid = LinearGrid(2, 2, 2)
        test(surf, grid)

        eq = Equilibrium()
        grid = LinearGrid(2, 2, 2)
        test(eq, grid)

    @pytest.mark.unit
    def test_linear_objective_from_user(self):
        """Test LinearObjectiveFromUser for arbitrary callable."""

        def myfun(params):
            L_lmn = params["L_lmn"]
            p_l = params["p_l"]
            c_l = params["c_l"]
            Zb_lmn = params["Zb_lmn"]
            r = jnp.array([p_l[0] + Zb_lmn[0], c_l[2] + L_lmn[1]])
            return r

        eq = Equilibrium(pressure=np.array([1, 0, -1]), current=np.array([0, 0, 2]))
        objective = LinearObjectiveFromUser(myfun, eq)
        objective.build()
        f = objective.compute(*objective.xs(eq))
        np.testing.assert_allclose(f, np.array([0, 2]))

    @pytest.mark.unit
    def test_volume(self):
        """Test calculation of plasma volume."""

        def test(eq):
            obj = Volume(
                target=10 * np.pi**2,
                weight=1 / np.pi**2,
                eq=eq,
                normalize=False,
            )
            obj.build()
            V = obj.compute_unscaled(*obj.xs(eq))
            V_scaled = obj.compute_scaled_error(*obj.xs(eq))
            V_scalar = obj.compute_scalar(*obj.xs(eq))
            np.testing.assert_allclose(V, 20 * np.pi**2)
            np.testing.assert_allclose(V_scaled, 10)
            np.testing.assert_allclose(V_scalar, 10)

        eqi = Equilibrium(iota=PowerSeriesProfile(0))
        test(eqi)
        test(Equilibrium(current=PowerSeriesProfile(0)))
        # test that it can compute with a surface object
        test(eqi.surface)

    @pytest.mark.unit
    def test_aspect_ratio(self):
        """Test calculation of aspect ratio."""

        def test(eq):
            obj = AspectRatio(target=5, weight=1, eq=eq)
            obj.build()
            AR = obj.compute_unscaled(*obj.xs(eq))
            AR_scaled = obj.compute_scaled_error(*obj.xs(eq))
            np.testing.assert_allclose(AR, 10)
            np.testing.assert_allclose(AR_scaled, 5)

        test(Equilibrium(iota=PowerSeriesProfile(0)))
        test(Equilibrium(current=PowerSeriesProfile(0)))
        test(Equilibrium(iota=PowerSeriesProfile(0)).surface)

    @pytest.mark.unit
    def test_elongation(self):
        """Test calculation of elongation."""

        def test(eq):
            obj = Elongation(target=0, weight=2, eq=eq)
            obj.build()
            f = obj.compute_unscaled(*obj.xs(eq))
            f_scaled = obj.compute_scaled_error(*obj.xs(eq))
            np.testing.assert_allclose(f, 1.3 / 0.7, rtol=8e-3)
            np.testing.assert_allclose(f_scaled, 2 * (1.3 / 0.7), rtol=8e-3)

        test(get("HELIOTRON"))
        test(get("HELIOTRON").surface)

    @pytest.mark.unit
    def test_energy(self):
        """Test calculation of MHD energy."""

        def test(eq):
            obj = Energy(target=0, weight=mu_0, eq=eq, normalize=False)
            obj.build()
            W = obj.compute_unscaled(*obj.xs(eq))
            W_scaled = obj.compute_scaled_error(*obj.xs(eq))
            np.testing.assert_allclose(W, 10 / mu_0)
            np.testing.assert_allclose(W_scaled, 10)

        test(Equilibrium(iota=PowerSeriesProfile(0)))
        test(Equilibrium(current=PowerSeriesProfile(0)))

    @pytest.mark.unit
    def test_target_iota(self):
        """Test calculation of iota profile."""

        def test(eq):
            obj = RotationalTransform(target=1, weight=2, eq=eq)
            obj.build()
            iota = obj.compute_unscaled(*obj.xs(eq))
            iota_scaled = obj.compute_scaled_error(*obj.xs(eq))
            np.testing.assert_allclose(iota, 0)
            np.testing.assert_allclose(iota_scaled, -2 / np.sqrt(3))

        test(Equilibrium(iota=PowerSeriesProfile(0)))
        test(Equilibrium(current=PowerSeriesProfile(0)))

    @pytest.mark.unit
    def test_target_shear(self):
        """Test calculation of shear profile."""

        def test(eq, raw, scaled):
            obj = Shear(target=-1, weight=2, eq=eq)
            obj.build()
            shear = obj.compute_unscaled(*obj.xs(eq))
            shear_scaled = obj.compute_scaled_error(*obj.xs(eq))
            np.testing.assert_allclose(shear, raw)
            np.testing.assert_allclose(shear_scaled, scaled)

        test(Equilibrium(iota=PowerSeriesProfile(0)), 0, 2 / np.sqrt(3))
        test(Equilibrium(current=PowerSeriesProfile(0)), 0, 2 / np.sqrt(3))
        test(Equilibrium(iota=PowerSeriesProfile([0, 0, 0.5])), -2, -2 / np.sqrt(3))

    @pytest.mark.unit
    def test_toroidal_current(self):
        """Test calculation of toroidal current."""

        def test(eq):
            obj = ToroidalCurrent(target=1, weight=2, eq=eq, normalize=False)
            obj.build()
            I = obj.compute_unscaled(*obj.xs(eq))
            I_scaled = obj.compute_scaled_error(*obj.xs(eq))
            np.testing.assert_allclose(I, 0)
            np.testing.assert_allclose(I_scaled, -2 / np.sqrt(3))

        test(Equilibrium(iota=PowerSeriesProfile(0)))
        test(Equilibrium(current=PowerSeriesProfile(0)))

    @pytest.mark.unit
    def test_pressure(self):
        """Test calculation of pressure objective."""

        def test(eq):
            obj = Pressure(target=1, weight=2, eq=eq, normalize=False)
            obj.build()
            p = obj.compute_unscaled(*obj.xs(eq))
            p_scaled = obj.compute_scaled_error(*obj.xs(eq))
            np.testing.assert_allclose(p, 12)
            # (value - target) * objective weight * quadrature weights
            # in this case, both value and target are constant wrt rho
            np.testing.assert_allclose(p_scaled, (12 - 1) * 2 / np.sqrt(3))

        test(Equilibrium(pressure=PowerSeriesProfile(12)))
        test(
            Equilibrium(
                electron_temperature=PowerSeriesProfile(2),
                electron_density=PowerSeriesProfile(3 / elementary_charge),
            )
        )

    @pytest.mark.unit
    def test_qa_boozer(self):
        """Test calculation of Boozer QA metric."""

        def test(eq):
            obj = QuasisymmetryBoozer(eq=eq)
            obj.build()
            fb = obj.compute_unscaled(*obj.xs(eq))
            np.testing.assert_allclose(fb, 0, atol=1e-12)

        test(Equilibrium(L=2, M=2, N=1, iota=PowerSeriesProfile(0)))
        test(Equilibrium(L=2, M=2, N=1, current=PowerSeriesProfile(0)))

    @pytest.mark.unit
    def test_jax_compile_boozer(self):
        """Test compilation of Boozer QA metric in ObjectiveFunction."""

        def test(eq):
            """Ensure compilation without any errors from JAX, related to issue #625."""
            obj = ObjectiveFunction(QuasisymmetryBoozer(eq=eq))
            obj.build()
            obj.compile("all")
            fb = obj.compute_scaled_error(obj.x(eq))
            np.testing.assert_allclose(fb, 0, atol=1e-12)

        test(Equilibrium(L=2, M=2, N=1, current=PowerSeriesProfile(0)))

    @pytest.mark.unit
    def test_qh_boozer(self):
        """Test calculation of Boozer QH metric."""
        eq = get("WISTELL-A")  # WISTELL-A is optimized for QH symmetry
        helicity = (1, -eq.NFP)
        M_booz = eq.M
        N_booz = eq.N
        grid = LinearGrid(M=2 * eq.M, N=2 * eq.N, NFP=eq.NFP, sym=False)

        # objective function returns amplitudes of non-symmetric modes
        obj = QuasisymmetryBoozer(
            helicity=helicity,
            M_booz=M_booz,
            N_booz=N_booz,
            grid=grid,
            normalize=False,
            eq=eq,
        )
        obj.build()
        f = obj.compute_unscaled(*obj.xs(eq))
        idx_f = np.argsort(np.abs(f))

        # compute all amplitudes in the Boozer spectrum
        transforms = get_transforms(
            "|B|_mn", obj=eq, grid=grid, M_booz=M_booz, N_booz=N_booz
        )
        matrix, modes, idx = ptolemy_linear_transform(
            transforms["B"].basis.modes, helicity=helicity, NFP=eq.NFP
        )
        data = eq.compute("|B|_mn", helicity=helicity, grid=grid, transforms=transforms)
        B_mn = matrix @ data["|B|_mn"]
        idx_B = np.argsort(np.abs(B_mn))

        # check that largest amplitudes are the QH modes
        np.testing.assert_allclose(B_mn[idx_B[-3:]], np.flip(np.delete(B_mn, idx)[:3]))
        # check that these QH modes are not returned by the objective
        assert [b not in f for b in B_mn[idx_B[-3:]]]
        # check that the objective returns the lowest amplitudes
        # 120 ~ smallest amplitudes BEFORE QH modes show up so that sorting both arrays
        # should have the same values up until then
        np.testing.assert_allclose(f[idx_f][:120], B_mn[idx_B][:120])

    @pytest.mark.unit
    def test_qh_boozer_multiple_surfaces(self):
        """Test for computing Boozer error on multiple surfaces."""
        eq = get("WISTELL-A")  # WISTELL-A is optimized for QH symmetry
        helicity = (1, -eq.NFP)
        M_booz = eq.M
        N_booz = eq.N
        grid1 = LinearGrid(rho=0.5, M=2 * eq.M, N=2 * eq.N, NFP=eq.NFP, sym=False)
        grid2 = LinearGrid(rho=1.0, M=2 * eq.M, N=2 * eq.N, NFP=eq.NFP, sym=False)
        grid3 = LinearGrid(
            rho=np.array([0.5, 1.0]), M=2 * eq.M, N=2 * eq.N, NFP=eq.NFP, sym=False
        )

        obj1 = QuasisymmetryBoozer(
            helicity=helicity,
            M_booz=M_booz,
            N_booz=N_booz,
            grid=grid1,
            normalize=False,
            eq=eq,
        )
        obj2 = QuasisymmetryBoozer(
            helicity=helicity,
            M_booz=M_booz,
            N_booz=N_booz,
            grid=grid2,
            normalize=False,
            eq=eq,
        )
        obj3 = QuasisymmetryBoozer(
            helicity=helicity,
            M_booz=M_booz,
            N_booz=N_booz,
            grid=grid3,
            normalize=False,
            eq=eq,
        )
        obj1.build()
        obj2.build()
        obj3.build()
        f1 = obj1.compute_unscaled(*obj1.xs(eq))
        f2 = obj2.compute_unscaled(*obj2.xs(eq))
        f3 = obj3.compute_unscaled(*obj3.xs(eq))
        np.testing.assert_allclose(f3, np.concatenate([f1, f2]), atol=1e-14)

    @pytest.mark.unit
    def test_qs_twoterm(self):
        """Test calculation of two term QS metric."""

        def test(eq):
            obj = QuasisymmetryTwoTerm(eq=eq)
            obj.build()
            fc = obj.compute_unscaled(*obj.xs(eq))
            np.testing.assert_allclose(fc, 0)

        test(Equilibrium(iota=PowerSeriesProfile(0)))
        test(Equilibrium(current=PowerSeriesProfile(0)))

        # also make sure helicity is set correctly
        eq1 = desc.examples.get("precise_QA")
        eq2 = desc.examples.get("precise_QH")

        helicity_QA = (1, 0)
        helicity_QH = (1, eq2.NFP)

        # precise_QA should have lower QA than QH
        obj = QuasisymmetryTwoTerm(eq=eq1, helicity=helicity_QA)
        obj.build()
        f1 = obj.compute_scalar(*obj.xs(eq1), constants=obj.constants)
        obj.helicity = helicity_QH
        obj.build()
        f2 = obj.compute_scalar(*obj.xs(eq1), constants=obj.constants)
        assert f1 < f2

        # precise_QH should have lower QH than QA
        obj = QuasisymmetryTwoTerm(eq=eq2, helicity=helicity_QH)
        obj.build()
        f1 = obj.compute_scalar(*obj.xs(eq2), constants=obj.constants)
        obj.helicity = helicity_QA
        obj.build()
        f2 = obj.compute_scalar(*obj.xs(eq2), constants=obj.constants)
        assert f1 < f2

    @pytest.mark.unit
    def test_qs_tripleproduct(self):
        """Test calculation of triple product QS metric."""

        def test(eq):
            obj = QuasisymmetryTripleProduct(eq=eq)
            obj.build()
            ft = obj.compute_unscaled(*obj.xs(eq))
            np.testing.assert_allclose(ft, 0, atol=5e-35)

        test(Equilibrium(iota=PowerSeriesProfile(0)))
        test(Equilibrium(current=PowerSeriesProfile(0)))

    @pytest.mark.unit
    def test_isodynamicity(self):
        """Test calculation of isodynamicity metric."""

        def test(eq):
            obj = Isodynamicity(eq=eq)
            obj.build()
            iso = obj.compute(*obj.xs(eq))
            np.testing.assert_allclose(iso, 0, atol=1e-14)

        test(Equilibrium(iota=PowerSeriesProfile(0)))
        test(Equilibrium(current=PowerSeriesProfile(0)))

    @pytest.mark.unit
    def test_qs_boozer_grids(self):
        """Test grid compatibility with QS objectives."""
        eq = get("NCSX")

        # symmetric grid
        grid = LinearGrid(M=eq.M, N=eq.N, NFP=eq.NFP, sym=True)
        with pytest.raises(ValueError):
            QuasisymmetryBoozer(eq=eq, grid=grid).build()

    @pytest.mark.unit
    def test_mercier_stability(self):
        """Test calculation of mercier stability criteria."""

        def test(eq):
            obj = MercierStability(eq=eq)
            obj.build()
            DMerc = obj.compute_unscaled(*obj.xs(eq))
            np.testing.assert_equal(
                len(DMerc), obj.constants["transforms"]["grid"].num_rho
            )
            np.testing.assert_allclose(DMerc, 0)

        test(Equilibrium(iota=PowerSeriesProfile(0)))
        test(Equilibrium(current=PowerSeriesProfile(0)))

    @pytest.mark.unit
    def test_magnetic_well(self):
        """Test calculation of magnetic well stability criteria."""

        def test(eq):
            obj = MagneticWell(eq=eq)
            obj.build()
            magnetic_well = obj.compute_unscaled(*obj.xs(eq))
            np.testing.assert_equal(
                len(magnetic_well), obj.constants["transforms"]["grid"].num_rho
            )
            np.testing.assert_allclose(magnetic_well, 0, atol=1e-15)

        test(Equilibrium(iota=PowerSeriesProfile(0)))
        test(Equilibrium(current=PowerSeriesProfile(0)))

    @pytest.mark.unit
    def test_boundary_error_biestsc(self):
        """Test calculation of boundary error using BIEST w/ sheet current."""
        coil = FourierXYZCoil(5e5)
        coilset = CoilSet.linspaced_angular(coil, n=100)
        coil_grid = LinearGrid(N=20)
        eq = Equilibrium(L=3, M=3, N=3, Psi=np.pi)
        eq.surface = FourierCurrentPotentialField.from_surface(
            eq.surface, M_Phi=eq.M, N_Phi=eq.N
        )
        eq.solve()
        obj = BoundaryError(eq, coilset, field_grid=coil_grid)
        obj.build()
        f = obj.compute_scaled_error(*obj.xs())
        n = len(f) // 3
        # first n should be B*n errors
        np.testing.assert_allclose(f[:n], 0, atol=1e-4)
        # next n should be B^2 errors
        np.testing.assert_allclose(f[n : 2 * n], 0, atol=5e-2)
        # last n should be K errors
        np.testing.assert_allclose(f[2 * n :], 0, atol=3e-2)

    @pytest.mark.unit
    def test_boundary_error_biest(self):
        """Test calculation of boundary error using BIEST."""
        coil = FourierXYZCoil(5e5)
        coilset = CoilSet.linspaced_angular(coil, n=100)
        coil_grid = LinearGrid(N=20)
        eq = Equilibrium(L=3, M=3, N=3, Psi=np.pi)
        eq.solve()
        obj = BoundaryError(eq, coilset, field_grid=coil_grid)
        obj.build()
        f = obj.compute_scaled_error(*obj.xs())
        n = len(f) // 2
        # first n should be B*n errors
        np.testing.assert_allclose(f[:n], 0, atol=1e-4)
        # next n should be B^2 errors
        np.testing.assert_allclose(f[n : 2 * n], 0, atol=5e-2)

    @pytest.mark.unit
    def test_boundary_error_vacuum(self):
        """Test calculation of vacuum boundary error."""
        coil = FourierXYZCoil(5e5)
        coilset = CoilSet.linspaced_angular(coil, n=100)
        coil_grid = LinearGrid(N=20)
        eq = Equilibrium(L=3, M=3, N=3, Psi=np.pi)
        eq.solve()
        obj = VacuumBoundaryError(eq, coilset, field_grid=coil_grid)
        obj.build()
        f = obj.compute_scaled_error(*obj.xs())
        n = len(f) // 2
        # first n should be B*n errors
        np.testing.assert_allclose(f[:n], 0, atol=1e-4)
        # next n should be B^2 errors
        np.testing.assert_allclose(f[n : 2 * n], 0, atol=4e-2)

    @pytest.mark.unit
    def test_boundary_error_nestor(self):
        """Test calculation of boundary error using NESTOR."""
        coil = FourierXYZCoil(5e5)
        coilset = CoilSet.linspaced_angular(coil, n=100)
        coil_grid = LinearGrid(N=20)
        eq = Equilibrium(L=3, M=3, N=3, Psi=np.pi)
        eq.solve()
        obj = BoundaryErrorNESTOR(eq, coilset, field_grid=coil_grid)
        obj.build()
        f = obj.compute_scaled_error(*obj.xs())
        np.testing.assert_allclose(f, 0, atol=2e-3)

    @pytest.mark.unit
    def test_target_mean_iota(self):
        """Test calculation of iota profile average."""

        def test(eq):
            grid = LinearGrid(L=5, M=1, N=1, NFP=eq.NFP)
            mean_iota = jnp.mean(eq.compute("iota", grid=grid)["iota"])
            obj = RotationalTransform(
                target=mean_iota, weight=1, eq=eq, loss_function="mean", grid=grid
            )
            obj.build()
            mean_iota_unscaled = obj.compute_unscaled(*obj.xs(eq))
            mean_iota_scaled_error = obj.compute_scaled_error(*obj.xs(eq))
            mean_iota_scaled = obj.compute_scaled(*obj.xs(eq))
            np.testing.assert_allclose(mean_iota, mean_iota_unscaled, atol=1e-16)
            np.testing.assert_allclose(mean_iota_scaled_error, 0, atol=5e-16)
            np.testing.assert_allclose(mean_iota_scaled, mean_iota, atol=5e-16)

        test(get("DSHAPE"))
        test(get("HELIOTRON"))

    @pytest.mark.unit
    def test_target_max_iota(self):
        """Test calculation of iota profile max."""

        def test(eq):
            grid = LinearGrid(L=5, M=1, N=1, NFP=eq.NFP)
            max_iota = jnp.max(eq.compute("iota", grid=grid)["iota"])
            obj = RotationalTransform(
                target=max_iota, weight=1, eq=eq, loss_function="max", grid=grid
            )
            obj.build()
            max_iota_unscaled = obj.compute_unscaled(*obj.xs(eq))
            max_iota_scaled_error = obj.compute_scaled_error(*obj.xs(eq))
            max_iota_scaled = obj.compute_scaled(*obj.xs(eq))
            np.testing.assert_allclose(max_iota, max_iota_unscaled, atol=1e-16)
            np.testing.assert_allclose(max_iota_scaled_error, 0, atol=5e-16)
            np.testing.assert_allclose(max_iota_scaled, max_iota, atol=5e-16)

        test(get("DSHAPE"))
        test(get("HELIOTRON"))

    @pytest.mark.unit
    def test_target_min_iota(self):
        """Test calculation of iota profile min."""

        def test(eq):
            grid = LinearGrid(L=5, M=1, N=1, NFP=eq.NFP)
            min_iota = jnp.min(eq.compute("iota", grid=grid)["iota"])
            obj = RotationalTransform(
                target=min_iota, weight=1, eq=eq, loss_function="min", grid=grid
            )
            obj.build()
            min_iota_unscaled = obj.compute_unscaled(*obj.xs(eq))
            min_iota_scaled_error = obj.compute_scaled_error(*obj.xs(eq))
            min_iota_scaled = obj.compute_scaled(*obj.xs(eq))
            np.testing.assert_allclose(min_iota, min_iota_unscaled, atol=1e-16)
            np.testing.assert_allclose(min_iota_scaled_error, 0, atol=5e-16)
            np.testing.assert_allclose(min_iota_scaled, min_iota, atol=5e-16)

        test(get("DSHAPE"))
        test(get("HELIOTRON"))

    @pytest.mark.unit
    def test_plasma_vessel_distance(self):
        """Test calculation of min distance from plasma to vessel."""
        R0 = 10.0
        a_p = 1.0
        a_s = 2.0
        # default eq has R0=10, a=1
        eq = Equilibrium(M=3, N=2)
        # surface with same R0, a=2, so true d=1 for all pts
        surface = FourierRZToroidalSurface(
            R_lmn=[R0, a_s], Z_lmn=[-a_s], modes_R=[[0, 0], [1, 0]], modes_Z=[[-1, 0]]
        )
        # For equally spaced grids, should get true d=1
        surf_grid = LinearGrid(M=5, N=6)
        plas_grid = LinearGrid(M=5, N=6)
        obj = PlasmaVesselDistance(
            eq=eq, plasma_grid=plas_grid, surface_grid=surf_grid, surface=surface
        )
        obj.build()
        d = obj.compute_unscaled(*obj.xs(eq, surface))
        np.testing.assert_allclose(d, a_s - a_p)

        # for unequal M, should have error of order M_spacing*a_p
        surf_grid = LinearGrid(M=5, N=6)
        plas_grid = LinearGrid(M=10, N=6)
        obj = PlasmaVesselDistance(
            eq=eq,
            plasma_grid=plas_grid,
            surface_grid=surf_grid,
            surface=surface,
            surface_fixed=True,
        )
        obj.build()
        d = obj.compute_unscaled(*obj.xs(eq))
        assert d.size == obj.dim_f
        assert abs(d.min() - (a_s - a_p)) < 1e-14
        assert abs(d.max() - (a_s - a_p)) < surf_grid.spacing[0, 1] * a_p

        # for unequal N, should have error of order N_spacing*R0
        surf_grid = LinearGrid(M=5, N=6)
        plas_grid = LinearGrid(M=5, N=12)
        obj = PlasmaVesselDistance(
            eq=eq, plasma_grid=plas_grid, surface_grid=surf_grid, surface=surface
        )
        obj.build()
        d = obj.compute_unscaled(*obj.xs(eq, surface))
        assert abs(d.min() - (a_s - a_p)) < 1e-14
        assert abs(d.max() - (a_s - a_p)) < surf_grid.spacing[0, 2] * R0
        # ensure that it works (dimension-wise) when compute_scaled is called
        _ = obj.compute_scaled(*obj.xs(eq, surface))

        grid = LinearGrid(L=3, M=3, N=3)
        eq = Equilibrium()
        surf = FourierRZToroidalSurface()
        obj = PlasmaVesselDistance(
            surface=surf, surface_grid=grid, plasma_grid=grid, eq=eq
        )
        with pytest.raises(UserWarning):
            with warnings.catch_warnings():
                warnings.simplefilter("error")
                obj.build()

        # test softmin, should give value less than true minimum
        surf_grid = LinearGrid(M=5, N=6)
        plas_grid = LinearGrid(M=5, N=6)
        obj = PlasmaVesselDistance(
            eq=eq,
            plasma_grid=plas_grid,
            surface_grid=surf_grid,
            surface=surface,
            use_softmin=True,
        )
        obj.build()
        d = obj.compute_unscaled(*obj.xs(eq, surface))
        assert d.size == obj.dim_f
        assert np.all(np.abs(d) < a_s - a_p)

        # for large enough alpha, should be same as actual min
        obj = PlasmaVesselDistance(
            eq=eq,
            plasma_grid=plas_grid,
            surface_grid=surf_grid,
            surface=surface,
            use_softmin=True,
            softmin_alpha=100,
        )
        obj.build()
        d = obj.compute_unscaled(*obj.xs(eq, surface))
        np.testing.assert_allclose(d, a_s - a_p)

    @pytest.mark.unit
    def test_mean_curvature(self):
        """Test for mean curvature objective function."""
        # torus should have mean curvature negative everywhere
        eq = Equilibrium()
        obj = MeanCurvature(eq=eq)
        obj.build()
        H = obj.compute_unscaled(*obj.xs(eq))
        assert np.all(H <= 0)

        # more shaped case like NCSX should have some positive curvature
        eq = get("NCSX")
        obj = MeanCurvature(eq=eq)
        obj.build()
        H = obj.compute_unscaled(*obj.xs(eq))
        assert np.any(H > 0)

        # check using the surface
        obj = MeanCurvature(eq=eq.surface)
        obj.build()
        H = obj.compute_unscaled(*obj.xs(eq.surface))
        assert np.any(H > 0)

    @pytest.mark.unit
    def test_principal_curvature(self):
        """Test for principal curvature objective function."""
        eq1 = get("DSHAPE")
        eq2 = get("NCSX")
        obj1 = PrincipalCurvature(eq=eq1, normalize=False)
        obj1.build()
        K1 = obj1.compute_unscaled(*obj1.xs(eq1))
        obj2 = PrincipalCurvature(eq=eq2, normalize=False)
        obj2.build()
        K2 = obj2.compute_unscaled(*obj2.xs(eq2))

        # simple test: NCSX should have higher mean absolute curvature than DSHAPE
        assert K1.mean() < K2.mean()

        # same test but using the surface directly
        obj1 = PrincipalCurvature(eq=eq1.surface, normalize=False)
        obj1.build()
        K1 = obj1.compute_unscaled(*obj1.xs(eq1.surface))
        obj2 = PrincipalCurvature(eq=eq2.surface, normalize=False)
        obj2.build()
        K2 = obj2.compute_unscaled(*obj2.xs(eq2.surface))

        # simple test: NCSX should have higher mean absolute curvature than DSHAPE
        assert K1.mean() < K2.mean()

    @pytest.mark.unit
    def test_field_scale_length(self):
        """Test for B field scale length objective function."""
        surf1 = FourierRZToroidalSurface(
            R_lmn=[5, 1], Z_lmn=[-1], modes_R=[[0, 0], [1, 0]], modes_Z=[[-1, 0]], NFP=1
        )
        surf2 = FourierRZToroidalSurface(
            R_lmn=[10, 2],
            Z_lmn=[-2],
            modes_R=[[0, 0], [1, 0]],
            modes_Z=[[-1, 0]],
            NFP=1,
        )
        eq1 = Equilibrium(L=2, M=2, N=0, surface=surf1)
        eq2 = Equilibrium(L=2, M=2, N=0, surface=surf2)
        eq1.solve()
        eq2.solve()

        obj1 = BScaleLength(eq=eq1, normalize=False)
        obj2 = BScaleLength(eq=eq2, normalize=False)
        obj1.build()
        obj2.build()

        L1 = obj1.compute_unscaled(*obj1.xs(eq1))
        L2 = obj2.compute_unscaled(*obj2.xs(eq2))

        np.testing.assert_array_less(L1, L2)

    @pytest.mark.unit
    def test_coil_length(self):
        """Tests coil length."""

        def test(coil, grid=None):
            obj = CoilLength(coil, grid=grid)
            obj.build()
            f = obj.compute(params=coil.params_dict)
            np.testing.assert_allclose(f, 4 * np.pi, rtol=1e-8)
            assert len(f) == obj.dim_f

        coil = FourierPlanarCoil(r_n=2, basis="rpz")
        coils = CoilSet.linspaced_linear(coil, n=3, displacement=[0, 3, 0])
        mixed_coils = MixedCoilSet.linspaced_linear(coil, n=2, displacement=[0, 7, 0])
        nested_coils = MixedCoilSet(coils, mixed_coils, check_intersection=False)

        grid = None  # default grid

        test(coil)
        test(coils)
        test(mixed_coils)
        test(nested_coils, grid=grid)

    @pytest.mark.unit
    def test_coil_current_length(self):
        """Tests coil current length."""

        def test(coil, grid=None):
            obj = CoilCurrentLength(coil, grid=grid)
            obj.build()
            f = obj.compute(params=coil.params_dict)
            np.testing.assert_allclose(f, 4 * np.pi, rtol=1e-8)
            assert f.shape == (obj.dim_f,)

        coil = FourierPlanarCoil(r_n=2, basis="rpz")
        coils = CoilSet.linspaced_linear(coil, n=3, displacement=[0, 3, 0])
        mixed_coils = MixedCoilSet.linspaced_linear(coil, n=2, displacement=[0, 7, 0])
        nested_coils = MixedCoilSet(coils, mixed_coils, check_intersection=False)

        grid = LinearGrid(N=5)  # single grid

        test(coil)
        test(coils)
        test(mixed_coils)
        test(nested_coils, grid=grid)

    @pytest.mark.unit
    def test_coil_curvature(self):
        """Tests coil curvature."""

        def test(coil, grid=None):
            obj = CoilCurvature(coil, grid=grid)
            obj.build()
            f = obj.compute(params=coil.params_dict)
            np.testing.assert_allclose(f, 1 / 2, rtol=1e-8)
            assert len(f) == obj.dim_f

        coil = FourierPlanarCoil(r_n=2, basis="rpz")
        coils = CoilSet.linspaced_linear(coil, n=3, displacement=[0, 3, 0])
        mixed_coils = MixedCoilSet.linspaced_linear(coil, n=2, displacement=[0, 7, 0])
        nested_coils = MixedCoilSet(coils, mixed_coils, check_intersection=False)

        grid = [LinearGrid(N=5)] * 5  # single list of grids

        test(coil)
        test(coils)
        test(mixed_coils)
        test(nested_coils, grid=grid)

    @pytest.mark.unit
    def test_coil_torsion(self):
        """Tests coil torsion."""

        def test(coil, grid=None):
            obj = CoilTorsion(coil, grid=grid)
            obj.build()
            f = obj.compute(params=coil.params_dict)
            np.testing.assert_allclose(f, 0, atol=1e-8)
            assert len(f) == obj.dim_f

        coil = FourierPlanarCoil(r_n=2, basis="rpz")
        coils = CoilSet.linspaced_linear(coil, n=3, displacement=[0, 3, 0])
        mixed_coils = MixedCoilSet.linspaced_linear(coil, n=2, displacement=[0, 7, 0])
        nested_coils = MixedCoilSet(coils, mixed_coils, check_intersection=False)

        grid = [[LinearGrid(N=5)] * 3, [LinearGrid(N=5)] * 2]  # nested list of grids

        test(coil)
        test(coils)
        test(mixed_coils)
        test(nested_coils, grid=grid)

    def test_coil_type_error(self):
        """Tests error when objective is not passed a coil."""
        curve = FourierPlanarCurve(r_n=2, basis="rpz")
        obj = CoilLength(curve)
        with pytest.raises(TypeError):
            obj.build()

    @pytest.mark.unit
    def test_coil_min_distance(self):
        """Tests minimum distance between coils in a coilset."""

        def test(coils, mindist, grid=None, expect_intersect=False, tol=None):
            obj = CoilSetMinDistance(coils, grid=grid)
            obj.build()
            f = obj.compute(params=coils.params_dict)
            assert f.size == coils.num_coils
            np.testing.assert_allclose(f, mindist)
            assert coils.is_self_intersecting(grid=grid, tol=tol) == expect_intersect

        # linearly spaced planar coils, all coils are min distance from their neighbors
        n = 3
        disp = 5
        coil = FourierPlanarCoil(r_n=1, normal=[0, 0, 1])
        coils_linear = CoilSet.linspaced_linear(coil, n=n, displacement=[0, 0, disp])
        test(coils_linear, disp / n)

        # planar toroidal coils, without symmetry
        # min points are at the inboard midplane and are corners of a square inscribed
        # in a circle of radius = center - r
        center = 3
        r = 1
        coil = FourierPlanarCoil(center=[center, 0, 0], normal=[0, 1, 0], r_n=r)
        coils_angular = CoilSet.linspaced_angular(coil, n=4)
        test(
            coils_angular, np.sqrt(2) * (center - r), grid=LinearGrid(zeta=4), tol=1e-5
        )

        # planar toroidal coils, with symmetry
        # min points are at the inboard midplane and are corners of an octagon inscribed
        # in a circle of radius = center - r
        center = 3
        r = 1
        coil = FourierPlanarCoil(center=[center, 0, 0], normal=[0, 1, 0], r_n=r)
        coils = CoilSet.linspaced_angular(coil, angle=np.pi / 2, n=5, endpoint=True)
        coils_sym = CoilSet(coils[1::2], NFP=2, sym=True)
        test(coils_sym, 2 * (center - r) * np.sin(np.pi / 8), grid=LinearGrid(zeta=4))

        # mixture of toroidal field coilset, vertical field coilset, and extra coil
        # TF coils instersect with the middle VF coil
        # extra coil is 5 m from middle VF coil
        tf_coil = FourierPlanarCoil(center=[2, 0, 0], normal=[0, 1, 0], r_n=1)
        tf_coilset = CoilSet.linspaced_angular(tf_coil, n=4)
        vf_coil = FourierRZCoil(R_n=3, Z_n=-1)
        vf_coilset = CoilSet.linspaced_linear(
            vf_coil, displacement=[0, 0, 2], n=3, endpoint=True
        )
        xyz_coil = FourierXYZCoil(X_n=[0, 6, 1], Y_n=[0, 0, 0], Z_n=[-1, 0, 0])
        coils_mixed = MixedCoilSet(
            (tf_coilset, vf_coilset, xyz_coil), check_intersection=False
        )
        with pytest.warns(UserWarning, match="nearly intersecting"):
            test(
                coils_mixed,
                [0, 0, 0, 0, 1, 0, 1, 2],
                grid=LinearGrid(zeta=4),
                expect_intersect=True,
            )
        # TODO: move this coil set to conftest?

    @pytest.mark.unit
    def test_plasma_coil_min_distance(self):
        """Tests minimum distance between plasma and a coilset."""

        def test(
            eq,
            coils,
            mindist,
            plasma_grid=None,
            coil_grid=None,
            eq_fixed=False,
            coils_fixed=False,
        ):
            obj = PlasmaCoilSetMinDistance(
                eq=eq,
                coil=coils,
                plasma_grid=plasma_grid,
                coil_grid=coil_grid,
                eq_fixed=eq_fixed,
                coils_fixed=coils_fixed,
            )
            obj.build()
            if eq_fixed:
                f = obj.compute(params_1=coils.params_dict)
            elif coils_fixed:
                f = obj.compute(params_1=eq.params_dict)
            else:
                f = obj.compute(params_1=eq.params_dict, params_2=coils.params_dict)
            assert f.size == coils.num_coils
            np.testing.assert_allclose(f, mindist)

        plasma_grid = LinearGrid(M=4, zeta=16)
        coil_grid = LinearGrid(N=8)

        # planar toroidal coils without symmetry, around fixed circular tokamak
        R0 = 3
        a = 1
        offset = 0.5
        surf = FourierRZToroidalSurface(
            R_lmn=np.array([R0, a]),
            Z_lmn=np.array([0, -a]),
            modes_R=np.array([[0, 0], [1, 0]]),
            modes_Z=np.array([[0, 0], [-1, 0]]),
        )
        eq = Equilibrium(surface=surf, NFP=1, M=2, N=0, sym=True)
        coil = FourierPlanarCoil(center=[R0, 0, 0], normal=[0, 1, 0], r_n=[a + offset])
        coils = CoilSet.linspaced_angular(coil, n=8)
        test(
            eq,
            coils,
            offset,
            plasma_grid=plasma_grid,
            coil_grid=coil_grid,
            eq_fixed=True,
        )
        test(
            eq.surface,
            coils,
            offset,
            plasma_grid=plasma_grid,
            coil_grid=coil_grid,
            eq_fixed=True,
        )

        # planar toroidal coils with symmetry, around unfixed circular tokamak
        R0 = 5
        a = 1.5
        offset = 0.75
        surf = FourierRZToroidalSurface(
            R_lmn=np.array([R0, a]),
            Z_lmn=np.array([0, -a]),
            modes_R=np.array([[0, 0], [1, 0]]),
            modes_Z=np.array([[0, 0], [-1, 0]]),
        )
        eq = Equilibrium(surface=surf, NFP=1, M=2, N=0, sym=True)
        coil = FourierPlanarCoil(center=[R0, 0, 0], normal=[0, 1, 0], r_n=[a + offset])
        coils = CoilSet.linspaced_angular(coil, angle=np.pi / 2, n=5, endpoint=True)
        coils = CoilSet(coils[1::2], NFP=2, sym=True)
        test(
            eq,
            coils,
            offset,
            plasma_grid=plasma_grid,
            coil_grid=coil_grid,
            eq_fixed=False,
        )
        test(
            eq.surface,
            coils,
            offset,
            plasma_grid=plasma_grid,
            coil_grid=coil_grid,
            eq_fixed=False,
        )

        # fixed planar toroidal coils with symmetry, around unfixed circular tokamak
        R0 = 5
        a = 1.5
        offset = 0.75
        surf = FourierRZToroidalSurface(
            R_lmn=np.array([R0, a]),
            Z_lmn=np.array([0, -a]),
            modes_R=np.array([[0, 0], [1, 0]]),
            modes_Z=np.array([[0, 0], [-1, 0]]),
        )
        eq = Equilibrium(surface=surf, NFP=1, M=2, N=0, sym=True)
        coil = FourierPlanarCoil(center=[R0, 0, 0], normal=[0, 1, 0], r_n=[a + offset])
        coils = CoilSet.linspaced_angular(coil, angle=np.pi / 2, n=5, endpoint=True)
        coils = CoilSet(coils[1::2], NFP=2, sym=True)
        test(
            eq,
            coils,
            offset,
            plasma_grid=plasma_grid,
            coil_grid=coil_grid,
            eq_fixed=False,
            coils_fixed=True,
        )

        # TODO: add more complex test case with a stellarator and/or MixedCoilSet

    def test_quadratic_flux(self):
        """Test calculation of quadratic flux on the boundary."""
        t_field = ToroidalMagneticField(1, 1)

        # test that torus (axisymmetric) Bnorm is exactly 0
        eq = load("./tests/inputs/vacuum_circular_tokamak.h5")
        obj = QuadraticFlux(eq, t_field)
        obj.build(eq, verbose=2)
        f = obj.compute(field_params=t_field.params_dict)
        np.testing.assert_allclose(f, 0, rtol=1e-14, atol=1e-14)

        # test non-axisymmetric surface
        eq = desc.examples.get("precise_QA", "all")[0]
        with pytest.warns(UserWarning, match="Reducing radial"):
            eq.change_resolution(4, 4, 4, 8, 8, 8)
        eval_grid = LinearGrid(
            rho=np.array([1.0]),
            M=eq.M_grid,
            N=eq.N_grid,
            NFP=eq.NFP,
            sym=False,
        )
        source_grid = LinearGrid(
            rho=np.array([1.0]),
            M=eq.M_grid,
            N=eq.N_grid,
            NFP=eq.NFP,
            sym=False,
        )

        obj = QuadraticFlux(eq, t_field, eval_grid=eval_grid, source_grid=source_grid)
        Bnorm = t_field.compute_Bnormal(
            eq.surface, eval_grid=eval_grid, source_grid=source_grid
        )[0]
        obj.build(eq)
        dA = eq.compute("|e_theta x e_zeta|", grid=eval_grid)["|e_theta x e_zeta|"]
        f = obj.compute(field_params=t_field.params_dict)

        np.testing.assert_allclose(f, Bnorm * dA, atol=2e-4, rtol=1e-2)

        # equilibrium that has B_plasma == 0
        eq = load("./tests/inputs/vacuum_nonaxisym.h5")

        eval_grid = LinearGrid(
            rho=np.array([1.0]),
            M=eq.M_grid,
            N=eq.N_grid,
            NFP=eq.NFP,
            sym=False,
        )
        obj = QuadraticFlux(eq, t_field, vacuum=True, eval_grid=eval_grid)
        Bnorm = t_field.compute_Bnormal(eq.surface, eval_grid=eval_grid)[0]
        obj.build(eq)
        f = obj.compute(field_params=t_field.params_dict)
        dA = eq.compute("|e_theta x e_zeta|", grid=eval_grid)["|e_theta x e_zeta|"]
        # check that they're the same since we set B_plasma = 0
        np.testing.assert_allclose(f, Bnorm * dA, atol=1e-14)

    @pytest.mark.unit
    def test_toroidal_flux(self):
        """Test calculation of toroidal flux from coils."""
        grid1 = LinearGrid(L=0, M=40, zeta=np.array(0.0))

        def test(eq, field, correct_value, rtol=1e-14, grid=None):
            obj = ToroidalFlux(
                eq=eq,
                field=field,
                eval_grid=grid,
            )
            obj.build(verbose=2)
            torflux = obj.compute_unscaled(*obj.xs(field))
            np.testing.assert_allclose(torflux, correct_value, rtol=rtol)

        eq = Equilibrium(iota=PowerSeriesProfile(0))
        test(eq, VerticalMagneticField(B0=1), 0, grid=grid1)
        field = ToroidalMagneticField(B0=1, R0=1)
        # calc field Psi

        data = eq.compute(["R", "phi", "Z", "e_theta"], grid=grid1)
        field_A = field.compute_magnetic_vector_potential(
            np.vstack([data["R"], data["phi"], data["Z"]]).T
        )

        A_dot_e_theta = jnp.sum(field_A * data["e_theta"], axis=1)

        psi_from_field = np.sum(grid1.spacing[:, 1] * A_dot_e_theta)
        eq.change_resolution(L_grid=20, M_grid=20)

        test(eq, field, psi_from_field)
        test(eq, field, psi_from_field, rtol=1e-3)
        # test on field with no vector potential
        test(eq, PoloidalMagneticField(1, 1, 1), 0.0)

    @pytest.mark.unit
    def test_signed_plasma_vessel_distance(self):
        """Test calculation of signed distance from plasma to vessel."""
        R0 = 10.0
        a_p = 1.0
        a_s = 2.0
        # default eq has R0=10, a=1
        eq = Equilibrium(M=3, N=2)
        # surface with same R0, a=2, so true d=1 for all pts
        surface = FourierRZToroidalSurface(
            R_lmn=[R0, a_s], Z_lmn=[-a_s], modes_R=[[0, 0], [1, 0]], modes_Z=[[-1, 0]]
        )
        grid = LinearGrid(M=5, N=6)
        obj = PlasmaVesselDistance(
            eq=eq,
            surface_grid=grid,
            plasma_grid=grid,
            surface=surface,
            use_signed_distance=True,
        )
        obj.build()
        d = obj.compute_unscaled(*obj.xs(eq, surface))
        assert obj.dim_f == d.size
        np.testing.assert_allclose(d, a_s - a_p)

        # ensure that it works (dimension-wise) when compute_scaled is called
        _ = obj.compute_scaled(*obj.xs(eq, surface))

        # For plasma outside surface, should get signed distance
        a_s = 0.5 * a_p
        surface = FourierRZToroidalSurface(
            R_lmn=[R0, a_s],
            Z_lmn=[-a_s],
            modes_R=[[0, 0], [1, 0]],
            modes_Z=[[-1, 0]],
        )
        grid = LinearGrid(M=5, N=6)
        obj = PlasmaVesselDistance(
            eq=eq,
            surface_grid=grid,
            plasma_grid=grid,
            surface=surface,
            use_signed_distance=True,
        )
        obj.build()
        d = obj.compute_unscaled(*obj.xs(eq, surface))
        assert obj.dim_f == d.size
        np.testing.assert_allclose(d, a_s - a_p)

        # ensure it works with different sized grids (poloidal resolution different)
        grid = LinearGrid(M=5, N=6)
        obj = PlasmaVesselDistance(
            eq=eq,
            surface_grid=grid,
            plasma_grid=LinearGrid(M=10, N=6),
            surface=surface,
            use_signed_distance=True,
        )
        obj.build()
        d = obj.compute_unscaled(*obj.xs(eq, surface))
        assert obj.dim_f == d.size
        assert abs(d.max() - (-a_s)) < 1e-14
        assert abs(d.min() - (-a_s)) < grid.spacing[0, 1] * a_s

        # ensure it works with different sized grids (poloidal resolution different)
        # and using softmin (with deprecated name alpha)
        grid = LinearGrid(M=5, N=6)
        with pytest.raises(FutureWarning):
            obj = PlasmaVesselDistance(
                eq=eq,
                surface_grid=grid,
                plasma_grid=LinearGrid(M=10, N=6),
                surface=surface,
                use_signed_distance=True,
                use_softmin=True,
                alpha=4000,
            )
        obj.build()
        d = obj.compute_unscaled(*obj.xs(eq, surface))
        assert obj.dim_f == d.size
        assert abs(d.max() - (-a_s)) < 1e-14
        assert abs(d.min() - (-a_s)) < grid.spacing[0, 1] * a_s


@pytest.mark.regression
def test_derivative_modes():
    """Test equality of derivatives using batched, looped methods."""
    eq = Equilibrium(M=2, N=1, L=2)
    surf = FourierRZToroidalSurface()
    obj1 = ObjectiveFunction(
        [
            PlasmaVesselDistance(eq, surf, jac_chunk_size=1),
            MagneticWell(eq),
            AspectRatio(eq),
        ],
        deriv_mode="batched",
        use_jit=False,
    )
    obj2 = ObjectiveFunction(
        [
            PlasmaVesselDistance(eq, surf, jac_chunk_size=2),
            MagneticWell(eq),
            AspectRatio(eq, jac_chunk_size=None),
        ],
        deriv_mode="blocked",
        jac_chunk_size=10,
        use_jit=False,
    )
    with pytest.warns(DeprecationWarning, match="looped"):
        obj3 = ObjectiveFunction(
            [
                PlasmaVesselDistance(eq, surf),
                MagneticWell(eq),
                AspectRatio(eq),
            ],
            deriv_mode="looped",
            use_jit=False,
        )
    with pytest.raises(ValueError, match="jac_chunk_size"):
        obj1.build()
    with pytest.raises(ValueError, match="jac_chunk_size"):
        obj2.build()
    obj1 = ObjectiveFunction(
        [
            PlasmaVesselDistance(eq, surf),
            MagneticWell(eq),
            AspectRatio(eq),
        ],
        deriv_mode="batched",
        use_jit=False,
    )
    obj2 = ObjectiveFunction(
        [
            PlasmaVesselDistance(eq, surf, jac_chunk_size=2),
            MagneticWell(eq),
            AspectRatio(eq, jac_chunk_size=None),
        ],
        deriv_mode="blocked",
        use_jit=False,
    )
    obj1.build()
    obj2.build()
    # check that default size works for blocked
    assert obj2.objectives[1]._jac_chunk_size is None
    assert obj2.objectives[2]._jac_chunk_size is None
    # hard to say what size auto will give, just check it is >0
    assert obj1._jac_chunk_size > 0
    obj3.build()
    x = obj1.x(eq, surf)
    g1 = obj1.grad(x)
    g2 = obj2.grad(x)
    g3 = obj3.grad(x)
    np.testing.assert_allclose(g1, g2, atol=1e-10)
    np.testing.assert_allclose(g1, g3, atol=1e-10)
    J1 = obj1.jac_scaled(x)
    J2 = obj2.jac_scaled(x)
    J3 = obj3.jac_scaled(x)
    np.testing.assert_allclose(J1, J2, atol=1e-10)
    np.testing.assert_allclose(J1, J3, atol=1e-10)
    J1 = obj1.jac_unscaled(x)
    J2 = obj2.jac_unscaled(x)
    J3 = obj3.jac_unscaled(x)
    np.testing.assert_allclose(J1, J2, atol=1e-10)
    np.testing.assert_allclose(J1, J3, atol=1e-10)
    H1 = obj1.hess(x)
    H2 = obj2.hess(x)
    H3 = obj3.hess(x)
    np.testing.assert_allclose(H1, H2, atol=1e-10)
    np.testing.assert_allclose(H1, H3, atol=1e-10)


@pytest.mark.unit
def test_getter_setter():
    """Test getter and setter methods of Objectives."""
    eq = Equilibrium()
    obj = GenericObjective("R", thing=eq)
    obj.build()
    R = obj.compute_unscaled(*obj.xs(eq))

    # target
    target = R - 0.5
    obj.target = target
    np.testing.assert_allclose(obj.target, target)

    # bounds
    bounds = (0.5 * R, 2 * R)
    obj.bounds = bounds
    np.testing.assert_allclose(obj.bounds, bounds)

    # weight
    weight = R
    obj.weight = weight
    np.testing.assert_allclose(obj.weight, weight)


@pytest.mark.unit
def test_bounds_format():
    """Test that tuple targets are in the format (lower bound, upper bound)."""
    eq = Equilibrium()
    with pytest.raises(AssertionError):
        GenericObjective("R", bounds=(1,), thing=eq).build()
    with pytest.raises(AssertionError):
        GenericObjective("R", bounds=(1, 2, 3), thing=eq).build()
    with pytest.raises(ValueError):
        GenericObjective("R", bounds=(1, -1), thing=eq).build()


@pytest.mark.unit
def test_target_profiles():
    """Tests for using Profile objects as targets for profile objectives."""
    iota = PowerSeriesProfile([1, 0, -0.3])
    shear = PowerSeriesProfile([0, -0.6])
    current = PowerSeriesProfile([4, 0, 1, 0, -1])
    merc = PowerSeriesProfile([1, 0, -1])
    well = PowerSeriesProfile([2, 0, -2])
    pres = PowerSeriesProfile([3, 0, -3])
    eqi = Equilibrium(L=5, N=3, M=3, iota=iota)
    eqc = Equilibrium(L=3, N=3, M=3, current=current)
    obji = RotationalTransform(target=iota, eq=eqi)
    obji.build()
    np.testing.assert_allclose(
        obji.target,
        iota(
            obji.constants["transforms"]["grid"].nodes[
                obji.constants["transforms"]["grid"].unique_rho_idx
            ]
        ),
    )
    objs = Shear(target=shear, eq=eqi)
    objs.build()
    np.testing.assert_allclose(
        objs.target,
        shear(
            objs.constants["transforms"]["grid"].nodes[
                objs.constants["transforms"]["grid"].unique_rho_idx
            ]
        ),
    )
    objc = ToroidalCurrent(target=current, eq=eqc)
    objc.build()
    np.testing.assert_allclose(
        objc.target,
        current(
            objc.constants["transforms"]["grid"].nodes[
                objc.constants["transforms"]["grid"].unique_rho_idx
            ]
        ),
    )
    objm = MercierStability(bounds=(merc, np.inf), eq=eqi)
    objm.build()
    np.testing.assert_allclose(
        objm.bounds[0],
        merc(
            objm.constants["transforms"]["grid"].nodes[
                objm.constants["transforms"]["grid"].unique_rho_idx
            ]
        ),
    )
    np.testing.assert_allclose(objm.bounds[1], np.inf)
    objw = MagneticWell(bounds=(merc, well), eq=eqi)
    objw.build()
    np.testing.assert_allclose(
        objw.bounds[0],
        merc(
            objw.constants["transforms"]["grid"].nodes[
                objw.constants["transforms"]["grid"].unique_rho_idx
            ]
        ),
    )
    np.testing.assert_allclose(
        objw.bounds[1],
        well(
            objw.constants["transforms"]["grid"].nodes[
                objw.constants["transforms"]["grid"].unique_rho_idx
            ]
        ),
    )
    objp = Pressure(target=pres, eq=eqc)
    objp.build()
    np.testing.assert_allclose(
        objp.target,
        pres(
            objp.constants["transforms"]["grid"].nodes[
                objp.constants["transforms"]["grid"].unique_rho_idx
            ]
        ),
    )
    objp = Pressure(target=lambda x: 2 * x, eq=eqc)
    objp.build()
    np.testing.assert_allclose(
        objp.target,
        2
        * objp.constants["transforms"]["grid"].nodes[
            objp.constants["transforms"]["grid"].unique_rho_idx, 0
        ],
    )


@pytest.mark.unit
def test_profile_objective_print(capsys):
    """Test that the profile objectives print correctly."""
    eq = Equilibrium(
        iota=PowerSeriesProfile([1, 0, 0.5]), pressure=PowerSeriesProfile([1, 0, -1])
    )
    grid = LinearGrid(L=10, M=10, N=5, axis=False)
    pre_width = len("Maximum ")

    def test(obj, values, print_init=False, normalize=False):
        if print_init:
            # print the initial value too. For this test, it is the
            # same as the final value
            obj.print_value(obj.xs(eq), obj.xs(eq))
            print_fmt = (
                f"{obj._print_value_fmt:<{PRINT_WIDTH-pre_width}}"
                + "{:10.3e}  -->  {:10.3e} "
            )
        else:
            obj.print_value(obj.xs(eq))
            print_fmt = f"{obj._print_value_fmt:<{PRINT_WIDTH-pre_width}}" + "{:10.3e} "
        out = capsys.readouterr()

        corr_out = str(
            "Precomputing transforms\n"
            + "Maximum "
            + print_fmt.format(np.max(values), np.max(values))
            + obj._units
            + "\n"
            + "Minimum "
            + print_fmt.format(np.min(values), np.min(values))
            + obj._units
            + "\n"
            + "Average "
            + print_fmt.format(np.mean(values), np.mean(values))
            + obj._units
            + "\n"
        )
        if normalize:
            corr_out += str(
                "Maximum "
                + print_fmt.format(
                    np.max(values / obj.normalization),
                    np.max(values / obj.normalization),
                )
                + "(normalized)"
                + "\n"
                + "Minimum "
                + print_fmt.format(
                    np.min(values / obj.normalization),
                    np.min(values / obj.normalization),
                )
                + "(normalized)"
                + "\n"
                + "Average "
                + print_fmt.format(
                    np.mean(values / obj.normalization),
                    np.mean(values / obj.normalization),
                )
                + "(normalized)"
                + "\n"
            )

        assert out.out == corr_out

    iota = eq.compute("iota", grid=grid)["iota"]
    obj = RotationalTransform(eq=eq, target=1, grid=grid)
    obj.build()
    test(obj, iota, print_init=True)
    shear = eq.compute("shear", grid=grid)["shear"]
    obj = Shear(eq=eq, target=1, grid=grid)
    obj.build()
    test(obj, shear)
    curr = eq.compute("current", grid=grid)["current"]
    obj = ToroidalCurrent(eq=eq, target=1, grid=grid)
    obj.build()
    test(obj, curr, print_init=True, normalize=True)
    pres = eq.compute("p", grid=grid)["p"]
    obj = Pressure(eq=eq, target=1, grid=grid)
    obj.build()
    test(obj, pres, normalize=True)


@pytest.mark.unit
def test_plasma_vessel_distance_print(capsys):
    """Test that the PlasmaVesselDistance objective prints correctly."""
    pre_width = len("Maximum ")

    def test(obj, eq, surface, d, print_init=False):
        if print_init:
            if isinstance(obj, ObjectiveFunction):
                obj.print_value(obj.x(eq, surface), obj.x(eq, surface))
                print_fmt = (
                    f"{obj.objectives[0]._print_value_fmt:<{PRINT_WIDTH-pre_width}}"  # noqa: E501
                    + "{:10.3e}  -->  {:10.3e} "
                )
                units = obj.objectives[0]._units
                norm = obj.objectives[0].normalization
            else:
                obj.print_value(obj.xs(eq, surface), obj.xs(eq, surface))
                print_fmt = (
                    f"{obj._print_value_fmt:<{PRINT_WIDTH-pre_width}}"
                    + "{:10.3e}  -->  {:10.3e} "
                )
                units = obj._units
                norm = obj.normalization
        else:
            if isinstance(obj, ObjectiveFunction):
                obj.print_value(obj.x(eq, surface))
                print_fmt = (
                    f"{obj.objectives[0]._print_value_fmt:<{PRINT_WIDTH-pre_width}}"  # noqa: E501
                    + "{:10.3e} "
                )
                units = obj.objectives[0]._units
                norm = obj.objectives[0].normalization
            else:
                obj.print_value(obj.xs(eq, surface))
                print_fmt = (
                    f"{obj._print_value_fmt:<{PRINT_WIDTH-pre_width}}" + "{:10.3e} "
                )
                units = obj._units
                norm = obj.normalization
        out = capsys.readouterr()

        corr_out = str(
            "Maximum "
            + print_fmt.format(np.max(d), np.max(d))
            + units
            + "\n"
            + "Minimum "
            + print_fmt.format(np.min(d), np.min(d))
            + units
            + "\n"
            + "Average "
            + print_fmt.format(np.mean(d), np.mean(d))
            + units
            + "\n"
            + "Maximum "
            + print_fmt.format(np.max(d / norm), np.max(d / norm))
            + "(normalized)"
            + "\n"
            + "Minimum "
            + print_fmt.format(np.min(d / norm), np.min(d / norm))
            + "(normalized)"
            + "\n"
            + "Average "
            + print_fmt.format(np.mean(d / norm), np.mean(d / norm))
            + "(normalized)"
            + "\n"
        )
        if isinstance(obj, ObjectiveFunction):
            f = obj.compute_scalar(obj.x(eq, surface))
            if print_init:
                corr_out = (
                    str(
                        f"{'Total (sum of squares): ':<{PRINT_WIDTH}}"
                        + "{:10.3e}  -->  {:10.3e}, \n".format(f, f)
                    )
                    + corr_out
                )
            else:
                corr_out = (
                    str(
                        f"{'Total (sum of squares): ':<{PRINT_WIDTH}}"
                        + "{:10.3e}, \n".format(f)
                    )
                    + corr_out
                )
        assert out.out == corr_out

    R0 = 10.0
    a_p = 1.0
    a_s = 2.0
    # default eq has R0=10, a=1
    eq = Equilibrium(M=3, N=2)
    # surface with same R0, a=2, so true d=1 for all pts
    surface = FourierRZToroidalSurface(
        R_lmn=[R0, a_s], Z_lmn=[-a_s], modes_R=[[0, 0], [1, 0]], modes_Z=[[-1, 0]]
    )
    surf_grid = LinearGrid(M=5, N=0)
    plas_grid = LinearGrid(M=5, N=0)
    obj = PlasmaVesselDistance(
        eq=eq, plasma_grid=plas_grid, surface_grid=surf_grid, surface=surface
    )
    obj.build(verbose=0)
    d = obj.compute_unscaled(*obj.xs(eq, surface))
    np.testing.assert_allclose(d, a_s - a_p)
    test(obj, eq, surface, d)
    test(obj, eq, surface, d, print_init=True)

    obj = ObjectiveFunction(
        PlasmaVesselDistance(
            eq=eq, plasma_grid=plas_grid, surface_grid=surf_grid, surface=surface
        )
    )
    obj.build(verbose=0)
    d = obj.compute_unscaled(obj.x(eq, surface))
    test(obj, eq, surface, d)
    test(obj, eq, surface, d, print_init=True)


@pytest.mark.unit
def test_boundary_error_print(capsys):
    """Test that the boundary error objectives print correctly."""
    coil = FourierXYZCoil(5e5)
    coilset = CoilSet.linspaced_angular(coil, n=100)
    coil_grid = LinearGrid(N=20)
    eq = Equilibrium(L=3, M=3, N=3, Psi=np.pi)

    obj = VacuumBoundaryError(eq, coilset, field_grid=coil_grid)
    obj.build()

    f = np.abs(obj.compute_unscaled(*obj.xs(eq, coilset)))
    n = len(f) // 2
    f1 = f[:n]
    f2 = f[n:]
    obj.print_value(obj.xs())
    out = capsys.readouterr()
    pre_width = len("Maximum absolute ")

    corr_out = str(
        "Precomputing transforms\n"
        + "Maximum absolute "
        + f"{'Boundary normal field error: ':<{PRINT_WIDTH-pre_width}}"
        + "{:10.3e} ".format(np.max(f1))
        + "(T*m^2)"
        + "\n"
        + "Minimum absolute "
        + f"{'Boundary normal field error: ':<{PRINT_WIDTH-pre_width}}"
        + "{:10.3e} ".format(np.min(f1))
        + "(T*m^2)"
        + "\n"
        + "Average absolute "
        + f"{'Boundary normal field error: ':<{PRINT_WIDTH-pre_width}}"
        + "{:10.3e} ".format(np.mean(f1))
        + "(T*m^2)"
        + "\n"
        + "Maximum absolute "
        + f"{'Boundary normal field error: ':<{PRINT_WIDTH-pre_width}}"
        + "{:10.3e} ".format(np.max(f1 / obj.normalization[0]))
        + "(normalized)"
        + "\n"
        + "Minimum absolute "
        + f"{'Boundary normal field error: ':<{PRINT_WIDTH-pre_width}}"
        + "{:10.3e} ".format(np.min(f1 / obj.normalization[0]))
        + "(normalized)"
        + "\n"
        + "Average absolute "
        + f"{'Boundary normal field error: ':<{PRINT_WIDTH-pre_width}}"
        + "{:10.3e} ".format(np.mean(f1 / obj.normalization[0]))
        + "(normalized)"
        + "\n"
        + "Maximum absolute "
        + f"{'Boundary magnetic pressure error: ':<{PRINT_WIDTH-pre_width}}"
        + "{:10.3e} ".format(np.max(f2))
        + "(T^2*m^2)"
        + "\n"
        + "Minimum absolute "
        + f"{'Boundary magnetic pressure error: ':<{PRINT_WIDTH-pre_width}}"
        + "{:10.3e} ".format(np.min(f2))
        + "(T^2*m^2)"
        + "\n"
        + "Average absolute "
        + f"{'Boundary magnetic pressure error: ':<{PRINT_WIDTH-pre_width}}"
        + "{:10.3e} ".format(np.mean(f2))
        + "(T^2*m^2)"
        + "\n"
        + "Maximum absolute "
        + f"{'Boundary magnetic pressure error: ':<{PRINT_WIDTH-pre_width}}"
        + "{:10.3e} ".format(np.max(f2 / obj.normalization[-1]))
        + "(normalized)"
        + "\n"
        + "Minimum absolute "
        + f"{'Boundary magnetic pressure error: ':<{PRINT_WIDTH-pre_width}}"
        + "{:10.3e} ".format(np.min(f2 / obj.normalization[-1]))
        + "(normalized)"
        + "\n"
        + "Average absolute "
        + f"{'Boundary magnetic pressure error: ':<{PRINT_WIDTH-pre_width}}"
        + "{:10.3e} ".format(np.mean(f2 / obj.normalization[-1]))
        + "(normalized)"
        + "\n"
    )
    assert out.out == corr_out

    obj = BoundaryError(eq, coilset, field_grid=coil_grid)
    obj.build()

    f = np.abs(obj.compute_unscaled(*obj.xs(eq, coilset)))
    n = len(f) // 2
    f1 = f[:n]
    f2 = f[n:]
    obj.print_value(obj.xs())
    out = capsys.readouterr()

    corr_out = str(
        "Precomputing transforms\n"
        + "Maximum absolute "
        + f"{'Boundary normal field error: ':{PRINT_WIDTH-pre_width}}"
        + "{:10.3e} ".format(np.max(f1))
        + "(T*m^2)"
        + "\n"
        + "Minimum absolute "
        + f"{'Boundary normal field error: ':{PRINT_WIDTH-pre_width}}"
        + "{:10.3e} ".format(np.min(f1))
        + "(T*m^2)"
        + "\n"
        + "Average absolute "
        + f"{'Boundary normal field error: ':{PRINT_WIDTH-pre_width}}"
        + "{:10.3e} ".format(np.mean(f1))
        + "(T*m^2)"
        + "\n"
        + "Maximum absolute "
        + f"{'Boundary normal field error: ':{PRINT_WIDTH-pre_width}}"
        + "{:10.3e} ".format(np.max(f1 / obj.normalization[0]))
        + "(normalized)"
        + "\n"
        + "Minimum absolute "
        + f"{'Boundary normal field error: ':{PRINT_WIDTH-pre_width}}"
        + "{:10.3e} ".format(np.min(f1 / obj.normalization[0]))
        + "(normalized)"
        + "\n"
        + "Average absolute "
        + f"{'Boundary normal field error: ':{PRINT_WIDTH-pre_width}}"
        + "{:10.3e} ".format(np.mean(f1 / obj.normalization[0]))
        + "(normalized)"
        + "\n"
        + "Maximum absolute "
        + f"{'Boundary magnetic pressure error: ':{PRINT_WIDTH-pre_width}}"
        + "{:10.3e} ".format(np.max(f2))
        + "(T^2*m^2)"
        + "\n"
        + "Minimum absolute "
        + f"{'Boundary magnetic pressure error: ':{PRINT_WIDTH-pre_width}}"
        + "{:10.3e} ".format(np.min(f2))
        + "(T^2*m^2)"
        + "\n"
        + "Average absolute "
        + f"{'Boundary magnetic pressure error: ':{PRINT_WIDTH-pre_width}}"
        + "{:10.3e} ".format(np.mean(f2))
        + "(T^2*m^2)"
        + "\n"
        + "Maximum absolute "
        + f"{'Boundary magnetic pressure error: ':{PRINT_WIDTH-pre_width}}"
        + "{:10.3e} ".format(np.max(f2 / obj.normalization[-1]))
        + "(normalized)"
        + "\n"
        + "Minimum absolute "
        + f"{'Boundary magnetic pressure error: ':{PRINT_WIDTH-pre_width}}"
        + "{:10.3e} ".format(np.min(f2 / obj.normalization[-1]))
        + "(normalized)"
        + "\n"
        + "Average absolute "
        + f"{'Boundary magnetic pressure error: ':{PRINT_WIDTH-pre_width}}"
        + "{:10.3e} ".format(np.mean(f2 / obj.normalization[-1]))
        + "(normalized)"
        + "\n"
    )
    assert out.out == corr_out

    eq.surface = FourierCurrentPotentialField.from_surface(eq.surface)
    obj = BoundaryError(eq, coilset, field_grid=coil_grid)
    obj.build()

    f = np.abs(obj.compute_unscaled(*obj.xs(eq, coilset)))
    n = len(f) // 3
    f1 = f[:n]
    f2 = f[n : 2 * n]
    f3 = f[2 * n :]
    obj.print_value(obj.xs())
    out = capsys.readouterr()

    corr_out = str(
        "Precomputing transforms\n"
        + "Maximum absolute "
        + f"{'Boundary normal field error: ':{PRINT_WIDTH-pre_width}}"
        + "{:10.3e} ".format(np.max(f1))
        + "(T*m^2)"
        + "\n"
        + "Minimum absolute "
        + f"{'Boundary normal field error: ':{PRINT_WIDTH-pre_width}}"
        + "{:10.3e} ".format(np.min(f1))
        + "(T*m^2)"
        + "\n"
        + "Average absolute "
        + f"{'Boundary normal field error: ':{PRINT_WIDTH-pre_width}}"
        + "{:10.3e} ".format(np.mean(f1))
        + "(T*m^2)"
        + "\n"
        + "Maximum absolute "
        + f"{'Boundary normal field error: ':{PRINT_WIDTH-pre_width}}"
        + "{:10.3e} ".format(np.max(f1 / obj.normalization[0]))
        + "(normalized)"
        + "\n"
        + "Minimum absolute "
        + f"{'Boundary normal field error: ':{PRINT_WIDTH-pre_width}}"
        + "{:10.3e} ".format(np.min(f1 / obj.normalization[0]))
        + "(normalized)"
        + "\n"
        + "Average absolute "
        + f"{'Boundary normal field error: ':{PRINT_WIDTH-pre_width}}"
        + "{:10.3e} ".format(np.mean(f1 / obj.normalization[0]))
        + "(normalized)"
        + "\n"
        + "Maximum absolute "
        + f"{'Boundary magnetic pressure error: ':{PRINT_WIDTH-pre_width}}"
        + "{:10.3e} ".format(np.max(f2))
        + "(T^2*m^2)"
        + "\n"
        + "Minimum absolute "
        + f"{'Boundary magnetic pressure error: ':{PRINT_WIDTH-pre_width}}"
        + "{:10.3e} ".format(np.min(f2))
        + "(T^2*m^2)"
        + "\n"
        + "Average absolute "
        + f"{'Boundary magnetic pressure error: ':{PRINT_WIDTH-pre_width}}"
        + "{:10.3e} ".format(np.mean(f2))
        + "(T^2*m^2)"
        + "\n"
        + "Maximum absolute "
        + f"{'Boundary magnetic pressure error: ':{PRINT_WIDTH-pre_width}}"
        + "{:10.3e} ".format(np.max(f2 / obj.normalization[n]))
        + "(normalized)"
        + "\n"
        + "Minimum absolute "
        + f"{'Boundary magnetic pressure error: ':{PRINT_WIDTH-pre_width}}"
        + "{:10.3e} ".format(np.min(f2 / obj.normalization[n]))
        + "(normalized)"
        + "\n"
        + "Average absolute "
        + f"{'Boundary magnetic pressure error: ':{PRINT_WIDTH-pre_width}}"
        + "{:10.3e} ".format(np.mean(f2 / obj.normalization[n]))
        + "(normalized)"
        + "\n"
        + "Maximum absolute "
        + f"{'Boundary field jump error: ':{PRINT_WIDTH-pre_width}}"
        + "{:10.3e} ".format(np.max(f3))
        + "(T*m^2)"
        + "\n"
        + "Minimum absolute "
        + f"{'Boundary field jump error: ':{PRINT_WIDTH-pre_width}}"
        + "{:10.3e} ".format(np.min(f3))
        + "(T*m^2)"
        + "\n"
        + "Average absolute "
        + f"{'Boundary field jump error: ':{PRINT_WIDTH-pre_width}}"
        + "{:10.3e} ".format(np.mean(f3))
        + "(T*m^2)"
        + "\n"
        + "Maximum absolute "
        + f"{'Boundary field jump error: ':{PRINT_WIDTH-pre_width}}"
        + "{:10.3e} ".format(np.max(f3 / obj.normalization[-1]))
        + "(normalized)"
        + "\n"
        + "Minimum absolute "
        + f"{'Boundary field jump error: ':{PRINT_WIDTH-pre_width}}"
        + "{:10.3e} ".format(np.min(f3 / obj.normalization[-1]))
        + "(normalized)"
        + "\n"
        + "Average absolute "
        + f"{'Boundary field jump error: ':{PRINT_WIDTH-pre_width}}"
        + "{:10.3e} ".format(np.mean(f3 / obj.normalization[-1]))
        + "(normalized)"
        + "\n"
    )
    assert out.out == corr_out


@pytest.mark.unit
def test_objective_fun_things():
    """Test that the objective things logic works correctly."""
    R0 = 10.0
    a_p = 1.0
    a_s = 2.0
    # default eq has R0=10, a=1
    eq = Equilibrium(M=3, N=2)
    # surface with same R0, a=2, so true d=1 for all pts
    surface = FourierRZToroidalSurface(
        R_lmn=[R0, a_s], Z_lmn=[-a_s], modes_R=[[0, 0], [1, 0]], modes_Z=[[-1, 0]]
    )
    # For equally spaced grids, should get true d=1
    surf_grid = LinearGrid(M=5, N=6)
    plas_grid = LinearGrid(M=5, N=6)
    obj = PlasmaVesselDistance(
        eq=eq, plasma_grid=plas_grid, surface_grid=surf_grid, surface=surface
    )
    obj.build()
    d = obj.compute_unscaled(*obj.xs(eq, surface))
    np.testing.assert_allclose(d, a_s - a_p)

    surface2 = surface.copy()
    eq2 = eq.copy()
    obj.things = [eq2, surface2]
    obj.build()
    d = obj.compute_unscaled(*obj.xs(eq2, surface2))
    np.testing.assert_allclose(d, a_s - a_p)

    # change objects, and surface resolution as well
    a_s2 = 2.5
    surface2 = FourierRZToroidalSurface(
        R_lmn=[R0, a_s2], Z_lmn=[-a_s2], modes_R=[[0, 0], [1, 0]], modes_Z=[[-1, 0]]
    )
    eq2 = Equilibrium(M=3, N=2)
    surface2.change_resolution(M=4, N=4)
    obj.things = [eq2, surface2]
    obj.build()
    d = obj.compute_unscaled(*obj.xs(eq2, surface2))
    np.testing.assert_allclose(d, a_s2 - a_p)

    # test that works correctly when changing both objects
    # with the resolution of the equilibrium surface also changing
    a_s2 = 2.5
    surface2 = FourierRZToroidalSurface(
        R_lmn=[R0, a_s2], Z_lmn=[-a_s2], modes_R=[[0, 0], [1, 0]], modes_Z=[[-1, 0]]
    )
    eq2 = Equilibrium(surface=surface, M=3, N=2)
    obj.things = [eq2, surface2]
    obj.build()
    d = obj.compute_unscaled(*obj.xs(eq2, surface2))
    np.testing.assert_allclose(d, a_s2 - a_s)

    with pytest.raises(AssertionError):
        # one of these is not optimizable, throws error
        obj.things = [eq, 2.0]
    with pytest.raises(AssertionError):
        # these are not the expected types
        obj.things = [eq, eq2]
    with pytest.raises(AssertionError):
        # these are not in the correct order for the objective
        obj.things = [surface, eq]


@pytest.mark.unit
def test_jvp_scaled():
    """Test that jvps are scaled correctly."""
    eq = Equilibrium()
    weight = 3
    target = 5
    objective = ObjectiveFunction(
        Volume(target=target, normalize=True, weight=weight, eq=eq), use_jit=False
    )
    objective.build()
    x = objective.x(eq)
    dx = x / 100
    jvp1u = objective.jvp_unscaled((dx,), x)
    jvp2u = objective.jvp_unscaled((dx, dx), x)
    jvp3u = objective.jvp_unscaled((dx, dx, dx), x)
    jvp1s = objective.jvp_scaled((dx,), x)
    jvp2s = objective.jvp_scaled((dx, dx), x)
    jvp3s = objective.jvp_scaled((dx, dx, dx), x)

    np.testing.assert_allclose(
        jvp1u / objective._objectives[0].normalization * weight, jvp1s
    )
    np.testing.assert_allclose(
        jvp2u / objective._objectives[0].normalization * weight, jvp2s
    )
    np.testing.assert_allclose(
        jvp3u / objective._objectives[0].normalization * weight, jvp3s
    )

    with pytest.raises(NotImplementedError):
        _ = objective.jvp_scaled((dx, dx, dx, dx), x)

    with pytest.raises(NotImplementedError):
        _ = objective.jvp_unscaled((dx, dx, dx, dx), x)


@pytest.mark.unit
def test_vjp():
    """Test that vjps are scaled correctly."""
    eq = Equilibrium()
    weight = 3
    target = 5
    objective = ObjectiveFunction(
        ForceBalance(target=target, normalize=True, weight=weight, eq=eq), use_jit=False
    )
    objective.build()
    x = objective.x(eq)
    y = np.linspace(0, 1, objective.dim_f)
    vjp1u = objective.vjp_unscaled(y, x)
    vjp1s = objective.vjp_scaled(y, x)
    vjp2u = y @ objective.jac_unscaled(x)
    vjp2s = y @ objective.jac_scaled(x)

    np.testing.assert_allclose(vjp1u, vjp2u, atol=1e-8)
    np.testing.assert_allclose(vjp1s, vjp2s, atol=1e-8)


@pytest.mark.unit
def test_objective_target_bounds():
    """Test that the target_scaled and bounds_scaled etc. return the right things."""
    eq = Equilibrium()

    vol = Volume(target=3, normalize=True, weight=2, eq=eq)
    asp = AspectRatio(bounds=(2, 3), normalize=False, weight=3, eq=eq)
    fbl = ForceBalance(normalize=True, bounds=(-1, 2), weight=5, eq=eq)

    objective = ObjectiveFunction((vol, asp, fbl), use_jit=False)
    objective.build()

    target = objective.target_scaled
    bounds = objective.bounds_scaled
    weight = objective.weights

    assert bounds[0][0] == 3 / vol.normalization * vol.weight
    assert bounds[1][0] == 3 / vol.normalization * vol.weight
    assert bounds[0][1] == 2 * asp.weight
    assert bounds[1][1] == 3 * asp.weight
    np.testing.assert_allclose(
        bounds[0][2:],
        (-1 / fbl.normalization * fbl.weight * fbl.constants["quad_weights"]),
    )
    np.testing.assert_allclose(
        bounds[1][2:],
        (2 / fbl.normalization * fbl.weight * fbl.constants["quad_weights"]),
    )

    assert target[0] == 3 / vol.normalization * vol.weight
    assert target[1] == 2.5 * asp.weight
    np.testing.assert_allclose(
        target[2:],
        (0.5 / fbl.normalization * fbl.weight * fbl.constants["quad_weights"]),
    )

    assert weight[0] == 2
    assert weight[1] == 3
    assert np.all(weight[2:] == 5)

    eq = Equilibrium(L=8, M=2, N=2, iota=PowerSeriesProfile(0.42))

    con = ObjectiveFunction(
        RotationalTransform(eq=eq, bounds=(0.41, 0.43)), use_jit=False
    )
    con.build()

    np.testing.assert_allclose(con.compute_scaled_error(con.x(eq)), 0)
    np.testing.assert_array_less(con.bounds_scaled[0], con.compute_scaled(con.x(eq)))
    np.testing.assert_array_less(con.compute_scaled(con.x(eq)), con.bounds_scaled[1])


@pytest.mark.unit
def test_softmax_and_softmin():
    """Test softmax and softmin function."""
    arr = np.arange(-17, 17, 5)
    # expect this to not be equal to the max but rather be more
    # since softmax is a conservative estimate of the max
    sftmax = softmax(arr, alpha=1)
    assert sftmax >= np.max(arr)

    # expect this to be equal to the max
    # as alpha -> infinity, softmax -> max
    sftmax = softmax(arr, alpha=100)
    np.testing.assert_almost_equal(sftmax, np.max(arr))

    # expect this to not be equal to the min but rather be less
    # since softmin is a conservative estimate of the min
    sftmin = softmin(arr, alpha=1)
    assert sftmin <= np.min(arr)

    # expect this to be equal to the min
    # as alpha -> infinity, softmin -> min
    sftmin = softmin(arr, alpha=100)
    np.testing.assert_almost_equal(sftmin, np.min(arr))
    sftmin = softmin(arr, alpha=100)
    np.testing.assert_almost_equal(sftmin, np.min(arr))


@pytest.mark.unit
def test_loss_function_asserts():
    """Test the checks on loss function for _Objective."""
    eq = Equilibrium()
    # ensure passed-in loss_function is callable
    with pytest.raises(AssertionError):
        RotationalTransform(eq=eq, loss_function=1)
    # ensure passed-in loss_function takes only one argument
    fun = lambda x, y: x + y
    with pytest.raises(Exception):
        RotationalTransform(eq=eq, loss_function=fun)
    # ensure passed-in loss_function returns a single 0D or 1D array
    fun = lambda x: jnp.vstack((x, x))
    with pytest.raises(AssertionError):
        RotationalTransform(eq=eq, loss_function=fun)
    fun = lambda x: (x, x)
    with pytest.raises(AssertionError):
        RotationalTransform(eq=eq, loss_function=fun)


class TestComputeScalarResolution:
    """Test that compute_scalar values are roughly independent of grid resolution."""

    # get a list of all the objectives
    objectives = [
        getattr(desc.objectives, obj)
        for obj in dir(desc.objectives)
        if obj[0].isupper()
        and (not obj.startswith("Fix"))
        and (obj != "ObjectiveFunction")
        and ("SelfConsistency" not in obj)
    ]
    specials = [
        # these require special logic
        BootstrapRedlConsistency,
        BoundaryError,
        CoilCurrentLength,
        CoilCurvature,
        CoilLength,
        CoilSetMinDistance,
        CoilTorsion,
        FusionPower,
        GenericObjective,
        HeatingPowerISS04,
        Omnigenity,
        PlasmaCoilSetMinDistance,
        PlasmaVesselDistance,
        QuadraticFlux,
        ToroidalFlux,
        VacuumBoundaryError,
        # need to avoid blowup near the axis
        MercierStability,
        # don't test these since they depend on what user wants
        LinearObjectiveFromUser,
        ObjectiveFromUser,
    ]
    other_objectives = list(set(objectives) - set(specials))

    eq = get("HELIOTRON")
    res_array = np.array([2, 2.5, 3])

    @pytest.mark.regression
    def test_compute_scalar_resolution_plasma_vessel(self):
        """PlasmaVesselDistance."""
        f = np.zeros_like(self.res_array, dtype=float)
        surface = FourierRZToroidalSurface(
            R_lmn=[10, 1.5], Z_lmn=[-1.5], modes_R=[[0, 0], [1, 0]], modes_Z=[[-1, 0]]
        )
        for i, res in enumerate(self.res_array):
            grid = LinearGrid(
                M=int(self.eq.M * res), N=int(self.eq.N * res), NFP=self.eq.NFP
            )
            obj = ObjectiveFunction(
                PlasmaVesselDistance(
                    surface=surface, eq=self.eq, surface_grid=grid, plasma_grid=grid
                ),
                use_jit=False,
            )
            obj.build(verbose=0)
            f[i] = obj.compute_scalar(obj.x())
        np.testing.assert_allclose(f, f[-1], rtol=5e-2)

    @pytest.mark.regression
    def test_compute_scalar_resolution_bootstrap(self):
        """BootstrapRedlConsistency."""
        eq = self.eq.copy()
        eq.electron_density = PowerSeriesProfile([1e19, 0, -1e19])
        eq.electron_temperature = PowerSeriesProfile([1e3, 0, -1e3])
        eq.ion_temperature = PowerSeriesProfile([1e3, 0, -1e3])
        eq.atomic_number = 1.0

        f = np.zeros_like(self.res_array, dtype=float)
        for i, res in enumerate(self.res_array):
            grid = LinearGrid(
                M=int(self.eq.M * res), N=int(self.eq.N * res), NFP=self.eq.NFP
            )
            obj = ObjectiveFunction(
                BootstrapRedlConsistency(eq=eq, grid=grid), use_jit=False
            )
            obj.build(verbose=0)
            f[i] = obj.compute_scalar(obj.x())
        np.testing.assert_allclose(f, f[-1], rtol=5e-2)

    @pytest.mark.regression
    def test_compute_scalar_resolution_fusion_power(self):
        """FusionPower."""
        eq = self.eq.copy()
        eq.electron_density = PowerSeriesProfile([1e19, 0, -1e19])
        eq.electron_temperature = PowerSeriesProfile([1e3, 0, -1e3])
        eq.ion_temperature = PowerSeriesProfile([1e3, 0, -1e3])
        eq.atomic_number = 1.0

        f = np.zeros_like(self.res_array, dtype=float)
        for i, res in enumerate(self.res_array):
            grid = QuadratureGrid(
                L=int(self.eq.L * res),
                M=int(self.eq.M * res),
                N=int(self.eq.N * res),
                NFP=self.eq.NFP,
            )
            obj = ObjectiveFunction(FusionPower(eq=eq, grid=grid))
            obj.build(verbose=0)
            f[i] = obj.compute_scalar(obj.x())
        np.testing.assert_allclose(f, f[-1], rtol=5e-2)

    @pytest.mark.regression
    def test_compute_scalar_resolution_heating_power(self):
        """HeatingPowerISS04."""
        eq = self.eq.copy()
        eq.electron_density = PowerSeriesProfile([1e19, 0, -1e19])
        eq.electron_temperature = PowerSeriesProfile([1e3, 0, -1e3])
        eq.ion_temperature = PowerSeriesProfile([1e3, 0, -1e3])
        eq.atomic_number = 1.0

        f = np.zeros_like(self.res_array, dtype=float)
        for i, res in enumerate(self.res_array):
            grid = QuadratureGrid(
                L=int(self.eq.L * res),
                M=int(self.eq.M * res),
                N=int(self.eq.N * res),
                NFP=self.eq.NFP,
            )
            obj = ObjectiveFunction(HeatingPowerISS04(eq=eq, grid=grid))
            obj.build(verbose=0)
            f[i] = obj.compute_scalar(obj.x())
        np.testing.assert_allclose(f, f[-1], rtol=5e-2)

    @pytest.mark.regression
    def test_compute_scalar_resolution_boundary_error(self):
        """BoundaryError."""
        with pytest.warns(UserWarning):
            # user warning because saved mgrid no vector potential
            ext_field = SplineMagneticField.from_mgrid(r"tests/inputs/mgrid_solovev.nc")

        pres = PowerSeriesProfile([1.25e-1, 0, -1.25e-1])
        iota = PowerSeriesProfile([-4.9e-1, 0, 3.0e-1])
        surf = FourierRZToroidalSurface(
            R_lmn=[4.0, 1.0],
            modes_R=[[0, 0], [1, 0]],
            Z_lmn=[-1.0],
            modes_Z=[[-1, 0]],
            NFP=1,
        )
        eq = Equilibrium(M=6, N=0, Psi=1.0, surface=surf, pressure=pres, iota=iota)

        f = np.zeros_like(self.res_array, dtype=float)
        for i, res in enumerate(self.res_array):
            eq.change_resolution(
                L_grid=int(eq.L * res), M_grid=int(eq.M * res), N_grid=int(eq.N * res)
            )
            obj = ObjectiveFunction(BoundaryError(eq, ext_field), use_jit=False)
            obj.build(verbose=0)
            f[i] = obj.compute_scalar(obj.x())
        np.testing.assert_allclose(f, f[-1], rtol=5e-2)

    @pytest.mark.regression
    def test_compute_scalar_resolution_vacuum_boundary_error(self):
        """VacuumBoundaryError."""
        with pytest.warns(UserWarning):
            # user warning because saved mgrid no vector potential
            ext_field = SplineMagneticField.from_mgrid(r"tests/inputs/mgrid_solovev.nc")

        pres = PowerSeriesProfile([1.25e-1, 0, -1.25e-1])
        iota = PowerSeriesProfile([-4.9e-1, 0, 3.0e-1])
        surf = FourierRZToroidalSurface(
            R_lmn=[4.0, 1.0],
            modes_R=[[0, 0], [1, 0]],
            Z_lmn=[-1.0],
            modes_Z=[[-1, 0]],
            NFP=1,
        )
        eq = Equilibrium(M=6, N=0, Psi=1.0, surface=surf, pressure=pres, iota=iota)

        f = np.zeros_like(self.res_array, dtype=float)
        for i, res in enumerate(self.res_array):
            eq.change_resolution(
                L_grid=int(eq.L * res), M_grid=int(eq.M * res), N_grid=int(eq.N * res)
            )
            obj = ObjectiveFunction(VacuumBoundaryError(eq, ext_field), use_jit=False)
            with pytest.warns(UserWarning):
                obj.build(verbose=0)
            f[i] = obj.compute_scalar(obj.x())
        np.testing.assert_allclose(f, f[-1], rtol=5e-2)

    @pytest.mark.regression
    def test_compute_scalar_resolution_quadratic_flux(self):
        """VacuumBoundaryError."""
        with pytest.warns(UserWarning):
            ext_field = SplineMagneticField.from_mgrid(r"tests/inputs/mgrid_solovev.nc")

        pres = PowerSeriesProfile([1.25e-1, 0, -1.25e-1])
        iota = PowerSeriesProfile([-4.9e-1, 0, 3.0e-1])
        surf = FourierRZToroidalSurface(
            R_lmn=[4.0, 1.0],
            modes_R=[[0, 0], [1, 0]],
            Z_lmn=[-1.0],
            modes_Z=[[-1, 0]],
            NFP=1,
        )
        eq = Equilibrium(M=6, N=0, Psi=1.0, surface=surf, pressure=pres, iota=iota)

        f = np.zeros_like(self.res_array, dtype=float)
        for i, res in enumerate(self.res_array):
            eq.change_resolution(
                L_grid=int(eq.L * res), M_grid=int(eq.M * res), N_grid=int(eq.N * res)
            )
            obj = ObjectiveFunction(QuadraticFlux(eq, ext_field), use_jit=False)
            obj.build(verbose=0)
            f[i] = obj.compute_scalar(obj.x())
        np.testing.assert_allclose(f, f[-1], rtol=5e-2)

    @pytest.mark.regression
    def test_compute_scalar_resolution_toroidal_flux_A(self):
        """ToroidalFlux."""
        ext_field = ToroidalMagneticField(1, 1)
        eq = get("precise_QA")
        with pytest.warns(UserWarning, match="Reducing radial"):
            eq.change_resolution(4, 4, 4, 8, 8, 8)

        f = np.zeros_like(self.res_array, dtype=float)
        for i, res in enumerate(self.res_array):
            eq.change_resolution(
                L_grid=int(eq.L * res), M_grid=int(eq.M * res), N_grid=int(eq.N * res)
            )
            obj = ObjectiveFunction(ToroidalFlux(eq, ext_field), use_jit=False)
            obj.build(verbose=0)
            f[i] = obj.compute_scalar(obj.x())
        np.testing.assert_allclose(f, f[-1], rtol=5e-2)

    @pytest.mark.regression
    def test_compute_scalar_resolution_toroidal_flux_B(self):
        """ToroidalFlux."""
        ext_field = ToroidalMagneticField(1, 1)
        eq = get("precise_QA")
        with pytest.warns(UserWarning, match="Reducing radial"):
            eq.change_resolution(4, 4, 4, 8, 8, 8)

        f = np.zeros_like(self.res_array, dtype=float)
        for i, res in enumerate(self.res_array):
            eq.change_resolution(
                L_grid=int(eq.L * res), M_grid=int(eq.M * res), N_grid=int(eq.N * res)
            )
            obj = ObjectiveFunction(ToroidalFlux(eq, ext_field), use_jit=False)
            obj.build(verbose=0)
            f[i] = obj.compute_scalar(obj.x())
        np.testing.assert_allclose(f, f[-1], rtol=5e-2)

    @pytest.mark.regression
    def test_compute_scalar_resolution_generic_scalar(self):
        """Generic objective with scalar qty."""
        f = np.zeros_like(self.res_array, dtype=float)
        for i, res in enumerate(self.res_array):
            grid = QuadratureGrid(
                L=int(self.eq.L * res),
                M=int(self.eq.M * res),
                N=int(self.eq.N * res),
                NFP=self.eq.NFP,
            )
            obj = ObjectiveFunction(
                GenericObjective("<beta>_vol", thing=self.eq, grid=grid), use_jit=False
            )
            obj.build(verbose=0)
            f[i] = obj.compute_scalar(obj.x())
        np.testing.assert_allclose(f, f[-1], rtol=1e-2)

    @pytest.mark.regression
    def test_compute_scalar_resolution_generic_profile(self):
        """Generic objective with profile qty."""
        f = np.zeros_like(self.res_array, dtype=float)
        for i, res in enumerate(self.res_array):
            grid = LinearGrid(
                L=int(self.eq.L * res),
                M=int(self.eq.M * res),
                N=int(self.eq.N * res),
                NFP=self.eq.NFP,
                sym=self.eq.sym,
                axis=False,
            )
            obj = ObjectiveFunction(
                GenericObjective("<J*B>", thing=self.eq, grid=grid), use_jit=False
            )
            obj.build(verbose=0)
            f[i] = obj.compute_scalar(obj.x())
        np.testing.assert_allclose(f, f[-1], rtol=2e-2)

    @pytest.mark.regression
    def test_compute_scalar_resolution_generic_volume(self):
        """Generic objective with volume qty."""
        f = np.zeros_like(self.res_array, dtype=float)
        for i, res in enumerate(self.res_array):
            grid = ConcentricGrid(
                L=int(self.eq.L * res),
                M=int(self.eq.M * res),
                N=int(self.eq.N * res),
                NFP=self.eq.NFP,
                sym=self.eq.sym,
            )
            obj = ObjectiveFunction(
                GenericObjective("sqrt(g)", thing=self.eq, grid=grid), use_jit=False
            )
            obj.build(verbose=0)
            f[i] = obj.compute_scalar(obj.x())
        np.testing.assert_allclose(f, f[-1], rtol=2e-2)

    @pytest.mark.regression
    def test_compute_scalar_resolution_mercier(self):
        """Mercier stability."""
        f = np.zeros_like(self.res_array, dtype=float)
        for i, res in enumerate(self.res_array):
            rho = np.linspace(0.2, 1, int(self.eq.L * res))
            grid = LinearGrid(
                rho=rho,
                M=int(self.eq.M * res),
                N=int(self.eq.N * res),
                NFP=self.eq.NFP,
                sym=self.eq.sym,
            )
            obj = ObjectiveFunction(
                MercierStability(eq=self.eq, grid=grid), use_jit=False
            )
            obj.build(verbose=0)
            f[i] = obj.compute_scalar(obj.x())
        np.testing.assert_allclose(f, f[-1], rtol=2e-2)

    @pytest.mark.regression
    def test_compute_scalar_resolution_omnigenity(self):
        """Omnigenity."""
        surf = FourierRZToroidalSurface.from_qp_model(
            major_radius=1,
            aspect_ratio=20,
            elongation=6,
            mirror_ratio=0.2,
            torsion=0.1,
            NFP=1,
            sym=True,
        )
        eq = Equilibrium(Psi=6e-3, M=4, N=4, surface=surf)
        eq, _ = eq.solve(objective="force", verbose=3)
        field = OmnigenousField(
            L_B=0,
            M_B=2,
            L_x=0,
            M_x=0,
            N_x=0,
            NFP=eq.NFP,
            helicity=(0, eq.NFP),
            B_lm=np.array([0.8, 1.2]),
        )
        f = np.zeros_like(self.res_array, dtype=float)
        for i, res in enumerate(self.res_array + 0.5):  # omnigenity needs higher res
            grid = LinearGrid(M=int(eq.M * res), N=int(eq.N * res), NFP=eq.NFP)
            obj = ObjectiveFunction(
                Omnigenity(eq=eq, field=field, eq_grid=grid, field_grid=grid)
            )
            obj.build(verbose=0)
            f[i] = obj.compute_scalar(obj.x(eq, field))
        np.testing.assert_allclose(f, f[-1], rtol=1e-3)

    @pytest.mark.regression
    @pytest.mark.parametrize(
        "objective", sorted(other_objectives, key=lambda x: str(x.__name__))
    )
    def test_compute_scalar_resolution_others(self, objective):
        """All other objectives."""
        f = np.zeros_like(self.res_array, dtype=float)
        for i, res in enumerate(self.res_array):
            # just change eq resolution and let objective pick the right grid type
            self.eq.change_resolution(
                L_grid=int(self.eq.L * res),
                M_grid=int(self.eq.M * res),
                N_grid=int(self.eq.N * res),
            )
            if objective in {EffectiveRipple}:
                obj = ObjectiveFunction(
                    [
                        objective(
                            self.eq, knots_per_transit=50, num_transit=2, num_pitch=25
                        )
                    ],
                    use_jit=False,
                )
            else:
                obj = ObjectiveFunction(objective(eq=self.eq), use_jit=False)
            obj.build(verbose=0)
            f[i] = obj.compute_scalar(obj.x())
        np.testing.assert_allclose(f, f[-1], rtol=5e-2)

    @pytest.mark.regression
    @pytest.mark.parametrize(
        "objective",
        [CoilLength, CoilTorsion, CoilCurvature, CoilCurrentLength, CoilSetMinDistance],
    )
    def test_compute_scalar_resolution_coils(self, objective):
        """Coil objectives."""
        coil = FourierXYZCoil()
        coilset = CoilSet.linspaced_angular(coil)
        f = np.zeros_like(self.res_array, dtype=float)
        for i, res in enumerate(self.res_array):
            obj = ObjectiveFunction(
                objective(coilset, grid=LinearGrid(N=int(5 + 3 * res))), use_jit=False
            )
            obj.build(verbose=0)
            f[i] = obj.compute_scalar(obj.x())
        np.testing.assert_allclose(f, f[-1], rtol=1e-2, atol=1e-12)


class TestObjectiveNaNGrad:
    """Make sure reverse mode AD works correctly for all objectives."""

    # get a list of all the objectives
    objectives = [
        getattr(desc.objectives, obj)
        for obj in dir(desc.objectives)
        if obj[0].isupper()
        and (not obj.startswith("Fix"))
        and (obj != "ObjectiveFunction")
        and ("SelfConsistency" not in obj)
    ]
    specials = [
        # these require special logic
        BallooningStability,
        BootstrapRedlConsistency,
        BoundaryError,
        CoilLength,
        CoilCurrentLength,
        CoilCurvature,
        CoilSetMinDistance,
        CoilTorsion,
        EffectiveRipple,
        ForceBalanceAnisotropic,
        FusionPower,
        HeatingPowerISS04,
        Omnigenity,
        PlasmaCoilSetMinDistance,
        PlasmaVesselDistance,
        QuadraticFlux,
        ToroidalFlux,
        VacuumBoundaryError,
        # we don't test these since they depend too much on what exactly the user wants
        GenericObjective,
        LinearObjectiveFromUser,
        ObjectiveFromUser,
    ]
    other_objectives = list(set(objectives) - set(specials))

    @pytest.mark.unit
    def test_objective_no_nangrad_plasma_vessel(self):
        """PlasmaVesselDistance."""
        eq = Equilibrium(L=2, M=2, N=2)
        surf = FourierRZToroidalSurface()
        obj = ObjectiveFunction(PlasmaVesselDistance(eq, surf), use_jit=False)
        obj.build()
        g = obj.grad(obj.x(eq, surf))
        assert not np.any(np.isnan(g)), "plasma vessel distance"

    @pytest.mark.unit
    def test_objective_no_nangrad_anisotropy(self):
        """ForceBalanceAnisotropic."""
        eq = Equilibrium(L=2, M=2, N=2, anisotropy=FourierZernikeProfile())
        obj = ObjectiveFunction(ForceBalanceAnisotropic(eq), use_jit=False)
        obj.build()
        g = obj.grad(obj.x(eq))
        assert not np.any(np.isnan(g)), "anisotropic"

    @pytest.mark.unit
    def test_objective_no_nangrad_bootstrap(self):
        """BootstrapRedlConsistency."""
        eq = Equilibrium(
            L=2,
            M=2,
            N=2,
            electron_density=PowerSeriesProfile([1e19, 0, -1e19]),
            electron_temperature=PowerSeriesProfile([1e3, 0, -1e3]),
            current=PowerSeriesProfile([1, 0, -1]),
        )
        obj = ObjectiveFunction(BootstrapRedlConsistency(eq), use_jit=False)
        obj.build()
        g = obj.grad(obj.x(eq))
        assert not np.any(np.isnan(g)), "redl bootstrap"

    @pytest.mark.unit
    def test_objective_no_nangrad_fusion_power(self):
        """FusionPower."""
        eq = Equilibrium(
            L=2,
            M=2,
            N=2,
            electron_density=PowerSeriesProfile([1e19, 0, -1e19]),
            electron_temperature=PowerSeriesProfile([1e3, 0, -1e3]),
            current=PowerSeriesProfile([1, 0, -1]),
        )
        obj = ObjectiveFunction(FusionPower(eq))
        obj.build()
        g = obj.grad(obj.x(eq))
        assert not np.any(np.isnan(g)), "fusion power"

    @pytest.mark.unit
    def test_objective_no_nangrad_heating_power(self):
        """HeatingPowerISS04."""
        eq = Equilibrium(
            L=2,
            M=2,
            N=2,
            electron_density=PowerSeriesProfile([1e19, 0, -1e19]),
            electron_temperature=PowerSeriesProfile([1e3, 0, -1e3]),
            current=PowerSeriesProfile([1, 0, -1]),
        )
        obj = ObjectiveFunction(HeatingPowerISS04(eq))
        obj.build()
        g = obj.grad(obj.x(eq))
        assert not np.any(np.isnan(g)), "heating power"

    @pytest.mark.unit
    def test_objective_no_nangrad_boundary_error(self):
        """BoundaryError."""
        with pytest.warns(UserWarning):
            # user warning because saved mgrid no vector potential
            ext_field = SplineMagneticField.from_mgrid(r"tests/inputs/mgrid_solovev.nc")

        pres = PowerSeriesProfile([1.25e-1, 0, -1.25e-1])
        iota = PowerSeriesProfile([-4.9e-1, 0, 3.0e-1])
        surf = FourierRZToroidalSurface(
            R_lmn=[4.0, 1.0],
            modes_R=[[0, 0], [1, 0]],
            Z_lmn=[-1.0],
            modes_Z=[[-1, 0]],
            NFP=1,
        )

        eq = Equilibrium(M=6, N=0, Psi=1.0, surface=surf, pressure=pres, iota=iota)
        obj = ObjectiveFunction(BoundaryError(eq, ext_field), use_jit=False)
        obj.build()
        g = obj.grad(obj.x(eq, ext_field))
        assert not np.any(np.isnan(g)), "boundary error"

    @pytest.mark.unit
    def test_objective_no_nangrad_vacuum_boundary_error(self):
        """VacuumBoundaryError."""
        with pytest.warns(UserWarning):
            # user warning because saved mgrid no vector potential
            ext_field = SplineMagneticField.from_mgrid(r"tests/inputs/mgrid_solovev.nc")

        pres = PowerSeriesProfile([1.25e-1, 0, -1.25e-1])
        iota = PowerSeriesProfile([-4.9e-1, 0, 3.0e-1])
        surf = FourierRZToroidalSurface(
            R_lmn=[4.0, 1.0],
            modes_R=[[0, 0], [1, 0]],
            Z_lmn=[-1.0],
            modes_Z=[[-1, 0]],
            NFP=1,
        )

        eq = Equilibrium(M=6, N=0, Psi=1.0, surface=surf, pressure=pres, iota=iota)

        obj = ObjectiveFunction(VacuumBoundaryError(eq, ext_field), use_jit=False)
        with pytest.warns(UserWarning):
            obj.build()
        g = obj.grad(obj.x(eq, ext_field))
        assert not np.any(np.isnan(g)), "vacuum boundary error"

    @pytest.mark.unit
    def test_objective_no_nangrad_quadratic_flux(self):
        """QuadraticFlux."""
        with pytest.warns(UserWarning):
            # user warning because saved mgrid no vector potential
            ext_field = SplineMagneticField.from_mgrid(r"tests/inputs/mgrid_solovev.nc")

        pres = PowerSeriesProfile([1.25e-1, 0, -1.25e-1])
        iota = PowerSeriesProfile([-4.9e-1, 0, 3.0e-1])
        surf = FourierRZToroidalSurface(
            R_lmn=[4.0, 1.0],
            modes_R=[[0, 0], [1, 0]],
            Z_lmn=[-1.0],
            modes_Z=[[-1, 0]],
            NFP=1,
        )

        eq = Equilibrium(M=6, N=0, Psi=1.0, surface=surf, pressure=pres, iota=iota)

        obj = ObjectiveFunction(QuadraticFlux(eq, ext_field), use_jit=False)
        obj.build()
        g = obj.grad(obj.x(ext_field))
        assert not np.any(np.isnan(g)), "quadratic flux"

    @pytest.mark.unit
    def test_objective_no_nangrad_toroidal_flux(self):
        """ToroidalFlux."""
        ext_field = ToroidalMagneticField(1, 1)

        eq = get("precise_QA")
        with pytest.warns(UserWarning, match="Reducing radial"):
            eq.change_resolution(4, 4, 4, 8, 8, 8)

        obj = ObjectiveFunction(ToroidalFlux(eq, ext_field), use_jit=False)
        obj.build()
        g = obj.grad(obj.x(ext_field))
        assert not np.any(np.isnan(g)), "toroidal flux A"

        obj = ObjectiveFunction(ToroidalFlux(eq, ext_field), use_jit=False)
        obj.build()
        g = obj.grad(obj.x(ext_field))
        assert not np.any(np.isnan(g)), "toroidal flux B"

    @pytest.mark.unit
    @pytest.mark.parametrize(
        "objective", sorted(other_objectives, key=lambda x: str(x.__name__))
    )
    def test_objective_no_nangrad(self, objective):
        """Generic test for other objectives."""
        eq = Equilibrium(L=2, M=2, N=2)
        obj = ObjectiveFunction(objective(eq), use_jit=False)
        obj.build()
        g = obj.grad(obj.x(eq))
        assert not np.any(np.isnan(g)), str(objective)

    @pytest.mark.unit
    @pytest.mark.parametrize(
        "objective",
        [CoilLength, CoilTorsion, CoilCurvature, CoilCurrentLength, CoilSetMinDistance],
    )
    def test_objective_no_nangrad_coils(self, objective):
        """Coil objectives."""
        coil = FourierXYZCoil()
        coilset = CoilSet.linspaced_angular(coil, n=3)
        obj = ObjectiveFunction(objective(coilset), use_jit=False)
        obj.build(verbose=0)
        g = obj.grad(obj.x())
        assert not np.any(np.isnan(g)), str(objective)

    @pytest.mark.unit
    @pytest.mark.parametrize("helicity", [(1, 0), (1, 1), (0, 1)])
    def test_objective_no_nangrad_omnigenity(self, helicity):
        """Omnigenity."""
        surf = FourierRZToroidalSurface.from_qp_model(
            major_radius=1,
            aspect_ratio=20,
            elongation=6,
            mirror_ratio=0.2,
            torsion=0.1,
            NFP=1,
            sym=True,
        )
        eq = Equilibrium(Psi=6e-3, M=4, N=4, surface=surf)
        field = OmnigenousField(
            L_B=0,
            M_B=2,
            L_x=1,
            M_x=1,
            N_x=1,
            NFP=eq.NFP,
            helicity=helicity,
            B_lm=np.array([0.8, 1.2]),
        )
        obj = ObjectiveFunction(Omnigenity(eq=eq, field=field))
        obj.build()
        g = obj.grad(obj.x())
        assert not np.any(np.isnan(g)), str(helicity)

    @pytest.mark.unit
<<<<<<< HEAD
    def test_objective_no_nangrad_effective_ripple(self):
        """Make sure we can differentiate."""
        eq = get("ESTELL")
        with pytest.warns(UserWarning, match="Reducing radial"):
            eq.change_resolution(2, 2, 2, 4, 4, 4)
        obj = ObjectiveFunction(
            [EffectiveRipple(eq, knots_per_transit=50, num_transit=2, num_pitch=25)]
        )
        obj.build(verbose=0)
=======
    def test_objective_no_nangrad_ballooning(self):
        """BallooningStability."""
        eq = get("HELIOTRON")
        obj = ObjectiveFunction(BallooningStability(eq=eq))
        obj.build()
>>>>>>> 32e41971
        g = obj.grad(obj.x())
        assert not np.any(np.isnan(g))


@pytest.mark.unit
def test_asymmetric_normalization():
    """Tests normalizations for asymmetric equilibrium."""
    # related to PR #821
    a = 0.6
    # make a asym equilibrium with 0 for R_1_0 and Z_-1_0
    surf = FourierRZToroidalSurface(
        R_lmn=[10, -a],
        Z_lmn=[0, -a],
        modes_R=np.array([[0, 0], [-1, 0]]),
        modes_Z=np.array([[0, 0], [1, 0]]),
        sym=False,
    )
    eq = Equilibrium(surface=surf)
    scales_surf = compute_scaling_factors(surf)
    scales_eq = compute_scaling_factors(eq)

    for val in scales_surf.values():
        assert np.all(np.isfinite(val))
    for val in scales_eq.values():
        assert np.all(np.isfinite(val))


def test_objective_print_widths():
    """Test that the objective's name is shorter than max."""
    subclasses = _Objective.__subclasses__()
    max_prewidth = len("Maximum Absolute ")
    max_width = PRINT_WIDTH - max_prewidth
    # check every subclass of _Objective class
    for subclass in subclasses:
        try:
            assert len(subclass._print_value_fmt) <= max_width, (
                f"{subclass.__name__} is too long for PRINT_WIDTH.\n"
                + "Note to Devs: If this is a new objective, please make sure the "
                + "name is short enough to fit in the PRINT_WIDTH. Either "
                + "change the name or increase the PRINT_WIDTH in the "
                + "desc/utils.py file. The former is preferred."
            )
        except AttributeError:
            # if the subclass has subclasses, check those
            subsubclasses = subclass.__subclasses__()
            for subsubclass in subsubclasses:
                assert len(subsubclass._print_value_fmt) <= max_width, (
                    f"{subsubclass.__name__} is too long for PRINT_WIDTH.\n"
                    + "Note to Devs: If this is a new objective, please make sure the "
                    + "name is short enough to fit in the PRINT_WIDTH. Either "
                    + "change the name or increase the PRINT_WIDTH in the "
                    + "desc/utils.py file. The former is preferred."
                )<|MERGE_RESOLUTION|>--- conflicted
+++ resolved
@@ -2840,9 +2840,8 @@
         assert not np.any(np.isnan(g)), str(helicity)
 
     @pytest.mark.unit
-<<<<<<< HEAD
     def test_objective_no_nangrad_effective_ripple(self):
-        """Make sure we can differentiate."""
+        """Effective ripple."""
         eq = get("ESTELL")
         with pytest.warns(UserWarning, match="Reducing radial"):
             eq.change_resolution(2, 2, 2, 4, 4, 4)
@@ -2850,13 +2849,14 @@
             [EffectiveRipple(eq, knots_per_transit=50, num_transit=2, num_pitch=25)]
         )
         obj.build(verbose=0)
-=======
+        g = obj.grad(obj.x())
+        assert not np.any(np.isnan(g))
+
     def test_objective_no_nangrad_ballooning(self):
         """BallooningStability."""
         eq = get("HELIOTRON")
         obj = ObjectiveFunction(BallooningStability(eq=eq))
         obj.build()
->>>>>>> 32e41971
         g = obj.grad(obj.x())
         assert not np.any(np.isnan(g))
 
