--- conflicted
+++ resolved
@@ -1866,19 +1866,15 @@
         # these require special logic
         BootstrapRedlConsistency,
         BoundaryError,
+        CoilCurrentLength,
         CoilCurvature,
         CoilLength,
         CoilsetMinDistance,
         CoilTorsion,
-<<<<<<< HEAD
         GenericObjective,
         Omnigenity,
         PlasmaCoilsetMinDistance,
         PlasmaVesselDistance,
-=======
-        CoilCurrentLength,
-        CoilCurvature,
->>>>>>> 0f9a6fe5
         QuadraticFlux,
         ToroidalFlux,
         VacuumBoundaryError,
@@ -2164,11 +2160,7 @@
 
     @pytest.mark.regression
     @pytest.mark.parametrize(
-<<<<<<< HEAD
-        "objective", [CoilLength, CoilTorsion, CoilCurvature, CoilsetMinDistance]
-=======
-        "objective", [CoilLength, CoilTorsion, CoilCurvature, CoilCurrentLength]
->>>>>>> 0f9a6fe5
+        "objective", [CoilLength, CoilTorsion, CoilCurvature, CoilCurrentLength, CoilsetMinDistance]
     )
     def test_compute_scalar_resolution_coils(self, objective):
         """Coil objectives."""
@@ -2200,13 +2192,8 @@
         # these require special logic
         BootstrapRedlConsistency,
         BoundaryError,
+        CoilCurrentLength,
         CoilCurvature,
-<<<<<<< HEAD
-        CoilLength,
-        CoilsetMinDistance,
-=======
-        CoilCurrentLength,
->>>>>>> 0f9a6fe5
         CoilTorsion,
         ForceBalanceAnisotropic,
         PlasmaCoilsetMinDistance,
@@ -2351,11 +2338,7 @@
 
     @pytest.mark.unit
     @pytest.mark.parametrize(
-<<<<<<< HEAD
-        "objective", [CoilLength, CoilTorsion, CoilCurvature, CoilsetMinDistance]
-=======
-        "objective", [CoilLength, CoilTorsion, CoilCurvature, CoilCurrentLength]
->>>>>>> 0f9a6fe5
+        "objective", [CoilLength, CoilTorsion, CoilCurvature, CoilCurrentLength, CoilsetMinDistance]
     )
     def test_objective_no_nangrad_coils(self, objective):
         """Coil objectives."""
