--- conflicted
+++ resolved
@@ -2631,19 +2631,13 @@
     @pytest.mark.parametrize(
         "objective",
         [
-<<<<<<< HEAD
             CoilArclengthVariance,
-=======
->>>>>>> e5d31c24
+            CoilCurrentLength,
+            CoilCurvature,
             CoilLength,
             CoilTorsion,
-            CoilCurvature,
-            CoilCurrentLength,
+            CoilSetLinkingNumber,
             CoilSetMinDistance,
-<<<<<<< HEAD
-=======
-            CoilSetLinkingNumber,
->>>>>>> e5d31c24
         ],
     )
     def test_compute_scalar_resolution_coils(self, objective):
@@ -2874,19 +2868,13 @@
     @pytest.mark.parametrize(
         "objective",
         [
-<<<<<<< HEAD
             CoilArclengthVariance,
-=======
->>>>>>> e5d31c24
+            CoilCurrentLength,
+            CoilCurvature,
             CoilLength,
             CoilTorsion,
-            CoilCurvature,
-            CoilCurrentLength,
+            CoilSetLinkingNumber,
             CoilSetMinDistance,
-<<<<<<< HEAD
-=======
-            CoilSetLinkingNumber,
->>>>>>> e5d31c24
         ],
     )
     def test_objective_no_nangrad_coils(self, objective):
