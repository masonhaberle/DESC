--- conflicted
+++ resolved
@@ -2954,10 +2954,7 @@
         g = obj.grad(obj.x())
         assert not np.any(np.isnan(g))
 
-<<<<<<< HEAD
-=======
-    @pytest.mark.unit
->>>>>>> 2e745694
+    @pytest.mark.unit
     def test_objective_no_nangrad_ballooning(self):
         """BallooningStability."""
         eq = get("HELIOTRON")
