--- conflicted
+++ resolved
@@ -11,11 +11,8 @@
 
 import numpy as np
 import pytest
-<<<<<<< HEAD
+from packaging.version import Version
 from qsc import Qsc
-=======
-from packaging.version import Version
->>>>>>> 6ce9162c
 from scipy.constants import elementary_charge, mu_0
 
 import desc.examples
