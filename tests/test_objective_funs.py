--- conflicted
+++ resolved
@@ -2854,10 +2854,9 @@
         g = obj.grad(obj.x())
         assert not np.any(np.isnan(g))
 
-<<<<<<< HEAD
     @pytest.mark.unit
     def test_objective_no_nangrad_Gamma_c(self):
-        """Make sure we can differentiate."""
+        """Gamma_c."""
         eq = get("ESTELL")
         with pytest.warns(UserWarning, match="Reducing radial"):
             eq.change_resolution(2, 2, 2, 4, 4, 4)
@@ -2865,13 +2864,14 @@
             [GammaC(eq, knots_per_transit=50, num_transit=2, num_pitch=25)]
         )
         obj.build(verbose=0)
-=======
+        g = obj.grad(obj.x())
+        assert not np.any(np.isnan(g))
+
     def test_objective_no_nangrad_ballooning(self):
         """BallooningStability."""
         eq = get("HELIOTRON")
         obj = ObjectiveFunction(BallooningStability(eq=eq))
         obj.build()
->>>>>>> 883b34dd
         g = obj.grad(obj.x())
         assert not np.any(np.isnan(g))
 
