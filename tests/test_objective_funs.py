"""Tests for objective functions.

These generally don't test the accuracy of the computation for realistic examples,
that is done in test_compute_functions or regression tests.

This module primarily tests the constructing/building/calling methods.
"""

import warnings

import numpy as np
import pytest
from scipy.constants import elementary_charge, mu_0

import desc.examples
from desc.backend import jnp
from desc.coils import (
    CoilSet,
    FourierPlanarCoil,
    FourierRZCoil,
    FourierXYZCoil,
    MixedCoilSet,
)
from desc.compute import get_transforms
from desc.equilibrium import Equilibrium
from desc.examples import get
from desc.geometry import FourierPlanarCurve, FourierRZToroidalSurface, FourierXYZCurve
from desc.grid import ConcentricGrid, LinearGrid, QuadratureGrid
from desc.io import load
from desc.magnetic_fields import (
    FourierCurrentPotentialField,
    OmnigenousField,
    PoloidalMagneticField,
    SplineMagneticField,
    ToroidalMagneticField,
    VerticalMagneticField,
)
from desc.objectives import (
    AspectRatio,
    BallooningStability,
    BootstrapRedlConsistency,
    BoundaryError,
    BScaleLength,
    CoilArclengthVariance,
    CoilCurrentLength,
    CoilCurvature,
    CoilLength,
    CoilSetLinkingNumber,
    CoilSetMinDistance,
    CoilTorsion,
    Elongation,
    Energy,
    ForceBalance,
    ForceBalanceAnisotropic,
    FusionPower,
    GenericObjective,
    HeatingPowerISS04,
    Isodynamicity,
    LinearObjectiveFromUser,
    MagneticWell,
    MeanCurvature,
    MercierStability,
    ObjectiveFromUser,
    ObjectiveFunction,
    Omnigenity,
    PlasmaCoilSetMinDistance,
    PlasmaVesselDistance,
    Pressure,
    PrincipalCurvature,
    QuadraticFlux,
    QuasisymmetryBoozer,
    QuasisymmetryTripleProduct,
    QuasisymmetryTwoTerm,
    RotationalTransform,
    Shear,
    ToroidalCurrent,
    ToroidalFlux,
    VacuumBoundaryError,
    Volume,
)
from desc.objectives._free_boundary import BoundaryErrorNESTOR
from desc.objectives.normalization import compute_scaling_factors
from desc.objectives.objective_funs import _Objective, collect_docs
from desc.objectives.utils import softmax, softmin
from desc.profiles import FourierZernikeProfile, PowerSeriesProfile
from desc.utils import PRINT_WIDTH
from desc.vmec_utils import ptolemy_linear_transform


class TestObjectiveFunction:
    """Test ObjectiveFunction classes."""

    @pytest.mark.unit
    def test_generic(self):
        """Test GenericObjective for arbitrary Equilibrium quantities."""

        def test(f, thing, grid=None, compress=False):
            obj = GenericObjective(f, thing=thing, grid=grid)
            obj.build()
            val = thing.compute(f, grid=obj.constants["transforms"]["grid"])[f]
            if compress:
                val = obj.constants["transforms"]["grid"].compress(val)
            np.testing.assert_allclose(
                obj.compute(thing.params_dict),
                val,
            )

        test("curvature", FourierXYZCurve(Y_n=[-1, 0, 0]), LinearGrid(0, 0, 12))
        test("length", FourierPlanarCoil(r_n=0.5), LinearGrid(0, 0, 12))
        test(
            "Phi",
            FourierCurrentPotentialField(Phi_mn=np.array([0.2])),
            LinearGrid(0, 4, 4),
        )
        test("sqrt(g)", Equilibrium())
        test("current", Equilibrium(iota=PowerSeriesProfile(0)), None, True)
        test("iota", Equilibrium(current=PowerSeriesProfile(0)), None, True)

    @pytest.mark.unit
    def test_objective_from_user(self):
        """Test ObjectiveFromUser for arbitrary callable."""

        def myfun(grid, data):
            x = data["X"]
            y = data["Y"]
            r = jnp.sqrt(x * data["X"] + y**2)
            return r

        def test(thing, grid):
            objective = ObjectiveFromUser(myfun, thing=thing, grid=grid)
            objective.build()
            R1 = objective.compute(*objective.xs(thing))
            R2 = thing.compute("R", grid=grid)["R"]
            np.testing.assert_allclose(R1, R2)

        curve = FourierXYZCurve()
        grid = LinearGrid(0, 0, 5)
        test(curve, grid)

        surf = FourierRZToroidalSurface()
        grid = LinearGrid(2, 2, 2)
        test(surf, grid)

        eq = Equilibrium()
        grid = LinearGrid(2, 2, 2)
        test(eq, grid)

    @pytest.mark.unit
    def test_linear_objective_from_user(self):
        """Test LinearObjectiveFromUser for arbitrary callable."""

        def myfun(params):
            L_lmn = params["L_lmn"]
            p_l = params["p_l"]
            c_l = params["c_l"]
            Zb_lmn = params["Zb_lmn"]
            r = jnp.array([p_l[0] + Zb_lmn[0], c_l[2] + L_lmn[1]])
            return r

        eq = Equilibrium(pressure=np.array([1, 0, -1]), current=np.array([0, 0, 2]))
        objective = LinearObjectiveFromUser(myfun, eq)
        objective.build()
        f = objective.compute(*objective.xs(eq))
        np.testing.assert_allclose(f, np.array([0, 2]))

    @pytest.mark.unit
    def test_volume(self):
        """Test calculation of plasma volume."""

        def test(eq):
            obj = Volume(
                target=10 * np.pi**2,
                weight=1 / np.pi**2,
                eq=eq,
                normalize=False,
            )
            obj.build()
            V = obj.compute_unscaled(*obj.xs(eq))
            V_scaled = obj.compute_scaled_error(*obj.xs(eq))
            V_scalar = obj.compute_scalar(*obj.xs(eq))
            np.testing.assert_allclose(V, 20 * np.pi**2)
            np.testing.assert_allclose(V_scaled, 10)
            np.testing.assert_allclose(V_scalar, 10)

        eqi = Equilibrium(iota=PowerSeriesProfile(0))
        test(eqi)
        test(Equilibrium(current=PowerSeriesProfile(0)))
        # test that it can compute with a surface object
        test(eqi.surface)

    @pytest.mark.unit
    def test_aspect_ratio(self):
        """Test calculation of aspect ratio."""

        def test(eq):
            obj = AspectRatio(target=5, weight=1, eq=eq)
            obj.build()
            AR = obj.compute_unscaled(*obj.xs(eq))
            AR_scaled = obj.compute_scaled_error(*obj.xs(eq))
            np.testing.assert_allclose(AR, 10)
            np.testing.assert_allclose(AR_scaled, 5)

        test(Equilibrium(iota=PowerSeriesProfile(0)))
        test(Equilibrium(current=PowerSeriesProfile(0)))
        test(Equilibrium(iota=PowerSeriesProfile(0)).surface)

    @pytest.mark.unit
    def test_elongation(self):
        """Test calculation of elongation."""

        def test(eq):
            obj = Elongation(target=0, weight=2, eq=eq)
            obj.build()
            f = obj.compute_unscaled(*obj.xs(eq))
            f_scaled = obj.compute_scaled_error(*obj.xs(eq))
            np.testing.assert_allclose(f, 1.3 / 0.7, rtol=8e-3)
            np.testing.assert_allclose(f_scaled, 2 * (1.3 / 0.7), rtol=8e-3)

        test(get("HELIOTRON"))
        test(get("HELIOTRON").surface)

    @pytest.mark.unit
    def test_energy(self):
        """Test calculation of MHD energy."""

        def test(eq):
            obj = Energy(target=0, weight=mu_0, eq=eq, normalize=False)
            obj.build()
            W = obj.compute_unscaled(*obj.xs(eq))
            W_scaled = obj.compute_scaled_error(*obj.xs(eq))
            np.testing.assert_allclose(W, 10 / mu_0)
            np.testing.assert_allclose(W_scaled, 10)

        test(Equilibrium(iota=PowerSeriesProfile(0)))
        test(Equilibrium(current=PowerSeriesProfile(0)))

    @pytest.mark.unit
    def test_target_iota(self):
        """Test calculation of iota profile."""

        def test(eq):
            obj = RotationalTransform(target=1, weight=2, eq=eq)
            obj.build()
            iota = obj.compute_unscaled(*obj.xs(eq))
            iota_scaled = obj.compute_scaled_error(*obj.xs(eq))
            np.testing.assert_allclose(iota, 0)
            np.testing.assert_allclose(iota_scaled, -2 / np.sqrt(3))

        test(Equilibrium(iota=PowerSeriesProfile(0)))
        test(Equilibrium(current=PowerSeriesProfile(0)))

    @pytest.mark.unit
    def test_target_shear(self):
        """Test calculation of shear profile."""

        def test(eq, raw, scaled):
            obj = Shear(target=-1, weight=2, eq=eq)
            obj.build()
            shear = obj.compute_unscaled(*obj.xs(eq))
            shear_scaled = obj.compute_scaled_error(*obj.xs(eq))
            np.testing.assert_allclose(shear, raw)
            np.testing.assert_allclose(shear_scaled, scaled)

        test(Equilibrium(iota=PowerSeriesProfile(0)), 0, 2 / np.sqrt(3))
        test(Equilibrium(current=PowerSeriesProfile(0)), 0, 2 / np.sqrt(3))
        test(Equilibrium(iota=PowerSeriesProfile([0, 0, 0.5])), -2, -2 / np.sqrt(3))

    @pytest.mark.unit
    def test_toroidal_current(self):
        """Test calculation of toroidal current."""

        def test(eq):
            obj = ToroidalCurrent(target=1, weight=2, eq=eq, normalize=False)
            obj.build()
            I = obj.compute_unscaled(*obj.xs(eq))
            I_scaled = obj.compute_scaled_error(*obj.xs(eq))
            np.testing.assert_allclose(I, 0)
            np.testing.assert_allclose(I_scaled, -2 / np.sqrt(3))

        test(Equilibrium(iota=PowerSeriesProfile(0)))
        test(Equilibrium(current=PowerSeriesProfile(0)))

    @pytest.mark.unit
    def test_pressure(self):
        """Test calculation of pressure objective."""

        def test(eq):
            obj = Pressure(target=1, weight=2, eq=eq, normalize=False)
            obj.build()
            p = obj.compute_unscaled(*obj.xs(eq))
            p_scaled = obj.compute_scaled_error(*obj.xs(eq))
            np.testing.assert_allclose(p, 12)
            # (value - target) * objective weight * quadrature weights
            # in this case, both value and target are constant wrt rho
            np.testing.assert_allclose(p_scaled, (12 - 1) * 2 / np.sqrt(3))

        test(Equilibrium(pressure=PowerSeriesProfile(12)))
        test(
            Equilibrium(
                electron_temperature=PowerSeriesProfile(2),
                electron_density=PowerSeriesProfile(3 / elementary_charge),
            )
        )

    @pytest.mark.unit
    def test_qa_boozer(self):
        """Test calculation of Boozer QA metric."""

        def test(eq):
            obj = QuasisymmetryBoozer(eq=eq)
            obj.build()
            fb = obj.compute_unscaled(*obj.xs(eq))
            np.testing.assert_allclose(fb, 0, atol=1e-12)

        test(Equilibrium(L=2, M=2, N=1, iota=PowerSeriesProfile(0)))
        test(Equilibrium(L=2, M=2, N=1, current=PowerSeriesProfile(0)))

    @pytest.mark.unit
    def test_jax_compile_boozer(self):
        """Test compilation of Boozer QA metric in ObjectiveFunction."""

        def test(eq):
            """Ensure compilation without any errors from JAX, related to issue #625."""
            obj = ObjectiveFunction(QuasisymmetryBoozer(eq=eq))
            obj.build()
            obj.compile("all")
            fb = obj.compute_scaled_error(obj.x(eq))
            np.testing.assert_allclose(fb, 0, atol=1e-12)

        test(Equilibrium(L=2, M=2, N=1, current=PowerSeriesProfile(0)))

    @pytest.mark.unit
    def test_qh_boozer(self):
        """Test calculation of Boozer QH metric."""
        eq = get("WISTELL-A")  # WISTELL-A is optimized for QH symmetry
        helicity = (1, -eq.NFP)
        M_booz = eq.M
        N_booz = eq.N
        grid = LinearGrid(M=2 * eq.M, N=2 * eq.N, NFP=eq.NFP, sym=False)

        # objective function returns amplitudes of non-symmetric modes
        obj = QuasisymmetryBoozer(
            helicity=helicity,
            M_booz=M_booz,
            N_booz=N_booz,
            grid=grid,
            normalize=False,
            eq=eq,
        )
        obj.build()
        f = obj.compute_unscaled(*obj.xs(eq))
        idx_f = np.argsort(np.abs(f))

        # compute all amplitudes in the Boozer spectrum
        transforms = get_transforms(
            "|B|_mn", obj=eq, grid=grid, M_booz=M_booz, N_booz=N_booz
        )
        matrix, modes, idx = ptolemy_linear_transform(
            transforms["B"].basis.modes, helicity=helicity, NFP=eq.NFP
        )
        data = eq.compute("|B|_mn", helicity=helicity, grid=grid, transforms=transforms)
        B_mn = matrix @ data["|B|_mn"]
        idx_B = np.argsort(np.abs(B_mn))

        # check that largest amplitudes are the QH modes
        np.testing.assert_allclose(B_mn[idx_B[-3:]], np.flip(np.delete(B_mn, idx)[:3]))
        # check that these QH modes are not returned by the objective
        assert [b not in f for b in B_mn[idx_B[-3:]]]
        # check that the objective returns the lowest amplitudes
        # 120 ~ smallest amplitudes BEFORE QH modes show up so that sorting both arrays
        # should have the same values up until then
        np.testing.assert_allclose(f[idx_f][:120], B_mn[idx_B][:120])

    @pytest.mark.unit
    def test_qh_boozer_multiple_surfaces(self):
        """Test for computing Boozer error on multiple surfaces."""
        eq = get("WISTELL-A")  # WISTELL-A is optimized for QH symmetry
        helicity = (1, -eq.NFP)
        M_booz = eq.M
        N_booz = eq.N
        grid1 = LinearGrid(rho=0.5, M=2 * eq.M, N=2 * eq.N, NFP=eq.NFP, sym=False)
        grid2 = LinearGrid(rho=1.0, M=2 * eq.M, N=2 * eq.N, NFP=eq.NFP, sym=False)
        grid3 = LinearGrid(
            rho=np.array([0.5, 1.0]), M=2 * eq.M, N=2 * eq.N, NFP=eq.NFP, sym=False
        )

        obj1 = QuasisymmetryBoozer(
            helicity=helicity,
            M_booz=M_booz,
            N_booz=N_booz,
            grid=grid1,
            normalize=False,
            eq=eq,
        )
        obj2 = QuasisymmetryBoozer(
            helicity=helicity,
            M_booz=M_booz,
            N_booz=N_booz,
            grid=grid2,
            normalize=False,
            eq=eq,
        )
        obj3 = QuasisymmetryBoozer(
            helicity=helicity,
            M_booz=M_booz,
            N_booz=N_booz,
            grid=grid3,
            normalize=False,
            eq=eq,
        )
        obj1.build()
        obj2.build()
        obj3.build()
        f1 = obj1.compute_unscaled(*obj1.xs(eq))
        f2 = obj2.compute_unscaled(*obj2.xs(eq))
        f3 = obj3.compute_unscaled(*obj3.xs(eq))
        np.testing.assert_allclose(f3, np.concatenate([f1, f2]), atol=1e-14)

    @pytest.mark.unit
    def test_qs_twoterm(self):
        """Test calculation of two term QS metric."""

        def test(eq):
            obj = QuasisymmetryTwoTerm(eq=eq)
            obj.build()
            fc = obj.compute_unscaled(*obj.xs(eq))
            np.testing.assert_allclose(fc, 0)

        test(Equilibrium(iota=PowerSeriesProfile(0)))
        test(Equilibrium(current=PowerSeriesProfile(0)))

        # also make sure helicity is set correctly
        eq1 = desc.examples.get("precise_QA")
        eq2 = desc.examples.get("precise_QH")

        helicity_QA = (1, 0)
        helicity_QH = (1, eq2.NFP)

        # precise_QA should have lower QA than QH
        obj = QuasisymmetryTwoTerm(eq=eq1, helicity=helicity_QA)
        obj.build()
        f1 = obj.compute_scalar(*obj.xs(eq1), constants=obj.constants)
        obj.helicity = helicity_QH
        obj.build()
        f2 = obj.compute_scalar(*obj.xs(eq1), constants=obj.constants)
        assert f1 < f2

        # precise_QH should have lower QH than QA
        obj = QuasisymmetryTwoTerm(eq=eq2, helicity=helicity_QH)
        obj.build()
        f1 = obj.compute_scalar(*obj.xs(eq2), constants=obj.constants)
        obj.helicity = helicity_QA
        obj.build()
        f2 = obj.compute_scalar(*obj.xs(eq2), constants=obj.constants)
        assert f1 < f2

    @pytest.mark.unit
    def test_qs_tripleproduct(self):
        """Test calculation of triple product QS metric."""

        def test(eq):
            obj = QuasisymmetryTripleProduct(eq=eq)
            obj.build()
            ft = obj.compute_unscaled(*obj.xs(eq))
            np.testing.assert_allclose(ft, 0, atol=5e-35)

        test(Equilibrium(iota=PowerSeriesProfile(0)))
        test(Equilibrium(current=PowerSeriesProfile(0)))

    @pytest.mark.unit
    def test_isodynamicity(self):
        """Test calculation of isodynamicity metric."""

        def test(eq):
            obj = Isodynamicity(eq=eq)
            obj.build()
            iso = obj.compute(*obj.xs(eq))
            np.testing.assert_allclose(iso, 0, atol=1e-14)

        test(Equilibrium(iota=PowerSeriesProfile(0)))
        test(Equilibrium(current=PowerSeriesProfile(0)))

    @pytest.mark.unit
    def test_qs_boozer_grids(self):
        """Test grid compatibility with QS objectives."""
        eq = get("NCSX")

        # symmetric grid
        grid = LinearGrid(M=eq.M, N=eq.N, NFP=eq.NFP, sym=True)
        with pytest.raises(ValueError):
            QuasisymmetryBoozer(eq=eq, grid=grid).build()

    @pytest.mark.unit
    def test_mercier_stability(self):
        """Test calculation of mercier stability criteria."""

        def test(eq):
            obj = MercierStability(eq=eq)
            obj.build()
            DMerc = obj.compute_unscaled(*obj.xs(eq))
            np.testing.assert_equal(
                len(DMerc), obj.constants["transforms"]["grid"].num_rho
            )
            np.testing.assert_allclose(DMerc, 0)

        test(Equilibrium(iota=PowerSeriesProfile(0)))
        test(Equilibrium(current=PowerSeriesProfile(0)))

    @pytest.mark.unit
    def test_magnetic_well(self):
        """Test calculation of magnetic well stability criteria."""

        def test(eq):
            obj = MagneticWell(eq=eq)
            obj.build()
            magnetic_well = obj.compute_unscaled(*obj.xs(eq))
            np.testing.assert_equal(
                len(magnetic_well), obj.constants["transforms"]["grid"].num_rho
            )
            np.testing.assert_allclose(magnetic_well, 0, atol=1e-15)

        test(Equilibrium(iota=PowerSeriesProfile(0)))
        test(Equilibrium(current=PowerSeriesProfile(0)))

    @pytest.mark.unit
    def test_boundary_error_biestsc(self):
        """Test calculation of boundary error using BIEST w/ sheet current."""
        coil = FourierXYZCoil(5e5)
        coilset = CoilSet.linspaced_angular(coil, n=100)
        coil_grid = LinearGrid(N=20)
        eq = Equilibrium(L=3, M=3, N=3, Psi=np.pi)
        eq.surface = FourierCurrentPotentialField.from_surface(
            eq.surface, M_Phi=eq.M, N_Phi=eq.N
        )
        eq.solve()
        obj = BoundaryError(eq, coilset, field_grid=coil_grid)
        obj.build()
        f = obj.compute_scaled_error(*obj.xs())
        n = len(f) // 3
        # first n should be B*n errors
        np.testing.assert_allclose(f[:n], 0, atol=1e-4)
        # next n should be B^2 errors
        np.testing.assert_allclose(f[n : 2 * n], 0, atol=5e-2)
        # last n should be K errors
        np.testing.assert_allclose(f[2 * n :], 0, atol=3e-2)

    @pytest.mark.unit
    def test_boundary_error_biest(self):
        """Test calculation of boundary error using BIEST."""
        coil = FourierXYZCoil(5e5)
        coilset = CoilSet.linspaced_angular(coil, n=100)
        coil_grid = LinearGrid(N=20)
        eq = Equilibrium(L=3, M=3, N=3, Psi=np.pi)
        eq.solve()
        obj = BoundaryError(eq, coilset, field_grid=coil_grid)
        obj.build()
        f = obj.compute_scaled_error(*obj.xs())
        n = len(f) // 2
        # first n should be B*n errors
        np.testing.assert_allclose(f[:n], 0, atol=1e-4)
        # next n should be B^2 errors
        np.testing.assert_allclose(f[n : 2 * n], 0, atol=5e-2)

    @pytest.mark.unit
    def test_boundary_error_vacuum(self):
        """Test calculation of vacuum boundary error."""
        coil = FourierXYZCoil(5e5)
        coilset = CoilSet.linspaced_angular(coil, n=100)
        coil_grid = LinearGrid(N=20)
        eq = Equilibrium(L=3, M=3, N=3, Psi=np.pi)
        eq.solve()
        obj = VacuumBoundaryError(eq, coilset, field_grid=coil_grid)
        obj.build()
        f = obj.compute_scaled_error(*obj.xs())
        n = len(f) // 2
        # first n should be B*n errors
        np.testing.assert_allclose(f[:n], 0, atol=1e-4)
        # next n should be B^2 errors
        np.testing.assert_allclose(f[n : 2 * n], 0, atol=4e-2)

    @pytest.mark.unit
    def test_boundary_error_nestor(self):
        """Test calculation of boundary error using NESTOR."""
        coil = FourierXYZCoil(5e5)
        coilset = CoilSet.linspaced_angular(coil, n=100)
        coil_grid = LinearGrid(N=20)
        eq = Equilibrium(L=3, M=3, N=3, Psi=np.pi)
        eq.solve()
        obj = BoundaryErrorNESTOR(eq, coilset, field_grid=coil_grid)
        obj.build()
        f = obj.compute_scaled_error(*obj.xs())
        np.testing.assert_allclose(f, 0, atol=2e-3)

    @pytest.mark.unit
    def test_target_mean_iota(self):
        """Test calculation of iota profile average."""

        def test(eq):
            grid = LinearGrid(L=5, M=1, N=1, NFP=eq.NFP)
            mean_iota = jnp.mean(eq.compute("iota", grid=grid)["iota"])
            obj = RotationalTransform(
                target=mean_iota, weight=1, eq=eq, loss_function="mean", grid=grid
            )
            obj.build()
            mean_iota_unscaled = obj.compute_unscaled(*obj.xs(eq))
            mean_iota_scaled_error = obj.compute_scaled_error(*obj.xs(eq))
            mean_iota_scaled = obj.compute_scaled(*obj.xs(eq))
            np.testing.assert_allclose(mean_iota, mean_iota_unscaled, atol=1e-16)
            np.testing.assert_allclose(mean_iota_scaled_error, 0, atol=5e-16)
            np.testing.assert_allclose(mean_iota_scaled, mean_iota, atol=5e-16)

        test(get("DSHAPE"))
        test(get("HELIOTRON"))

    @pytest.mark.unit
    def test_target_max_iota(self):
        """Test calculation of iota profile max."""

        def test(eq):
            grid = LinearGrid(L=5, M=1, N=1, NFP=eq.NFP)
            max_iota = jnp.max(eq.compute("iota", grid=grid)["iota"])
            obj = RotationalTransform(
                target=max_iota, weight=1, eq=eq, loss_function="max", grid=grid
            )
            obj.build()
            max_iota_unscaled = obj.compute_unscaled(*obj.xs(eq))
            max_iota_scaled_error = obj.compute_scaled_error(*obj.xs(eq))
            max_iota_scaled = obj.compute_scaled(*obj.xs(eq))
            np.testing.assert_allclose(max_iota, max_iota_unscaled, atol=1e-16)
            np.testing.assert_allclose(max_iota_scaled_error, 0, atol=5e-16)
            np.testing.assert_allclose(max_iota_scaled, max_iota, atol=5e-16)

        test(get("DSHAPE"))
        test(get("HELIOTRON"))

    @pytest.mark.unit
    def test_target_min_iota(self):
        """Test calculation of iota profile min."""

        def test(eq):
            grid = LinearGrid(L=5, M=1, N=1, NFP=eq.NFP)
            min_iota = jnp.min(eq.compute("iota", grid=grid)["iota"])
            obj = RotationalTransform(
                target=min_iota, weight=1, eq=eq, loss_function="min", grid=grid
            )
            obj.build()
            min_iota_unscaled = obj.compute_unscaled(*obj.xs(eq))
            min_iota_scaled_error = obj.compute_scaled_error(*obj.xs(eq))
            min_iota_scaled = obj.compute_scaled(*obj.xs(eq))
            np.testing.assert_allclose(min_iota, min_iota_unscaled, atol=1e-16)
            np.testing.assert_allclose(min_iota_scaled_error, 0, atol=5e-16)
            np.testing.assert_allclose(min_iota_scaled, min_iota, atol=5e-16)

        test(get("DSHAPE"))
        test(get("HELIOTRON"))

    @pytest.mark.unit
    def test_plasma_vessel_distance(self):
        """Test calculation of min distance from plasma to vessel."""
        R0 = 10.0
        a_p = 1.0
        a_s = 2.0
        # default eq has R0=10, a=1
        eq = Equilibrium(M=3, N=2)
        # surface with same R0, a=2, so true d=1 for all pts
        surface = FourierRZToroidalSurface(
            R_lmn=[R0, a_s], Z_lmn=[-a_s], modes_R=[[0, 0], [1, 0]], modes_Z=[[-1, 0]]
        )
        # For equally spaced grids, should get true d=1
        surf_grid = LinearGrid(M=5, N=6)
        plas_grid = LinearGrid(M=5, N=6)
        obj = PlasmaVesselDistance(
            eq=eq, plasma_grid=plas_grid, surface_grid=surf_grid, surface=surface
        )
        obj.build()
        d = obj.compute_unscaled(*obj.xs(eq, surface))
        np.testing.assert_allclose(d, a_s - a_p)

        # for unequal M, should have error of order M_spacing*a_p
        surf_grid = LinearGrid(M=5, N=6)
        plas_grid = LinearGrid(M=10, N=6)
        obj = PlasmaVesselDistance(
            eq=eq,
            plasma_grid=plas_grid,
            surface_grid=surf_grid,
            surface=surface,
            surface_fixed=True,
        )
        obj.build()
        d = obj.compute_unscaled(*obj.xs(eq))
        assert d.size == obj.dim_f
        assert abs(d.min() - (a_s - a_p)) < 1e-14
        assert abs(d.max() - (a_s - a_p)) < surf_grid.spacing[0, 1] * a_p

        # for unequal N, should have error of order N_spacing*R0
        surf_grid = LinearGrid(M=5, N=6)
        plas_grid = LinearGrid(M=5, N=12)
        obj = PlasmaVesselDistance(
            eq=eq, plasma_grid=plas_grid, surface_grid=surf_grid, surface=surface
        )
        obj.build()
        d = obj.compute_unscaled(*obj.xs(eq, surface))
        assert abs(d.min() - (a_s - a_p)) < 1e-14
        assert abs(d.max() - (a_s - a_p)) < surf_grid.spacing[0, 2] * R0
        # ensure that it works (dimension-wise) when compute_scaled is called
        _ = obj.compute_scaled(*obj.xs(eq, surface))

        grid = LinearGrid(L=3, M=3, N=3)
        eq = Equilibrium()
        surf = FourierRZToroidalSurface()
        obj = PlasmaVesselDistance(
            surface=surf, surface_grid=grid, plasma_grid=grid, eq=eq
        )
        with pytest.raises(UserWarning):
            with warnings.catch_warnings():
                warnings.simplefilter("error")
                obj.build()

        # test softmin, should give value less than true minimum
        surf_grid = LinearGrid(M=5, N=6)
        plas_grid = LinearGrid(M=5, N=6)
        obj = PlasmaVesselDistance(
            eq=eq,
            plasma_grid=plas_grid,
            surface_grid=surf_grid,
            surface=surface,
            use_softmin=True,
        )
        obj.build()
        d = obj.compute_unscaled(*obj.xs(eq, surface))
        assert d.size == obj.dim_f
        assert np.all(np.abs(d) < a_s - a_p)

        # for large enough alpha, should be same as actual min
        obj = PlasmaVesselDistance(
            eq=eq,
            plasma_grid=plas_grid,
            surface_grid=surf_grid,
            surface=surface,
            use_softmin=True,
            softmin_alpha=100,
        )
        obj.build()
        d = obj.compute_unscaled(*obj.xs(eq, surface))
        np.testing.assert_allclose(d, a_s - a_p)

    @pytest.mark.unit
    def test_mean_curvature(self):
        """Test for mean curvature objective function."""
        # torus should have mean curvature negative everywhere
        eq = Equilibrium()
        obj = MeanCurvature(eq=eq)
        obj.build()
        H = obj.compute_unscaled(*obj.xs(eq))
        assert np.all(H <= 0)

        # more shaped case like NCSX should have some positive curvature
        eq = get("NCSX")
        obj = MeanCurvature(eq=eq)
        obj.build()
        H = obj.compute_unscaled(*obj.xs(eq))
        assert np.any(H > 0)

        # check using the surface
        obj = MeanCurvature(eq=eq.surface)
        obj.build()
        H = obj.compute_unscaled(*obj.xs(eq.surface))
        assert np.any(H > 0)

    @pytest.mark.unit
    def test_principal_curvature(self):
        """Test for principal curvature objective function."""
        eq1 = get("DSHAPE")
        eq2 = get("NCSX")
        obj1 = PrincipalCurvature(eq=eq1, normalize=False)
        obj1.build()
        K1 = obj1.compute_unscaled(*obj1.xs(eq1))
        obj2 = PrincipalCurvature(eq=eq2, normalize=False)
        obj2.build()
        K2 = obj2.compute_unscaled(*obj2.xs(eq2))

        # simple test: NCSX should have higher mean absolute curvature than DSHAPE
        assert K1.mean() < K2.mean()

        # same test but using the surface directly
        obj1 = PrincipalCurvature(eq=eq1.surface, normalize=False)
        obj1.build()
        K1 = obj1.compute_unscaled(*obj1.xs(eq1.surface))
        obj2 = PrincipalCurvature(eq=eq2.surface, normalize=False)
        obj2.build()
        K2 = obj2.compute_unscaled(*obj2.xs(eq2.surface))

        # simple test: NCSX should have higher mean absolute curvature than DSHAPE
        assert K1.mean() < K2.mean()

    @pytest.mark.unit
    def test_field_scale_length(self):
        """Test for B field scale length objective function."""
        surf1 = FourierRZToroidalSurface(
            R_lmn=[5, 1], Z_lmn=[-1], modes_R=[[0, 0], [1, 0]], modes_Z=[[-1, 0]], NFP=1
        )
        surf2 = FourierRZToroidalSurface(
            R_lmn=[10, 2],
            Z_lmn=[-2],
            modes_R=[[0, 0], [1, 0]],
            modes_Z=[[-1, 0]],
            NFP=1,
        )
        eq1 = Equilibrium(L=2, M=2, N=0, surface=surf1)
        eq2 = Equilibrium(L=2, M=2, N=0, surface=surf2)
        eq1.solve()
        eq2.solve()

        obj1 = BScaleLength(eq=eq1, normalize=False)
        obj2 = BScaleLength(eq=eq2, normalize=False)
        obj1.build()
        obj2.build()

        L1 = obj1.compute_unscaled(*obj1.xs(eq1))
        L2 = obj2.compute_unscaled(*obj2.xs(eq2))

        np.testing.assert_array_less(L1, L2)

    @pytest.mark.unit
    def test_coil_length(self):
        """Tests coil length."""

        def test(coil, grid=None):
            obj = CoilLength(coil, grid=grid)
            obj.build()
            f = obj.compute(params=coil.params_dict)
            np.testing.assert_allclose(f, 4 * np.pi, rtol=1e-8)
            assert len(f) == obj.dim_f

        coil = FourierPlanarCoil(r_n=2, basis="rpz")
        coils = CoilSet.linspaced_linear(coil, n=3, displacement=[0, 3, 0])
        mixed_coils = MixedCoilSet.linspaced_linear(coil, n=2, displacement=[0, 7, 0])
        nested_coils = MixedCoilSet(coils, mixed_coils, check_intersection=False)

        grid = None  # default grid

        test(coil)
        test(coils)
        test(mixed_coils)
        test(nested_coils, grid=grid)

    @pytest.mark.unit
    def test_coil_current_length(self):
        """Tests coil current length."""

        def test(coil, grid=None):
            obj = CoilCurrentLength(coil, grid=grid)
            obj.build()
            f = obj.compute(params=coil.params_dict)
            np.testing.assert_allclose(f, 4 * np.pi, rtol=1e-8)
            assert f.shape == (obj.dim_f,)

        coil = FourierPlanarCoil(r_n=2, basis="rpz")
        coils = CoilSet.linspaced_linear(coil, n=3, displacement=[0, 3, 0])
        mixed_coils = MixedCoilSet.linspaced_linear(coil, n=2, displacement=[0, 7, 0])
        nested_coils = MixedCoilSet(coils, mixed_coils, check_intersection=False)

        grid = LinearGrid(N=5)  # single grid

        test(coil)
        test(coils)
        test(mixed_coils)
        test(nested_coils, grid=grid)

    @pytest.mark.unit
    def test_coil_curvature(self):
        """Tests coil curvature."""

        def test(coil, grid=None):
            obj = CoilCurvature(coil, grid=grid)
            obj.build()
            f = obj.compute(params=coil.params_dict)
            np.testing.assert_allclose(f, 1 / 2, rtol=1e-8)
            assert len(f) == obj.dim_f

        coil = FourierPlanarCoil(r_n=2, basis="rpz")
        coils = CoilSet.linspaced_linear(coil, n=3, displacement=[0, 3, 0])
        mixed_coils = MixedCoilSet.linspaced_linear(coil, n=2, displacement=[0, 7, 0])
        nested_coils = MixedCoilSet(coils, mixed_coils, check_intersection=False)

        grid = [LinearGrid(N=5)] * 5  # single list of grids

        test(coil)
        test(coils)
        test(mixed_coils)
        test(nested_coils, grid=grid)

    @pytest.mark.unit
    def test_coil_torsion(self):
        """Tests coil torsion."""

        def test(coil, grid=None):
            obj = CoilTorsion(coil, grid=grid)
            obj.build()
            f = obj.compute(params=coil.params_dict)
            np.testing.assert_allclose(f, 0, atol=1e-8)
            assert len(f) == obj.dim_f

        coil = FourierPlanarCoil(r_n=2, basis="rpz")
        coils = CoilSet.linspaced_linear(coil, n=3, displacement=[0, 3, 0])
        mixed_coils = MixedCoilSet.linspaced_linear(coil, n=2, displacement=[0, 7, 0])
        nested_coils = MixedCoilSet(coils, mixed_coils, check_intersection=False)

        grid = [[LinearGrid(N=5)] * 3, [LinearGrid(N=5)] * 2]  # nested list of grids

        test(coil)
        test(coils)
        test(mixed_coils)
        test(nested_coils, grid=grid)

    @pytest.mark.unit
    def test_coil_type_error(self):
        """Tests error when objective is not passed a coil."""
        curve = FourierPlanarCurve(r_n=2, basis="rpz")
        obj = CoilLength(curve)
        with pytest.raises(TypeError):
            obj.build()

    @pytest.mark.unit
    def test_coil_min_distance(self):
        """Tests minimum distance between coils in a coilset."""

        def test(coils, mindist, grid=None, expect_intersect=False, tol=None):
            obj = CoilSetMinDistance(coils, grid=grid)
            obj.build()
            f = obj.compute(params=coils.params_dict)
            assert f.size == coils.num_coils
            np.testing.assert_allclose(f, mindist)
            assert coils.is_self_intersecting(grid=grid, tol=tol) == expect_intersect

        # linearly spaced planar coils, all coils are min distance from their neighbors
        n = 3
        disp = 5
        coil = FourierPlanarCoil(r_n=1, normal=[0, 0, 1])
        coils_linear = CoilSet.linspaced_linear(coil, n=n, displacement=[0, 0, disp])
        test(coils_linear, disp / n)

        # planar toroidal coils, without symmetry
        # min points are at the inboard midplane and are corners of a square inscribed
        # in a circle of radius = center - r
        center = 3
        r = 1
        coil = FourierPlanarCoil(center=[center, 0, 0], normal=[0, 1, 0], r_n=r)
        coils_angular = CoilSet.linspaced_angular(coil, n=4)
        test(
            coils_angular, np.sqrt(2) * (center - r), grid=LinearGrid(zeta=4), tol=1e-5
        )

        # planar toroidal coils, with symmetry
        # min points are at the inboard midplane and are corners of an octagon inscribed
        # in a circle of radius = center - r
        center = 3
        r = 1
        coil = FourierPlanarCoil(center=[center, 0, 0], normal=[0, 1, 0], r_n=r)
        coils = CoilSet.linspaced_angular(coil, angle=np.pi / 2, n=5, endpoint=True)
        coils_sym = CoilSet(coils[1::2], NFP=2, sym=True)
        test(coils_sym, 2 * (center - r) * np.sin(np.pi / 8), grid=LinearGrid(zeta=4))

        # mixture of toroidal field coilset, vertical field coilset, and extra coil
        # TF coils instersect with the middle VF coil
        # extra coil is 5 m from middle VF coil
        tf_coil = FourierPlanarCoil(center=[2, 0, 0], normal=[0, 1, 0], r_n=1)
        tf_coilset = CoilSet.linspaced_angular(tf_coil, n=4)
        vf_coil = FourierRZCoil(R_n=3, Z_n=-1)
        vf_coilset = CoilSet.linspaced_linear(
            vf_coil, displacement=[0, 0, 2], n=3, endpoint=True
        )
        xyz_coil = FourierXYZCoil(X_n=[0, 6, 1], Y_n=[0, 0, 0], Z_n=[-1, 0, 0])
        coils_mixed = MixedCoilSet(
            (tf_coilset, vf_coilset, xyz_coil), check_intersection=False
        )
        with pytest.warns(UserWarning, match="nearly intersecting"):
            test(
                coils_mixed,
                [0, 0, 0, 0, 1, 0, 1, 2],
                grid=LinearGrid(zeta=4),
                expect_intersect=True,
            )
        # TODO: move this coil set to conftest?

    @pytest.mark.unit
    def test_plasma_coil_min_distance(self):
        """Tests minimum distance between plasma and a coilset."""

        def test(
            eq,
            coils,
            mindist,
            plasma_grid=None,
            coil_grid=None,
            eq_fixed=False,
            coils_fixed=False,
        ):
            obj = PlasmaCoilSetMinDistance(
                eq=eq,
                coil=coils,
                plasma_grid=plasma_grid,
                coil_grid=coil_grid,
                eq_fixed=eq_fixed,
                coils_fixed=coils_fixed,
            )
            obj.build()
            if eq_fixed:
                f = obj.compute(params_1=coils.params_dict)
            elif coils_fixed:
                f = obj.compute(params_1=eq.params_dict)
            else:
                f = obj.compute(params_1=eq.params_dict, params_2=coils.params_dict)
            assert f.size == coils.num_coils
            np.testing.assert_allclose(f, mindist)

        plasma_grid = LinearGrid(M=4, zeta=16)
        coil_grid = LinearGrid(N=8)

        # planar toroidal coils without symmetry, around fixed circular tokamak
        R0 = 3
        a = 1
        offset = 0.5
        surf = FourierRZToroidalSurface(
            R_lmn=np.array([R0, a]),
            Z_lmn=np.array([0, -a]),
            modes_R=np.array([[0, 0], [1, 0]]),
            modes_Z=np.array([[0, 0], [-1, 0]]),
        )
        eq = Equilibrium(surface=surf, NFP=1, M=2, N=0, sym=True)
        coil = FourierPlanarCoil(center=[R0, 0, 0], normal=[0, 1, 0], r_n=[a + offset])
        coils = CoilSet.linspaced_angular(coil, n=8)
        test(
            eq,
            coils,
            offset,
            plasma_grid=plasma_grid,
            coil_grid=coil_grid,
            eq_fixed=True,
        )
        test(
            eq.surface,
            coils,
            offset,
            plasma_grid=plasma_grid,
            coil_grid=coil_grid,
            eq_fixed=True,
        )

        # planar toroidal coils with symmetry, around unfixed circular tokamak
        R0 = 5
        a = 1.5
        offset = 0.75
        surf = FourierRZToroidalSurface(
            R_lmn=np.array([R0, a]),
            Z_lmn=np.array([0, -a]),
            modes_R=np.array([[0, 0], [1, 0]]),
            modes_Z=np.array([[0, 0], [-1, 0]]),
        )
        eq = Equilibrium(surface=surf, NFP=1, M=2, N=0, sym=True)
        coil = FourierPlanarCoil(center=[R0, 0, 0], normal=[0, 1, 0], r_n=[a + offset])
        coils = CoilSet.linspaced_angular(coil, angle=np.pi / 2, n=5, endpoint=True)
        coils = CoilSet(coils[1::2], NFP=2, sym=True)
        test(
            eq,
            coils,
            offset,
            plasma_grid=plasma_grid,
            coil_grid=coil_grid,
            eq_fixed=False,
        )
        test(
            eq.surface,
            coils,
            offset,
            plasma_grid=plasma_grid,
            coil_grid=coil_grid,
            eq_fixed=False,
        )

        # fixed planar toroidal coils with symmetry, around unfixed circular tokamak
        R0 = 5
        a = 1.5
        offset = 0.75
        surf = FourierRZToroidalSurface(
            R_lmn=np.array([R0, a]),
            Z_lmn=np.array([0, -a]),
            modes_R=np.array([[0, 0], [1, 0]]),
            modes_Z=np.array([[0, 0], [-1, 0]]),
        )
        eq = Equilibrium(surface=surf, NFP=1, M=2, N=0, sym=True)
        coil = FourierPlanarCoil(center=[R0, 0, 0], normal=[0, 1, 0], r_n=[a + offset])
        coils = CoilSet.linspaced_angular(coil, angle=np.pi / 2, n=5, endpoint=True)
        coils = CoilSet(coils[1::2], NFP=2, sym=True)
        test(
            eq,
            coils,
            offset,
            plasma_grid=plasma_grid,
            coil_grid=coil_grid,
            eq_fixed=False,
            coils_fixed=True,
        )

        # TODO: add more complex test case with a stellarator and/or MixedCoilSet

    @pytest.mark.unit
    def test_quadratic_flux(self):
        """Test calculation of quadratic flux on the boundary."""
        t_field = ToroidalMagneticField(1, 1)

        # test that torus (axisymmetric) Bnorm is exactly 0
        eq = load("./tests/inputs/vacuum_circular_tokamak.h5")
        obj = QuadraticFlux(eq, t_field)
        obj.build(eq, verbose=2)
        f = obj.compute(field_params=t_field.params_dict)
        np.testing.assert_allclose(f, 0, rtol=1e-14, atol=1e-14)

        # test non-axisymmetric surface
        eq = desc.examples.get("precise_QA", "all")[0]
        with pytest.warns(UserWarning, match="Reducing radial"):
            eq.change_resolution(4, 4, 4, 8, 8, 8)
        eval_grid = LinearGrid(
            rho=np.array([1.0]),
            M=eq.M_grid,
            N=eq.N_grid,
            NFP=eq.NFP,
            sym=False,
        )
        source_grid = LinearGrid(
            rho=np.array([1.0]),
            M=eq.M_grid,
            N=eq.N_grid,
            NFP=eq.NFP,
            sym=False,
        )

        obj = QuadraticFlux(eq, t_field, eval_grid=eval_grid, source_grid=source_grid)
        Bnorm = t_field.compute_Bnormal(
            eq.surface, eval_grid=eval_grid, source_grid=source_grid
        )[0]
        obj.build(eq)
        dA = eq.compute("|e_theta x e_zeta|", grid=eval_grid)["|e_theta x e_zeta|"]
        f = obj.compute(field_params=t_field.params_dict)

        np.testing.assert_allclose(f, Bnorm * dA, atol=2e-4, rtol=1e-2)

        # equilibrium that has B_plasma == 0
        eq = load("./tests/inputs/vacuum_nonaxisym.h5")

        eval_grid = LinearGrid(
            rho=np.array([1.0]),
            M=eq.M_grid,
            N=eq.N_grid,
            NFP=eq.NFP,
            sym=False,
        )
        obj = QuadraticFlux(eq, t_field, vacuum=True, eval_grid=eval_grid)
        Bnorm = t_field.compute_Bnormal(eq.surface, eval_grid=eval_grid)[0]
        obj.build(eq)
        f = obj.compute(field_params=t_field.params_dict)
        dA = eq.compute("|e_theta x e_zeta|", grid=eval_grid)["|e_theta x e_zeta|"]
        # check that they're the same since we set B_plasma = 0
        np.testing.assert_allclose(f, Bnorm * dA, atol=1e-14)

    @pytest.mark.unit
    def test_toroidal_flux(self):
        """Test calculation of toroidal flux from coils."""
        grid1 = LinearGrid(L=0, M=40, zeta=np.array(0.0))

        def test(eq, field, correct_value, rtol=1e-14, grid=None):
            obj = ToroidalFlux(
                eq=eq,
                field=field,
                eval_grid=grid,
            )
            obj.build(verbose=2)
            torflux = obj.compute_unscaled(*obj.xs(field))
            np.testing.assert_allclose(torflux, correct_value, rtol=rtol)

        eq = Equilibrium(iota=PowerSeriesProfile(0))
        test(eq, VerticalMagneticField(B0=1), 0, grid=grid1)
        field = ToroidalMagneticField(B0=1, R0=1)
        # calc field Psi

        data = eq.compute(["R", "phi", "Z", "e_theta"], grid=grid1)
        field_A = field.compute_magnetic_vector_potential(
            np.vstack([data["R"], data["phi"], data["Z"]]).T
        )

        A_dot_e_theta = jnp.sum(field_A * data["e_theta"], axis=1)

        psi_from_field = np.sum(grid1.spacing[:, 1] * A_dot_e_theta)
        eq.change_resolution(L_grid=20, M_grid=20)

        test(eq, field, psi_from_field)
        test(eq, field, psi_from_field, rtol=1e-3)
        # test on field with no vector potential
        test(eq, PoloidalMagneticField(1, 1, 1), 0.0)

    @pytest.mark.unit
    def test_coil_linking_number(self):
        """Test for linking number objective."""
        coil = FourierPlanarCoil(center=[10, 1, 0])
        # regular modular coilset from symmetry, so that there are 10 coils, half going
        # one way and half going the other way
        coilset = CoilSet.from_symmetry(coil, NFP=5, sym=True)
        coil2 = FourierRZCoil()
        # add a coil along the axis that links all the other coils
        coilset2 = MixedCoilSet(coilset, coil2)

        obj = CoilSetLinkingNumber(coilset2)
        obj.build()
        out = obj.compute_scaled_error(coilset2.params_dict)
        # the modular coils all link 1 other coil (the axis)
        # while the axis links all 10 modular coils
        expected = np.array([1] * 10 + [10])
        np.testing.assert_allclose(out, expected, rtol=1e-3)

    @pytest.mark.unit
    def test_signed_plasma_vessel_distance(self):
        """Test calculation of signed distance from plasma to vessel."""
        R0 = 10.0
        a_p = 1.0
        a_s = 2.0
        # default eq has R0=10, a=1
        eq = Equilibrium(M=3, N=2)
        # surface with same R0, a=2, so true d=1 for all pts
        surface = FourierRZToroidalSurface(
            R_lmn=[R0, a_s], Z_lmn=[-a_s], modes_R=[[0, 0], [1, 0]], modes_Z=[[-1, 0]]
        )
        grid = LinearGrid(M=5, N=6)
        obj = PlasmaVesselDistance(
            eq=eq,
            surface_grid=grid,
            plasma_grid=grid,
            surface=surface,
            use_signed_distance=True,
        )
        obj.build()
        d = obj.compute_unscaled(*obj.xs(eq, surface))
        assert obj.dim_f == d.size
        np.testing.assert_allclose(d, a_s - a_p)

        # ensure that it works (dimension-wise) when compute_scaled is called
        _ = obj.compute_scaled(*obj.xs(eq, surface))

        # For plasma outside surface, should get signed distance
        a_s = 0.5 * a_p
        surface = FourierRZToroidalSurface(
            R_lmn=[R0, a_s],
            Z_lmn=[-a_s],
            modes_R=[[0, 0], [1, 0]],
            modes_Z=[[-1, 0]],
        )
        grid = LinearGrid(M=5, N=6)
        obj = PlasmaVesselDistance(
            eq=eq,
            surface_grid=grid,
            plasma_grid=grid,
            surface=surface,
            use_signed_distance=True,
        )
        obj.build()
        d = obj.compute_unscaled(*obj.xs(eq, surface))
        assert obj.dim_f == d.size
        np.testing.assert_allclose(d, a_s - a_p)

        # ensure it works with different sized grids (poloidal resolution different)
        grid = LinearGrid(M=5, N=6)
        obj = PlasmaVesselDistance(
            eq=eq,
            surface_grid=grid,
            plasma_grid=LinearGrid(M=10, N=6),
            surface=surface,
            use_signed_distance=True,
        )
        obj.build()
        d = obj.compute_unscaled(*obj.xs(eq, surface))
        assert obj.dim_f == d.size
        assert abs(d.max() - (-a_s)) < 1e-14
        assert abs(d.min() - (-a_s)) < grid.spacing[0, 1] * a_s

        # ensure it works with different sized grids (poloidal resolution different)
        # and using softmin (with deprecated name alpha)
        grid = LinearGrid(M=5, N=6)
        with pytest.raises(FutureWarning):
            obj = PlasmaVesselDistance(
                eq=eq,
                surface_grid=grid,
                plasma_grid=LinearGrid(M=10, N=6),
                surface=surface,
                use_signed_distance=True,
                use_softmin=True,
                alpha=4000,
            )
        obj.build()
        d = obj.compute_unscaled(*obj.xs(eq, surface))
        assert obj.dim_f == d.size
        assert abs(d.max() - (-a_s)) < 1e-14
        assert abs(d.min() - (-a_s)) < grid.spacing[0, 1] * a_s

<<<<<<< HEAD
    @pytest.mark.unit
    def test_omnigenity_multiple_surfaces(self):
        """Test omnigenity transform vectorized over multiple surfaces."""
        surf = FourierRZToroidalSurface.from_qp_model(
            major_radius=1,
            aspect_ratio=20,
            elongation=6,
            mirror_ratio=0.2,
            torsion=0.1,
            NFP=1,
            sym=True,
        )
        eq = Equilibrium(Psi=6e-3, M=4, N=4, surface=surf)
        field = OmnigenousField(
            L_B=0,
            M_B=2,
            L_x=1,
            M_x=1,
            N_x=1,
            NFP=eq.NFP,
            helicity=(1, 1),
            B_lm=np.array([0.8, 1.2]),
        )
        grid1 = LinearGrid(rho=0.5, M=eq.M_grid, N=eq.N_grid)
        grid2 = LinearGrid(rho=1.0, M=eq.M_grid, N=eq.N_grid)
        grid3 = LinearGrid(rho=np.array([0.5, 1.0]), M=eq.M_grid, N=eq.N_grid)
        obj1 = Omnigenity(eq=eq, field=field, eq_grid=grid1)
        obj2 = Omnigenity(eq=eq, field=field, eq_grid=grid2)
        obj3 = Omnigenity(eq=eq, field=field, eq_grid=grid3)
        obj1.build()
        obj2.build()
        obj3.build()
        f1 = obj1.compute(*obj1.xs(eq, field))
        f2 = obj2.compute(*obj2.xs(eq, field))
        f3 = obj3.compute(*obj3.xs(eq, field))
        # the order will be different but the values should be the same so we sort
        # before comparing
        np.testing.assert_allclose(
            np.sort(np.concatenate([f1, f2])), np.sort(f3), atol=1e-14
        )
=======
        # test errors
        # differing grid zetas, same num_zeta
        with pytest.raises(ValueError):
            obj = PlasmaVesselDistance(
                eq=eq,
                surface_grid=grid,
                plasma_grid=LinearGrid(M=grid.M, N=grid.N, NFP=2),
                surface=surface,
                use_signed_distance=True,
            )
            obj.build()
        # test with differing grid.num_zeta
        with pytest.raises(ValueError):
            obj = PlasmaVesselDistance(
                eq=eq,
                surface_grid=grid,
                plasma_grid=LinearGrid(M=grid.M, N=grid.N - 2),
                surface=surface,
                use_signed_distance=True,
            )
            obj.build()
>>>>>>> df95b90f


@pytest.mark.regression
def test_derivative_modes():
    """Test equality of derivatives using batched, looped methods."""
    eq = Equilibrium(M=2, N=1, L=2)
    surf = FourierRZToroidalSurface()
    obj1 = ObjectiveFunction(
        [
            PlasmaVesselDistance(eq, surf, jac_chunk_size=1),
            MagneticWell(eq),
            AspectRatio(eq),
        ],
        deriv_mode="batched",
        use_jit=False,
    )
    obj2 = ObjectiveFunction(
        [
            PlasmaVesselDistance(eq, surf, jac_chunk_size=2),
            MagneticWell(eq),
            AspectRatio(eq, jac_chunk_size=None),
        ],
        deriv_mode="blocked",
        jac_chunk_size=10,
        use_jit=False,
    )
    with pytest.warns(DeprecationWarning, match="looped"):
        obj3 = ObjectiveFunction(
            [
                PlasmaVesselDistance(eq, surf),
                MagneticWell(eq),
                AspectRatio(eq),
            ],
            deriv_mode="looped",
            use_jit=False,
        )
    with pytest.raises(ValueError, match="jac_chunk_size"):
        obj1.build()
    with pytest.raises(ValueError, match="jac_chunk_size"):
        obj2.build()
    obj1 = ObjectiveFunction(
        [
            PlasmaVesselDistance(eq, surf),
            MagneticWell(eq),
            AspectRatio(eq),
        ],
        deriv_mode="batched",
        jac_chunk_size="auto",
        use_jit=False,
    )
    obj2 = ObjectiveFunction(
        [
            PlasmaVesselDistance(eq, surf, jac_chunk_size=2),
            MagneticWell(eq),
            AspectRatio(eq, jac_chunk_size=None),
        ],
        deriv_mode="blocked",
        jac_chunk_size="auto",
        use_jit=False,
    )
    obj1.build()
    obj2.build()
    # check that default size works for blocked
    assert obj2.objectives[0]._jac_chunk_size == 2
    assert obj2.objectives[1]._jac_chunk_size > 0
    assert obj2.objectives[2]._jac_chunk_size > 0
    # hard to say what size auto will give, just check it is >0
    assert obj1._jac_chunk_size > 0
    obj3.build()
    x = obj1.x(eq, surf)
    v = jnp.ones_like(x)
    g1 = obj1.grad(x)
    g2 = obj2.grad(x)
    g3 = obj3.grad(x)
    np.testing.assert_allclose(g1, g2, atol=1e-10)
    np.testing.assert_allclose(g1, g3, atol=1e-10)
    J1 = obj1.jac_scaled(x)
    J2 = obj2.jac_scaled(x)
    J3 = obj3.jac_scaled(x)
    np.testing.assert_allclose(J1, J2, atol=1e-10)
    np.testing.assert_allclose(J1, J3, atol=1e-10)
    J1 = obj1.jac_unscaled(x)
    J2 = obj2.jac_unscaled(x)
    J3 = obj3.jac_unscaled(x)
    np.testing.assert_allclose(J1, J2, atol=1e-10)
    np.testing.assert_allclose(J1, J3, atol=1e-10)
    H1 = obj1.hess(x)
    H2 = obj2.hess(x)
    H3 = obj3.hess(x)
    np.testing.assert_allclose(H1, H2, atol=1e-10)
    np.testing.assert_allclose(H1, H3, atol=1e-10)
    j1 = obj1.jvp_scaled(v, x)
    j2 = obj2.jvp_scaled(v, x)
    j3 = obj3.jvp_scaled(v, x)
    np.testing.assert_allclose(j1, j2, atol=1e-10)
    np.testing.assert_allclose(j1, j3, atol=1e-10)


@pytest.mark.unit
def test_fwd_rev():
    """Test that forward and reverse mode jvps etc give same results."""
    eq = Equilibrium()
    obj1 = MeanCurvature(eq, deriv_mode="fwd")
    obj2 = MeanCurvature(eq, deriv_mode="rev")
    obj1.build()
    obj2.build()

    x = eq.pack_params(eq.params_dict)
    J1 = obj1.jac_scaled(x)
    J2 = obj2.jac_scaled(x)
    np.testing.assert_allclose(J1, J2, atol=1e-14)

    jvp1 = obj1.jvp_scaled(x, jnp.ones_like(x))
    jvp2 = obj2.jvp_scaled(x, jnp.ones_like(x))
    np.testing.assert_allclose(jvp1, jvp2, atol=1e-14)

    surf = FourierRZToroidalSurface()
    obj1 = PlasmaVesselDistance(eq, surf, deriv_mode="fwd")
    obj2 = PlasmaVesselDistance(eq, surf, deriv_mode="rev")
    obj1.build()
    obj2.build()

    x1 = eq.pack_params(eq.params_dict)
    x2 = surf.pack_params(surf.params_dict)

    J1a, J1b = obj1.jac_scaled(x1, x2)
    J2a, J2b = obj2.jac_scaled(x1, x2)
    np.testing.assert_allclose(J1a, J2a, atol=1e-14)
    np.testing.assert_allclose(J1b, J2b, atol=1e-14)

    jvp1 = obj1.jvp_scaled((x1, x2), (jnp.ones_like(x1), jnp.ones_like(x2)))
    jvp2 = obj2.jvp_scaled((x1, x2), (jnp.ones_like(x1), jnp.ones_like(x2)))
    np.testing.assert_allclose(jvp1, jvp2, atol=1e-14)


@pytest.mark.unit
def test_getter_setter():
    """Test getter and setter methods of Objectives."""
    eq = Equilibrium()
    obj = GenericObjective("R", thing=eq)
    obj.build()
    R = obj.compute_unscaled(*obj.xs(eq))

    # target
    target = R - 0.5
    obj.target = target
    np.testing.assert_allclose(obj.target, target)

    # bounds
    bounds = (0.5 * R, 2 * R)
    obj.bounds = bounds
    np.testing.assert_allclose(obj.bounds, bounds)

    # weight
    weight = R
    obj.weight = weight
    np.testing.assert_allclose(obj.weight, weight)


@pytest.mark.unit
def test_bounds_format():
    """Test that tuple targets are in the format (lower bound, upper bound)."""
    eq = Equilibrium()
    with pytest.raises(AssertionError):
        GenericObjective("R", bounds=(1,), thing=eq).build()
    with pytest.raises(AssertionError):
        GenericObjective("R", bounds=(1, 2, 3), thing=eq).build()
    with pytest.raises(ValueError):
        GenericObjective("R", bounds=(1, -1), thing=eq).build()


@pytest.mark.unit
def test_target_profiles():
    """Tests for using Profile objects as targets for profile objectives."""
    iota = PowerSeriesProfile([1, 0, -0.3])
    shear = PowerSeriesProfile([0, -0.6])
    current = PowerSeriesProfile([4, 0, 1, 0, -1])
    merc = PowerSeriesProfile([1, 0, -1])
    well = PowerSeriesProfile([2, 0, -2])
    pres = PowerSeriesProfile([3, 0, -3])
    eqi = Equilibrium(L=5, N=3, M=3, iota=iota)
    eqc = Equilibrium(L=3, N=3, M=3, current=current)
    obji = RotationalTransform(target=iota, eq=eqi)
    obji.build()
    np.testing.assert_allclose(
        obji.target,
        iota(
            obji.constants["transforms"]["grid"].nodes[
                obji.constants["transforms"]["grid"].unique_rho_idx
            ]
        ),
    )
    objs = Shear(target=shear, eq=eqi)
    objs.build()
    np.testing.assert_allclose(
        objs.target,
        shear(
            objs.constants["transforms"]["grid"].nodes[
                objs.constants["transforms"]["grid"].unique_rho_idx
            ]
        ),
    )
    objc = ToroidalCurrent(target=current, eq=eqc)
    objc.build()
    np.testing.assert_allclose(
        objc.target,
        current(
            objc.constants["transforms"]["grid"].nodes[
                objc.constants["transforms"]["grid"].unique_rho_idx
            ]
        ),
    )
    objm = MercierStability(bounds=(merc, np.inf), eq=eqi)
    objm.build()
    np.testing.assert_allclose(
        objm.bounds[0],
        merc(
            objm.constants["transforms"]["grid"].nodes[
                objm.constants["transforms"]["grid"].unique_rho_idx
            ]
        ),
    )
    np.testing.assert_allclose(objm.bounds[1], np.inf)
    objw = MagneticWell(bounds=(merc, well), eq=eqi)
    objw.build()
    np.testing.assert_allclose(
        objw.bounds[0],
        merc(
            objw.constants["transforms"]["grid"].nodes[
                objw.constants["transforms"]["grid"].unique_rho_idx
            ]
        ),
    )
    np.testing.assert_allclose(
        objw.bounds[1],
        well(
            objw.constants["transforms"]["grid"].nodes[
                objw.constants["transforms"]["grid"].unique_rho_idx
            ]
        ),
    )
    objp = Pressure(target=pres, eq=eqc)
    objp.build()
    np.testing.assert_allclose(
        objp.target,
        pres(
            objp.constants["transforms"]["grid"].nodes[
                objp.constants["transforms"]["grid"].unique_rho_idx
            ]
        ),
    )
    objp = Pressure(target=lambda x: 2 * x, eq=eqc)
    objp.build()
    np.testing.assert_allclose(
        objp.target,
        2
        * objp.constants["transforms"]["grid"].nodes[
            objp.constants["transforms"]["grid"].unique_rho_idx, 0
        ],
    )


@pytest.mark.unit
def test_profile_objective_print(capsys):
    """Test that the profile objectives print correctly."""
    eq = Equilibrium(
        iota=PowerSeriesProfile([1, 0, 0.5]), pressure=PowerSeriesProfile([1, 0, -1])
    )
    grid = LinearGrid(L=10, M=10, N=5, axis=False)
    pre_width = len("Maximum ")

    def test(obj, values, print_init=False, normalize=False):
        if print_init:
            # print the initial value too. For this test, it is the
            # same as the final value
            obj.print_value(obj.xs(eq), obj.xs(eq))
            print_fmt = (
                f"{obj._print_value_fmt:<{PRINT_WIDTH-pre_width}}"
                + "{:10.3e}  -->  {:10.3e} "
            )
        else:
            obj.print_value(obj.xs(eq))
            print_fmt = f"{obj._print_value_fmt:<{PRINT_WIDTH-pre_width}}" + "{:10.3e} "
        out = capsys.readouterr()

        corr_out = str(
            "Precomputing transforms\n"
            + "Maximum "
            + print_fmt.format(np.max(values), np.max(values))
            + obj._units
            + "\n"
            + "Minimum "
            + print_fmt.format(np.min(values), np.min(values))
            + obj._units
            + "\n"
            + "Average "
            + print_fmt.format(np.mean(values), np.mean(values))
            + obj._units
            + "\n"
        )
        if normalize:
            corr_out += str(
                "Maximum "
                + print_fmt.format(
                    np.max(values / obj.normalization),
                    np.max(values / obj.normalization),
                )
                + "(normalized)"
                + "\n"
                + "Minimum "
                + print_fmt.format(
                    np.min(values / obj.normalization),
                    np.min(values / obj.normalization),
                )
                + "(normalized)"
                + "\n"
                + "Average "
                + print_fmt.format(
                    np.mean(values / obj.normalization),
                    np.mean(values / obj.normalization),
                )
                + "(normalized)"
                + "\n"
            )

        assert out.out == corr_out

    iota = eq.compute("iota", grid=grid)["iota"]
    obj = RotationalTransform(eq=eq, target=1, grid=grid)
    obj.build()
    test(obj, iota, print_init=True)
    shear = eq.compute("shear", grid=grid)["shear"]
    obj = Shear(eq=eq, target=1, grid=grid)
    obj.build()
    test(obj, shear)
    curr = eq.compute("current", grid=grid)["current"]
    obj = ToroidalCurrent(eq=eq, target=1, grid=grid)
    obj.build()
    test(obj, curr, print_init=True, normalize=True)
    pres = eq.compute("p", grid=grid)["p"]
    obj = Pressure(eq=eq, target=1, grid=grid)
    obj.build()
    test(obj, pres, normalize=True)


@pytest.mark.unit
def test_plasma_vessel_distance_print(capsys):
    """Test that the PlasmaVesselDistance objective prints correctly."""
    pre_width = len("Maximum ")

    def test(obj, eq, surface, d, print_init=False):
        if print_init:
            if isinstance(obj, ObjectiveFunction):
                obj.print_value(obj.x(eq, surface), obj.x(eq, surface))
                print_fmt = (
                    f"{obj.objectives[0]._print_value_fmt:<{PRINT_WIDTH-pre_width}}"  # noqa: E501
                    + "{:10.3e}  -->  {:10.3e} "
                )
                units = obj.objectives[0]._units
                norm = obj.objectives[0].normalization
            else:
                obj.print_value(obj.xs(eq, surface), obj.xs(eq, surface))
                print_fmt = (
                    f"{obj._print_value_fmt:<{PRINT_WIDTH-pre_width}}"
                    + "{:10.3e}  -->  {:10.3e} "
                )
                units = obj._units
                norm = obj.normalization
        else:
            if isinstance(obj, ObjectiveFunction):
                obj.print_value(obj.x(eq, surface))
                print_fmt = (
                    f"{obj.objectives[0]._print_value_fmt:<{PRINT_WIDTH-pre_width}}"  # noqa: E501
                    + "{:10.3e} "
                )
                units = obj.objectives[0]._units
                norm = obj.objectives[0].normalization
            else:
                obj.print_value(obj.xs(eq, surface))
                print_fmt = (
                    f"{obj._print_value_fmt:<{PRINT_WIDTH-pre_width}}" + "{:10.3e} "
                )
                units = obj._units
                norm = obj.normalization
        out = capsys.readouterr()

        corr_out = str(
            "Maximum "
            + print_fmt.format(np.max(d), np.max(d))
            + units
            + "\n"
            + "Minimum "
            + print_fmt.format(np.min(d), np.min(d))
            + units
            + "\n"
            + "Average "
            + print_fmt.format(np.mean(d), np.mean(d))
            + units
            + "\n"
            + "Maximum "
            + print_fmt.format(np.max(d / norm), np.max(d / norm))
            + "(normalized)"
            + "\n"
            + "Minimum "
            + print_fmt.format(np.min(d / norm), np.min(d / norm))
            + "(normalized)"
            + "\n"
            + "Average "
            + print_fmt.format(np.mean(d / norm), np.mean(d / norm))
            + "(normalized)"
            + "\n"
        )
        if isinstance(obj, ObjectiveFunction):
            f = obj.compute_scalar(obj.x(eq, surface))
            if print_init:
                corr_out = (
                    str(
                        f"{'Total (sum of squares): ':<{PRINT_WIDTH}}"
                        + "{:10.3e}  -->  {:10.3e}, \n".format(f, f)
                    )
                    + corr_out
                )
            else:
                corr_out = (
                    str(
                        f"{'Total (sum of squares): ':<{PRINT_WIDTH}}"
                        + "{:10.3e}, \n".format(f)
                    )
                    + corr_out
                )
        assert out.out == corr_out

    R0 = 10.0
    a_p = 1.0
    a_s = 2.0
    # default eq has R0=10, a=1
    eq = Equilibrium(M=3, N=2)
    # surface with same R0, a=2, so true d=1 for all pts
    surface = FourierRZToroidalSurface(
        R_lmn=[R0, a_s], Z_lmn=[-a_s], modes_R=[[0, 0], [1, 0]], modes_Z=[[-1, 0]]
    )
    surf_grid = LinearGrid(M=5, N=0)
    plas_grid = LinearGrid(M=5, N=0)
    obj = PlasmaVesselDistance(
        eq=eq, plasma_grid=plas_grid, surface_grid=surf_grid, surface=surface
    )
    obj.build(verbose=0)
    d = obj.compute_unscaled(*obj.xs(eq, surface))
    np.testing.assert_allclose(d, a_s - a_p)
    test(obj, eq, surface, d)
    test(obj, eq, surface, d, print_init=True)

    obj = ObjectiveFunction(
        PlasmaVesselDistance(
            eq=eq, plasma_grid=plas_grid, surface_grid=surf_grid, surface=surface
        )
    )
    obj.build(verbose=0)
    d = obj.compute_unscaled(obj.x(eq, surface))
    test(obj, eq, surface, d)
    test(obj, eq, surface, d, print_init=True)


@pytest.mark.unit
def test_boundary_error_print(capsys):
    """Test that the boundary error objectives print correctly."""
    coil = FourierXYZCoil(5e5)
    coilset = CoilSet.linspaced_angular(coil, n=100)
    coil_grid = LinearGrid(N=20)
    eq = Equilibrium(L=3, M=3, N=3, Psi=np.pi)

    obj = VacuumBoundaryError(eq, coilset, field_grid=coil_grid)
    obj.build()

    f = np.abs(obj.compute_unscaled(*obj.xs(eq, coilset)))
    n = len(f) // 2
    f1 = f[:n]
    f2 = f[n:]
    obj.print_value(obj.xs())
    out = capsys.readouterr()
    pre_width = len("Maximum absolute ")

    corr_out = str(
        "Precomputing transforms\n"
        + "Maximum absolute "
        + f"{'Boundary normal field error: ':<{PRINT_WIDTH-pre_width}}"
        + "{:10.3e} ".format(np.max(f1))
        + "(T*m^2)"
        + "\n"
        + "Minimum absolute "
        + f"{'Boundary normal field error: ':<{PRINT_WIDTH-pre_width}}"
        + "{:10.3e} ".format(np.min(f1))
        + "(T*m^2)"
        + "\n"
        + "Average absolute "
        + f"{'Boundary normal field error: ':<{PRINT_WIDTH-pre_width}}"
        + "{:10.3e} ".format(np.mean(f1))
        + "(T*m^2)"
        + "\n"
        + "Maximum absolute "
        + f"{'Boundary normal field error: ':<{PRINT_WIDTH-pre_width}}"
        + "{:10.3e} ".format(np.max(f1 / obj.normalization[0]))
        + "(normalized)"
        + "\n"
        + "Minimum absolute "
        + f"{'Boundary normal field error: ':<{PRINT_WIDTH-pre_width}}"
        + "{:10.3e} ".format(np.min(f1 / obj.normalization[0]))
        + "(normalized)"
        + "\n"
        + "Average absolute "
        + f"{'Boundary normal field error: ':<{PRINT_WIDTH-pre_width}}"
        + "{:10.3e} ".format(np.mean(f1 / obj.normalization[0]))
        + "(normalized)"
        + "\n"
        + "Maximum absolute "
        + f"{'Boundary magnetic pressure error: ':<{PRINT_WIDTH-pre_width}}"
        + "{:10.3e} ".format(np.max(f2))
        + "(T^2*m^2)"
        + "\n"
        + "Minimum absolute "
        + f"{'Boundary magnetic pressure error: ':<{PRINT_WIDTH-pre_width}}"
        + "{:10.3e} ".format(np.min(f2))
        + "(T^2*m^2)"
        + "\n"
        + "Average absolute "
        + f"{'Boundary magnetic pressure error: ':<{PRINT_WIDTH-pre_width}}"
        + "{:10.3e} ".format(np.mean(f2))
        + "(T^2*m^2)"
        + "\n"
        + "Maximum absolute "
        + f"{'Boundary magnetic pressure error: ':<{PRINT_WIDTH-pre_width}}"
        + "{:10.3e} ".format(np.max(f2 / obj.normalization[-1]))
        + "(normalized)"
        + "\n"
        + "Minimum absolute "
        + f"{'Boundary magnetic pressure error: ':<{PRINT_WIDTH-pre_width}}"
        + "{:10.3e} ".format(np.min(f2 / obj.normalization[-1]))
        + "(normalized)"
        + "\n"
        + "Average absolute "
        + f"{'Boundary magnetic pressure error: ':<{PRINT_WIDTH-pre_width}}"
        + "{:10.3e} ".format(np.mean(f2 / obj.normalization[-1]))
        + "(normalized)"
        + "\n"
    )
    assert out.out == corr_out

    obj = BoundaryError(eq, coilset, field_grid=coil_grid)
    obj.build()

    f = np.abs(obj.compute_unscaled(*obj.xs(eq, coilset)))
    n = len(f) // 2
    f1 = f[:n]
    f2 = f[n:]
    obj.print_value(obj.xs())
    out = capsys.readouterr()

    corr_out = str(
        "Precomputing transforms\n"
        + "Maximum absolute "
        + f"{'Boundary normal field error: ':{PRINT_WIDTH-pre_width}}"
        + "{:10.3e} ".format(np.max(f1))
        + "(T*m^2)"
        + "\n"
        + "Minimum absolute "
        + f"{'Boundary normal field error: ':{PRINT_WIDTH-pre_width}}"
        + "{:10.3e} ".format(np.min(f1))
        + "(T*m^2)"
        + "\n"
        + "Average absolute "
        + f"{'Boundary normal field error: ':{PRINT_WIDTH-pre_width}}"
        + "{:10.3e} ".format(np.mean(f1))
        + "(T*m^2)"
        + "\n"
        + "Maximum absolute "
        + f"{'Boundary normal field error: ':{PRINT_WIDTH-pre_width}}"
        + "{:10.3e} ".format(np.max(f1 / obj.normalization[0]))
        + "(normalized)"
        + "\n"
        + "Minimum absolute "
        + f"{'Boundary normal field error: ':{PRINT_WIDTH-pre_width}}"
        + "{:10.3e} ".format(np.min(f1 / obj.normalization[0]))
        + "(normalized)"
        + "\n"
        + "Average absolute "
        + f"{'Boundary normal field error: ':{PRINT_WIDTH-pre_width}}"
        + "{:10.3e} ".format(np.mean(f1 / obj.normalization[0]))
        + "(normalized)"
        + "\n"
        + "Maximum absolute "
        + f"{'Boundary magnetic pressure error: ':{PRINT_WIDTH-pre_width}}"
        + "{:10.3e} ".format(np.max(f2))
        + "(T^2*m^2)"
        + "\n"
        + "Minimum absolute "
        + f"{'Boundary magnetic pressure error: ':{PRINT_WIDTH-pre_width}}"
        + "{:10.3e} ".format(np.min(f2))
        + "(T^2*m^2)"
        + "\n"
        + "Average absolute "
        + f"{'Boundary magnetic pressure error: ':{PRINT_WIDTH-pre_width}}"
        + "{:10.3e} ".format(np.mean(f2))
        + "(T^2*m^2)"
        + "\n"
        + "Maximum absolute "
        + f"{'Boundary magnetic pressure error: ':{PRINT_WIDTH-pre_width}}"
        + "{:10.3e} ".format(np.max(f2 / obj.normalization[-1]))
        + "(normalized)"
        + "\n"
        + "Minimum absolute "
        + f"{'Boundary magnetic pressure error: ':{PRINT_WIDTH-pre_width}}"
        + "{:10.3e} ".format(np.min(f2 / obj.normalization[-1]))
        + "(normalized)"
        + "\n"
        + "Average absolute "
        + f"{'Boundary magnetic pressure error: ':{PRINT_WIDTH-pre_width}}"
        + "{:10.3e} ".format(np.mean(f2 / obj.normalization[-1]))
        + "(normalized)"
        + "\n"
    )
    assert out.out == corr_out

    eq.surface = FourierCurrentPotentialField.from_surface(eq.surface)
    obj = BoundaryError(eq, coilset, field_grid=coil_grid)
    obj.build()

    f = np.abs(obj.compute_unscaled(*obj.xs(eq, coilset)))
    n = len(f) // 3
    f1 = f[:n]
    f2 = f[n : 2 * n]
    f3 = f[2 * n :]
    obj.print_value(obj.xs())
    out = capsys.readouterr()

    corr_out = str(
        "Precomputing transforms\n"
        + "Maximum absolute "
        + f"{'Boundary normal field error: ':{PRINT_WIDTH-pre_width}}"
        + "{:10.3e} ".format(np.max(f1))
        + "(T*m^2)"
        + "\n"
        + "Minimum absolute "
        + f"{'Boundary normal field error: ':{PRINT_WIDTH-pre_width}}"
        + "{:10.3e} ".format(np.min(f1))
        + "(T*m^2)"
        + "\n"
        + "Average absolute "
        + f"{'Boundary normal field error: ':{PRINT_WIDTH-pre_width}}"
        + "{:10.3e} ".format(np.mean(f1))
        + "(T*m^2)"
        + "\n"
        + "Maximum absolute "
        + f"{'Boundary normal field error: ':{PRINT_WIDTH-pre_width}}"
        + "{:10.3e} ".format(np.max(f1 / obj.normalization[0]))
        + "(normalized)"
        + "\n"
        + "Minimum absolute "
        + f"{'Boundary normal field error: ':{PRINT_WIDTH-pre_width}}"
        + "{:10.3e} ".format(np.min(f1 / obj.normalization[0]))
        + "(normalized)"
        + "\n"
        + "Average absolute "
        + f"{'Boundary normal field error: ':{PRINT_WIDTH-pre_width}}"
        + "{:10.3e} ".format(np.mean(f1 / obj.normalization[0]))
        + "(normalized)"
        + "\n"
        + "Maximum absolute "
        + f"{'Boundary magnetic pressure error: ':{PRINT_WIDTH-pre_width}}"
        + "{:10.3e} ".format(np.max(f2))
        + "(T^2*m^2)"
        + "\n"
        + "Minimum absolute "
        + f"{'Boundary magnetic pressure error: ':{PRINT_WIDTH-pre_width}}"
        + "{:10.3e} ".format(np.min(f2))
        + "(T^2*m^2)"
        + "\n"
        + "Average absolute "
        + f"{'Boundary magnetic pressure error: ':{PRINT_WIDTH-pre_width}}"
        + "{:10.3e} ".format(np.mean(f2))
        + "(T^2*m^2)"
        + "\n"
        + "Maximum absolute "
        + f"{'Boundary magnetic pressure error: ':{PRINT_WIDTH-pre_width}}"
        + "{:10.3e} ".format(np.max(f2 / obj.normalization[n]))
        + "(normalized)"
        + "\n"
        + "Minimum absolute "
        + f"{'Boundary magnetic pressure error: ':{PRINT_WIDTH-pre_width}}"
        + "{:10.3e} ".format(np.min(f2 / obj.normalization[n]))
        + "(normalized)"
        + "\n"
        + "Average absolute "
        + f"{'Boundary magnetic pressure error: ':{PRINT_WIDTH-pre_width}}"
        + "{:10.3e} ".format(np.mean(f2 / obj.normalization[n]))
        + "(normalized)"
        + "\n"
        + "Maximum absolute "
        + f"{'Boundary field jump error: ':{PRINT_WIDTH-pre_width}}"
        + "{:10.3e} ".format(np.max(f3))
        + "(T*m^2)"
        + "\n"
        + "Minimum absolute "
        + f"{'Boundary field jump error: ':{PRINT_WIDTH-pre_width}}"
        + "{:10.3e} ".format(np.min(f3))
        + "(T*m^2)"
        + "\n"
        + "Average absolute "
        + f"{'Boundary field jump error: ':{PRINT_WIDTH-pre_width}}"
        + "{:10.3e} ".format(np.mean(f3))
        + "(T*m^2)"
        + "\n"
        + "Maximum absolute "
        + f"{'Boundary field jump error: ':{PRINT_WIDTH-pre_width}}"
        + "{:10.3e} ".format(np.max(f3 / obj.normalization[-1]))
        + "(normalized)"
        + "\n"
        + "Minimum absolute "
        + f"{'Boundary field jump error: ':{PRINT_WIDTH-pre_width}}"
        + "{:10.3e} ".format(np.min(f3 / obj.normalization[-1]))
        + "(normalized)"
        + "\n"
        + "Average absolute "
        + f"{'Boundary field jump error: ':{PRINT_WIDTH-pre_width}}"
        + "{:10.3e} ".format(np.mean(f3 / obj.normalization[-1]))
        + "(normalized)"
        + "\n"
    )
    assert out.out == corr_out


@pytest.mark.unit
def test_objective_fun_things():
    """Test that the objective things logic works correctly."""
    R0 = 10.0
    a_p = 1.0
    a_s = 2.0
    # default eq has R0=10, a=1
    eq = Equilibrium(M=3, N=2)
    # surface with same R0, a=2, so true d=1 for all pts
    surface = FourierRZToroidalSurface(
        R_lmn=[R0, a_s], Z_lmn=[-a_s], modes_R=[[0, 0], [1, 0]], modes_Z=[[-1, 0]]
    )
    # For equally spaced grids, should get true d=1
    surf_grid = LinearGrid(M=5, N=6)
    plas_grid = LinearGrid(M=5, N=6)
    obj = PlasmaVesselDistance(
        eq=eq, plasma_grid=plas_grid, surface_grid=surf_grid, surface=surface
    )
    obj.build()
    d = obj.compute_unscaled(*obj.xs(eq, surface))
    np.testing.assert_allclose(d, a_s - a_p)

    surface2 = surface.copy()
    eq2 = eq.copy()
    obj.things = [eq2, surface2]
    obj.build()
    d = obj.compute_unscaled(*obj.xs(eq2, surface2))
    np.testing.assert_allclose(d, a_s - a_p)

    # change objects, and surface resolution as well
    a_s2 = 2.5
    surface2 = FourierRZToroidalSurface(
        R_lmn=[R0, a_s2], Z_lmn=[-a_s2], modes_R=[[0, 0], [1, 0]], modes_Z=[[-1, 0]]
    )
    eq2 = Equilibrium(M=3, N=2)
    surface2.change_resolution(M=4, N=4)
    obj.things = [eq2, surface2]
    obj.build()
    d = obj.compute_unscaled(*obj.xs(eq2, surface2))
    np.testing.assert_allclose(d, a_s2 - a_p)

    # test that works correctly when changing both objects
    # with the resolution of the equilibrium surface also changing
    a_s2 = 2.5
    surface2 = FourierRZToroidalSurface(
        R_lmn=[R0, a_s2], Z_lmn=[-a_s2], modes_R=[[0, 0], [1, 0]], modes_Z=[[-1, 0]]
    )
    eq2 = Equilibrium(surface=surface, M=3, N=2)
    obj.things = [eq2, surface2]
    obj.build()
    d = obj.compute_unscaled(*obj.xs(eq2, surface2))
    np.testing.assert_allclose(d, a_s2 - a_s)

    with pytest.raises(AssertionError):
        # one of these is not optimizable, throws error
        obj.things = [eq, 2.0]
    with pytest.raises(AssertionError):
        # these are not the expected types
        obj.things = [eq, eq2]
    with pytest.raises(AssertionError):
        # these are not in the correct order for the objective
        obj.things = [surface, eq]


@pytest.mark.unit
def test_jvp_scaled():
    """Test that jvps are scaled correctly."""
    eq = Equilibrium()
    weight = 3
    target = 5
    objective = ObjectiveFunction(
        Volume(target=target, normalize=True, weight=weight, eq=eq), use_jit=False
    )
    objective.build()
    x = objective.x(eq)
    dx = x / 100
    jvp1u = objective.jvp_unscaled((dx,), x)
    jvp2u = objective.jvp_unscaled((dx, dx), x)
    jvp3u = objective.jvp_unscaled((dx, dx, dx), x)
    jvp1s = objective.jvp_scaled((dx,), x)
    jvp2s = objective.jvp_scaled((dx, dx), x)
    jvp3s = objective.jvp_scaled((dx, dx, dx), x)

    np.testing.assert_allclose(
        jvp1u / objective._objectives[0].normalization * weight, jvp1s
    )
    np.testing.assert_allclose(
        jvp2u / objective._objectives[0].normalization * weight, jvp2s
    )
    np.testing.assert_allclose(
        jvp3u / objective._objectives[0].normalization * weight, jvp3s
    )

    with pytest.raises(NotImplementedError):
        _ = objective.jvp_scaled((dx, dx, dx, dx), x)

    with pytest.raises(NotImplementedError):
        _ = objective.jvp_unscaled((dx, dx, dx, dx), x)


@pytest.mark.unit
def test_vjp():
    """Test that vjps are scaled correctly."""
    eq = Equilibrium()
    weight = 3
    target = 5
    objective = ObjectiveFunction(
        ForceBalance(target=target, normalize=True, weight=weight, eq=eq), use_jit=False
    )
    objective.build()
    x = objective.x(eq)
    y = np.linspace(0, 1, objective.dim_f)
    vjp1u = objective.vjp_unscaled(y, x)
    vjp1s = objective.vjp_scaled(y, x)
    vjp2u = y @ objective.jac_unscaled(x)
    vjp2s = y @ objective.jac_scaled(x)

    np.testing.assert_allclose(vjp1u, vjp2u, atol=1e-8)
    np.testing.assert_allclose(vjp1s, vjp2s, atol=1e-8)


@pytest.mark.unit
def test_objective_target_bounds():
    """Test that the target_scaled and bounds_scaled etc. return the right things."""
    eq = Equilibrium()

    vol = Volume(target=3, normalize=True, weight=2, eq=eq)
    asp = AspectRatio(bounds=(2, 3), normalize=False, weight=3, eq=eq)
    fbl = ForceBalance(normalize=True, bounds=(-1, 2), weight=5, eq=eq)

    objective = ObjectiveFunction((vol, asp, fbl), use_jit=False)
    objective.build()

    target = objective.target_scaled
    bounds = objective.bounds_scaled
    weight = objective.weights

    assert bounds[0][0] == 3 / vol.normalization * vol.weight
    assert bounds[1][0] == 3 / vol.normalization * vol.weight
    assert bounds[0][1] == 2 * asp.weight
    assert bounds[1][1] == 3 * asp.weight
    np.testing.assert_allclose(
        bounds[0][2:],
        (-1 / fbl.normalization * fbl.weight * fbl.constants["quad_weights"]),
    )
    np.testing.assert_allclose(
        bounds[1][2:],
        (2 / fbl.normalization * fbl.weight * fbl.constants["quad_weights"]),
    )

    assert target[0] == 3 / vol.normalization * vol.weight
    assert target[1] == 2.5 * asp.weight
    np.testing.assert_allclose(
        target[2:],
        (0.5 / fbl.normalization * fbl.weight * fbl.constants["quad_weights"]),
    )

    assert weight[0] == 2
    assert weight[1] == 3
    assert np.all(weight[2:] == 5)

    eq = Equilibrium(L=8, M=2, N=2, iota=PowerSeriesProfile(0.42))

    con = ObjectiveFunction(
        RotationalTransform(eq=eq, bounds=(0.41, 0.43)), use_jit=False
    )
    con.build()

    np.testing.assert_allclose(con.compute_scaled_error(con.x(eq)), 0)
    np.testing.assert_array_less(con.bounds_scaled[0], con.compute_scaled(con.x(eq)))
    np.testing.assert_array_less(con.compute_scaled(con.x(eq)), con.bounds_scaled[1])


@pytest.mark.unit
def test_softmax_and_softmin():
    """Test softmax and softmin function."""
    arr = np.arange(-17, 17, 5)
    # expect this to not be equal to the max but rather be more
    # since softmax is a conservative estimate of the max
    sftmax = softmax(arr, alpha=1)
    assert sftmax >= np.max(arr)

    # expect this to be equal to the max
    # as alpha -> infinity, softmax -> max
    sftmax = softmax(arr, alpha=100)
    np.testing.assert_almost_equal(sftmax, np.max(arr))

    # expect this to not be equal to the min but rather be less
    # since softmin is a conservative estimate of the min
    sftmin = softmin(arr, alpha=1)
    assert sftmin <= np.min(arr)

    # expect this to be equal to the min
    # as alpha -> infinity, softmin -> min
    sftmin = softmin(arr, alpha=100)
    np.testing.assert_almost_equal(sftmin, np.min(arr))
    sftmin = softmin(arr, alpha=100)
    np.testing.assert_almost_equal(sftmin, np.min(arr))


@pytest.mark.unit
def test_loss_function_asserts():
    """Test the checks on loss function for _Objective."""
    eq = Equilibrium()
    # ensure passed-in loss_function is callable
    with pytest.raises(AssertionError):
        RotationalTransform(eq=eq, loss_function=1)
    # ensure passed-in loss_function takes only one argument
    fun = lambda x, y: x + y
    with pytest.raises(Exception):
        RotationalTransform(eq=eq, loss_function=fun)
    # ensure passed-in loss_function returns a single 0D or 1D array
    fun = lambda x: jnp.vstack((x, x))
    with pytest.raises(AssertionError):
        RotationalTransform(eq=eq, loss_function=fun)
    fun = lambda x: (x, x)
    with pytest.raises(AssertionError):
        RotationalTransform(eq=eq, loss_function=fun)


class TestComputeScalarResolution:
    """Test that compute_scalar values are roughly independent of grid resolution."""

    # get a list of all the objectives
    objectives = [
        getattr(desc.objectives, obj)
        for obj in dir(desc.objectives)
        if obj[0].isupper()
        and (not obj.startswith("Fix"))
        and (obj != "ObjectiveFunction")
        and ("SelfConsistency" not in obj)
    ]
    specials = [
        # these require special logic
        BootstrapRedlConsistency,
        BoundaryError,
        CoilArclengthVariance,
        CoilCurrentLength,
        CoilCurvature,
        CoilLength,
        CoilSetLinkingNumber,
        CoilSetMinDistance,
        CoilTorsion,
        FusionPower,
        GenericObjective,
        HeatingPowerISS04,
        Omnigenity,
        PlasmaCoilSetMinDistance,
        PlasmaVesselDistance,
        QuadraticFlux,
        ToroidalFlux,
        VacuumBoundaryError,
        # need to avoid blowup near the axis
        MercierStability,
        # don't test these since they depend on what user wants
        LinearObjectiveFromUser,
        ObjectiveFromUser,
    ]
    other_objectives = list(set(objectives) - set(specials))

    eq = get("HELIOTRON")
    res_array = np.array([2, 2.5, 3])

    @pytest.mark.regression
    def test_compute_scalar_resolution_plasma_vessel(self):
        """PlasmaVesselDistance."""
        f = np.zeros_like(self.res_array, dtype=float)
        surface = FourierRZToroidalSurface(
            R_lmn=[10, 1.5], Z_lmn=[-1.5], modes_R=[[0, 0], [1, 0]], modes_Z=[[-1, 0]]
        )
        for i, res in enumerate(self.res_array):
            grid = LinearGrid(
                M=int(self.eq.M * res), N=int(self.eq.N * res), NFP=self.eq.NFP
            )
            obj = ObjectiveFunction(
                PlasmaVesselDistance(
                    surface=surface, eq=self.eq, surface_grid=grid, plasma_grid=grid
                ),
                use_jit=False,
            )
            obj.build(verbose=0)
            f[i] = obj.compute_scalar(obj.x())
        np.testing.assert_allclose(f, f[-1], rtol=5e-2)

    @pytest.mark.regression
    def test_compute_scalar_resolution_bootstrap(self):
        """BootstrapRedlConsistency."""
        eq = self.eq.copy()
        eq.electron_density = PowerSeriesProfile([1e19, 0, -1e19])
        eq.electron_temperature = PowerSeriesProfile([1e3, 0, -1e3])
        eq.ion_temperature = PowerSeriesProfile([1e3, 0, -1e3])
        eq.atomic_number = 1.0

        f = np.zeros_like(self.res_array, dtype=float)
        for i, res in enumerate(self.res_array):
            grid = LinearGrid(
                M=int(self.eq.M * res), N=int(self.eq.N * res), NFP=self.eq.NFP
            )
            obj = ObjectiveFunction(
                BootstrapRedlConsistency(eq=eq, grid=grid), use_jit=False
            )
            obj.build(verbose=0)
            f[i] = obj.compute_scalar(obj.x())
        np.testing.assert_allclose(f, f[-1], rtol=5e-2)

    @pytest.mark.regression
    def test_compute_scalar_resolution_fusion_power(self):
        """FusionPower."""
        eq = self.eq.copy()
        eq.electron_density = PowerSeriesProfile([1e19, 0, -1e19])
        eq.electron_temperature = PowerSeriesProfile([1e3, 0, -1e3])
        eq.ion_temperature = PowerSeriesProfile([1e3, 0, -1e3])
        eq.atomic_number = 1.0

        f = np.zeros_like(self.res_array, dtype=float)
        for i, res in enumerate(self.res_array):
            grid = QuadratureGrid(
                L=int(self.eq.L * res),
                M=int(self.eq.M * res),
                N=int(self.eq.N * res),
                NFP=self.eq.NFP,
            )
            obj = ObjectiveFunction(FusionPower(eq=eq, grid=grid))
            obj.build(verbose=0)
            f[i] = obj.compute_scalar(obj.x())
        np.testing.assert_allclose(f, f[-1], rtol=5e-2)

    @pytest.mark.regression
    def test_compute_scalar_resolution_heating_power(self):
        """HeatingPowerISS04."""
        eq = self.eq.copy()
        eq.electron_density = PowerSeriesProfile([1e19, 0, -1e19])
        eq.electron_temperature = PowerSeriesProfile([1e3, 0, -1e3])
        eq.ion_temperature = PowerSeriesProfile([1e3, 0, -1e3])
        eq.atomic_number = 1.0

        f = np.zeros_like(self.res_array, dtype=float)
        for i, res in enumerate(self.res_array):
            grid = QuadratureGrid(
                L=int(self.eq.L * res),
                M=int(self.eq.M * res),
                N=int(self.eq.N * res),
                NFP=self.eq.NFP,
            )
            obj = ObjectiveFunction(HeatingPowerISS04(eq=eq, grid=grid))
            obj.build(verbose=0)
            f[i] = obj.compute_scalar(obj.x())
        np.testing.assert_allclose(f, f[-1], rtol=5e-2)

    @pytest.mark.regression
    def test_compute_scalar_resolution_boundary_error(self):
        """BoundaryError."""
        with pytest.warns(UserWarning):
            # user warning because saved mgrid no vector potential
            ext_field = SplineMagneticField.from_mgrid(r"tests/inputs/mgrid_solovev.nc")

        pres = PowerSeriesProfile([1.25e-1, 0, -1.25e-1])
        iota = PowerSeriesProfile([-4.9e-1, 0, 3.0e-1])
        surf = FourierRZToroidalSurface(
            R_lmn=[4.0, 1.0],
            modes_R=[[0, 0], [1, 0]],
            Z_lmn=[-1.0],
            modes_Z=[[-1, 0]],
            NFP=1,
        )
        eq = Equilibrium(M=6, N=0, Psi=1.0, surface=surf, pressure=pres, iota=iota)

        f = np.zeros_like(self.res_array, dtype=float)
        for i, res in enumerate(self.res_array):
            eq.change_resolution(
                L_grid=int(eq.L * res), M_grid=int(eq.M * res), N_grid=int(eq.N * res)
            )
            obj = ObjectiveFunction(BoundaryError(eq, ext_field), use_jit=False)
            obj.build(verbose=0)
            f[i] = obj.compute_scalar(obj.x())
        np.testing.assert_allclose(f, f[-1], rtol=5e-2)

    @pytest.mark.regression
    def test_compute_scalar_resolution_vacuum_boundary_error(self):
        """VacuumBoundaryError."""
        with pytest.warns(UserWarning):
            # user warning because saved mgrid no vector potential
            ext_field = SplineMagneticField.from_mgrid(r"tests/inputs/mgrid_solovev.nc")

        pres = PowerSeriesProfile([1.25e-1, 0, -1.25e-1])
        iota = PowerSeriesProfile([-4.9e-1, 0, 3.0e-1])
        surf = FourierRZToroidalSurface(
            R_lmn=[4.0, 1.0],
            modes_R=[[0, 0], [1, 0]],
            Z_lmn=[-1.0],
            modes_Z=[[-1, 0]],
            NFP=1,
        )
        eq = Equilibrium(M=6, N=0, Psi=1.0, surface=surf, pressure=pres, iota=iota)

        f = np.zeros_like(self.res_array, dtype=float)
        for i, res in enumerate(self.res_array):
            eq.change_resolution(
                L_grid=int(eq.L * res), M_grid=int(eq.M * res), N_grid=int(eq.N * res)
            )
            obj = ObjectiveFunction(VacuumBoundaryError(eq, ext_field), use_jit=False)
            with pytest.warns(UserWarning):
                obj.build(verbose=0)
            f[i] = obj.compute_scalar(obj.x())
        np.testing.assert_allclose(f, f[-1], rtol=5e-2)

    @pytest.mark.regression
    def test_compute_scalar_resolution_quadratic_flux(self):
        """VacuumBoundaryError."""
        with pytest.warns(UserWarning):
            ext_field = SplineMagneticField.from_mgrid(r"tests/inputs/mgrid_solovev.nc")

        pres = PowerSeriesProfile([1.25e-1, 0, -1.25e-1])
        iota = PowerSeriesProfile([-4.9e-1, 0, 3.0e-1])
        surf = FourierRZToroidalSurface(
            R_lmn=[4.0, 1.0],
            modes_R=[[0, 0], [1, 0]],
            Z_lmn=[-1.0],
            modes_Z=[[-1, 0]],
            NFP=1,
        )
        eq = Equilibrium(M=6, N=0, Psi=1.0, surface=surf, pressure=pres, iota=iota)

        f = np.zeros_like(self.res_array, dtype=float)
        for i, res in enumerate(self.res_array):
            eq.change_resolution(
                L_grid=int(eq.L * res), M_grid=int(eq.M * res), N_grid=int(eq.N * res)
            )
            obj = ObjectiveFunction(QuadraticFlux(eq, ext_field), use_jit=False)
            obj.build(verbose=0)
            f[i] = obj.compute_scalar(obj.x())
        np.testing.assert_allclose(f, f[-1], rtol=5e-2)

    @pytest.mark.regression
    def test_compute_scalar_resolution_toroidal_flux_A(self):
        """ToroidalFlux."""
        ext_field = ToroidalMagneticField(1, 1)
        eq = get("precise_QA")
        with pytest.warns(UserWarning, match="Reducing radial"):
            eq.change_resolution(4, 4, 4, 8, 8, 8)

        f = np.zeros_like(self.res_array, dtype=float)
        for i, res in enumerate(self.res_array):
            eq.change_resolution(
                L_grid=int(eq.L * res), M_grid=int(eq.M * res), N_grid=int(eq.N * res)
            )
            obj = ObjectiveFunction(ToroidalFlux(eq, ext_field), use_jit=False)
            obj.build(verbose=0)
            f[i] = obj.compute_scalar(obj.x())
        np.testing.assert_allclose(f, f[-1], rtol=5e-2)

    @pytest.mark.regression
    def test_compute_scalar_resolution_toroidal_flux_B(self):
        """ToroidalFlux."""
        ext_field = ToroidalMagneticField(1, 1)
        eq = get("precise_QA")
        with pytest.warns(UserWarning, match="Reducing radial"):
            eq.change_resolution(4, 4, 4, 8, 8, 8)

        f = np.zeros_like(self.res_array, dtype=float)
        for i, res in enumerate(self.res_array):
            eq.change_resolution(
                L_grid=int(eq.L * res), M_grid=int(eq.M * res), N_grid=int(eq.N * res)
            )
            obj = ObjectiveFunction(ToroidalFlux(eq, ext_field), use_jit=False)
            obj.build(verbose=0)
            f[i] = obj.compute_scalar(obj.x())
        np.testing.assert_allclose(f, f[-1], rtol=5e-2)

    @pytest.mark.regression
    def test_compute_scalar_resolution_generic_scalar(self):
        """Generic objective with scalar qty."""
        f = np.zeros_like(self.res_array, dtype=float)
        for i, res in enumerate(self.res_array):
            grid = QuadratureGrid(
                L=int(self.eq.L * res),
                M=int(self.eq.M * res),
                N=int(self.eq.N * res),
                NFP=self.eq.NFP,
            )
            obj = ObjectiveFunction(
                GenericObjective("<beta>_vol", thing=self.eq, grid=grid), use_jit=False
            )
            obj.build(verbose=0)
            f[i] = obj.compute_scalar(obj.x())
        np.testing.assert_allclose(f, f[-1], rtol=1e-2)

    @pytest.mark.regression
    def test_compute_scalar_resolution_generic_profile(self):
        """Generic objective with profile qty."""
        f = np.zeros_like(self.res_array, dtype=float)
        for i, res in enumerate(self.res_array):
            grid = LinearGrid(
                L=int(self.eq.L * res),
                M=int(self.eq.M * res),
                N=int(self.eq.N * res),
                NFP=self.eq.NFP,
                sym=self.eq.sym,
                axis=False,
            )
            obj = ObjectiveFunction(
                GenericObjective("<J*B>", thing=self.eq, grid=grid), use_jit=False
            )
            obj.build(verbose=0)
            f[i] = obj.compute_scalar(obj.x())
        np.testing.assert_allclose(f, f[-1], rtol=2e-2)

    @pytest.mark.regression
    def test_compute_scalar_resolution_generic_volume(self):
        """Generic objective with volume qty."""
        f = np.zeros_like(self.res_array, dtype=float)
        for i, res in enumerate(self.res_array):
            grid = ConcentricGrid(
                L=int(self.eq.L * res),
                M=int(self.eq.M * res),
                N=int(self.eq.N * res),
                NFP=self.eq.NFP,
                sym=self.eq.sym,
            )
            obj = ObjectiveFunction(
                GenericObjective("sqrt(g)", thing=self.eq, grid=grid), use_jit=False
            )
            obj.build(verbose=0)
            f[i] = obj.compute_scalar(obj.x())
        np.testing.assert_allclose(f, f[-1], rtol=2e-2)

    @pytest.mark.regression
    def test_compute_scalar_resolution_mercier(self):
        """Mercier stability."""
        f = np.zeros_like(self.res_array, dtype=float)
        for i, res in enumerate(self.res_array):
            rho = np.linspace(0.2, 1, int(self.eq.L * res))
            grid = LinearGrid(
                rho=rho,
                M=int(self.eq.M * res),
                N=int(self.eq.N * res),
                NFP=self.eq.NFP,
                sym=self.eq.sym,
            )
            obj = ObjectiveFunction(
                MercierStability(eq=self.eq, grid=grid), use_jit=False
            )
            obj.build(verbose=0)
            f[i] = obj.compute_scalar(obj.x())
        np.testing.assert_allclose(f, f[-1], rtol=2e-2)

    @pytest.mark.regression
    def test_compute_scalar_resolution_omnigenity(self):
        """Omnigenity."""
        surf = FourierRZToroidalSurface.from_qp_model(
            major_radius=1,
            aspect_ratio=20,
            elongation=6,
            mirror_ratio=0.2,
            torsion=0.1,
            NFP=1,
            sym=True,
        )
        eq = Equilibrium(Psi=6e-3, M=4, N=4, surface=surf)
        eq, _ = eq.solve(objective="force", verbose=3)
        field = OmnigenousField(
            L_B=0,
            M_B=2,
            L_x=0,
            M_x=0,
            N_x=0,
            NFP=eq.NFP,
            helicity=(0, eq.NFP),
            B_lm=np.array([0.8, 1.2]),
        )
        f = np.zeros_like(self.res_array, dtype=float)
        for i, res in enumerate(self.res_array + 0.5):  # omnigenity needs higher res
            grid = LinearGrid(M=int(eq.M * res), N=int(eq.N * res), NFP=eq.NFP)
            obj = ObjectiveFunction(
                Omnigenity(eq=eq, field=field, eq_grid=grid, field_grid=grid)
            )
            obj.build(verbose=0)
            f[i] = obj.compute_scalar(obj.x(eq, field))
        np.testing.assert_allclose(f, f[-1], rtol=1e-3)

    @pytest.mark.regression
    @pytest.mark.parametrize(
        "objective", sorted(other_objectives, key=lambda x: str(x.__name__))
    )
    def test_compute_scalar_resolution_others(self, objective):
        """All other objectives."""
        f = np.zeros_like(self.res_array, dtype=float)
        for i, res in enumerate(self.res_array):
            # just change eq resolution and let objective pick the right grid type
            self.eq.change_resolution(
                L_grid=int(self.eq.L * res),
                M_grid=int(self.eq.M * res),
                N_grid=int(self.eq.N * res),
            )

            obj = ObjectiveFunction(objective(eq=self.eq), use_jit=False)
            obj.build(verbose=0)
            f[i] = obj.compute_scalar(obj.x())
        np.testing.assert_allclose(f, f[-1], rtol=5e-2)

    @pytest.mark.regression
    @pytest.mark.parametrize(
        "objective",
        [
            CoilArclengthVariance,
            CoilCurrentLength,
            CoilCurvature,
            CoilLength,
            CoilTorsion,
            CoilSetLinkingNumber,
            CoilSetMinDistance,
        ],
    )
    def test_compute_scalar_resolution_coils(self, objective):
        """Coil objectives."""
        coil = FourierXYZCoil()
        coilset = CoilSet.linspaced_angular(coil)
        f = np.zeros_like(self.res_array, dtype=float)
        for i, res in enumerate(self.res_array):
            obj = ObjectiveFunction(
                objective(coilset, grid=LinearGrid(N=int(5 + 3 * res))), use_jit=False
            )
            obj.build(verbose=0)
            f[i] = obj.compute_scalar(obj.x())
        np.testing.assert_allclose(f, f[-1], rtol=1e-2, atol=1e-12)


class TestObjectiveNaNGrad:
    """Make sure reverse mode AD works correctly for all objectives."""

    # get a list of all the objectives
    objectives = [
        getattr(desc.objectives, obj)
        for obj in dir(desc.objectives)
        if obj[0].isupper()
        and (not obj.startswith("Fix"))
        and (obj != "ObjectiveFunction")
        and ("SelfConsistency" not in obj)
    ]
    specials = [
        # these require special logic
        BallooningStability,
        BootstrapRedlConsistency,
        BoundaryError,
        CoilArclengthVariance,
        CoilLength,
        CoilCurrentLength,
        CoilCurvature,
        CoilSetLinkingNumber,
        CoilSetMinDistance,
        CoilTorsion,
        ForceBalanceAnisotropic,
        FusionPower,
        HeatingPowerISS04,
        Omnigenity,
        PlasmaCoilSetMinDistance,
        PlasmaVesselDistance,
        QuadraticFlux,
        ToroidalFlux,
        VacuumBoundaryError,
        # we don't test these since they depend too much on what exactly the user wants
        GenericObjective,
        LinearObjectiveFromUser,
        ObjectiveFromUser,
    ]
    other_objectives = list(set(objectives) - set(specials))

    @pytest.mark.unit
    def test_objective_no_nangrad_plasma_vessel(self):
        """PlasmaVesselDistance."""
        eq = Equilibrium(L=2, M=2, N=2)
        surf = FourierRZToroidalSurface()
        obj = ObjectiveFunction(PlasmaVesselDistance(eq, surf), use_jit=False)
        obj.build()
        g = obj.grad(obj.x(eq, surf))
        assert not np.any(np.isnan(g)), "plasma vessel distance"

    @pytest.mark.unit
    def test_objective_no_nangrad_anisotropy(self):
        """ForceBalanceAnisotropic."""
        eq = Equilibrium(L=2, M=2, N=2, anisotropy=FourierZernikeProfile())
        obj = ObjectiveFunction(ForceBalanceAnisotropic(eq), use_jit=False)
        obj.build()
        g = obj.grad(obj.x(eq))
        assert not np.any(np.isnan(g)), "anisotropic"

    @pytest.mark.unit
    def test_objective_no_nangrad_bootstrap(self):
        """BootstrapRedlConsistency."""
        eq = Equilibrium(
            L=2,
            M=2,
            N=2,
            electron_density=PowerSeriesProfile([1e19, 0, -1e19]),
            electron_temperature=PowerSeriesProfile([1e3, 0, -1e3]),
            current=PowerSeriesProfile([1, 0, -1]),
        )
        obj = ObjectiveFunction(BootstrapRedlConsistency(eq), use_jit=False)
        obj.build()
        g = obj.grad(obj.x(eq))
        assert not np.any(np.isnan(g)), "redl bootstrap"

    @pytest.mark.unit
    def test_objective_no_nangrad_fusion_power(self):
        """FusionPower."""
        eq = Equilibrium(
            L=2,
            M=2,
            N=2,
            electron_density=PowerSeriesProfile([1e19, 0, -1e19]),
            electron_temperature=PowerSeriesProfile([1e3, 0, -1e3]),
            current=PowerSeriesProfile([1, 0, -1]),
        )
        obj = ObjectiveFunction(FusionPower(eq))
        obj.build()
        g = obj.grad(obj.x(eq))
        assert not np.any(np.isnan(g)), "fusion power"

    @pytest.mark.unit
    def test_objective_no_nangrad_heating_power(self):
        """HeatingPowerISS04."""
        eq = Equilibrium(
            L=2,
            M=2,
            N=2,
            electron_density=PowerSeriesProfile([1e19, 0, -1e19]),
            electron_temperature=PowerSeriesProfile([1e3, 0, -1e3]),
            current=PowerSeriesProfile([1, 0, -1]),
        )
        obj = ObjectiveFunction(HeatingPowerISS04(eq))
        obj.build()
        g = obj.grad(obj.x(eq))
        assert not np.any(np.isnan(g)), "heating power"

    @pytest.mark.unit
    def test_objective_no_nangrad_boundary_error(self):
        """BoundaryError."""
        with pytest.warns(UserWarning):
            # user warning because saved mgrid no vector potential
            ext_field = SplineMagneticField.from_mgrid(r"tests/inputs/mgrid_solovev.nc")

        pres = PowerSeriesProfile([1.25e-1, 0, -1.25e-1])
        iota = PowerSeriesProfile([-4.9e-1, 0, 3.0e-1])
        surf = FourierRZToroidalSurface(
            R_lmn=[4.0, 1.0],
            modes_R=[[0, 0], [1, 0]],
            Z_lmn=[-1.0],
            modes_Z=[[-1, 0]],
            NFP=1,
        )

        eq = Equilibrium(M=6, N=0, Psi=1.0, surface=surf, pressure=pres, iota=iota)
        obj = ObjectiveFunction(BoundaryError(eq, ext_field), use_jit=False)
        obj.build()
        g = obj.grad(obj.x(eq, ext_field))
        assert not np.any(np.isnan(g)), "boundary error"

    @pytest.mark.unit
    def test_objective_no_nangrad_vacuum_boundary_error(self):
        """VacuumBoundaryError."""
        with pytest.warns(UserWarning):
            # user warning because saved mgrid no vector potential
            ext_field = SplineMagneticField.from_mgrid(r"tests/inputs/mgrid_solovev.nc")

        pres = PowerSeriesProfile([1.25e-1, 0, -1.25e-1])
        iota = PowerSeriesProfile([-4.9e-1, 0, 3.0e-1])
        surf = FourierRZToroidalSurface(
            R_lmn=[4.0, 1.0],
            modes_R=[[0, 0], [1, 0]],
            Z_lmn=[-1.0],
            modes_Z=[[-1, 0]],
            NFP=1,
        )

        eq = Equilibrium(M=6, N=0, Psi=1.0, surface=surf, pressure=pres, iota=iota)

        obj = ObjectiveFunction(VacuumBoundaryError(eq, ext_field), use_jit=False)
        with pytest.warns(UserWarning):
            obj.build()
        g = obj.grad(obj.x(eq, ext_field))
        assert not np.any(np.isnan(g)), "vacuum boundary error"

    @pytest.mark.unit
    def test_objective_no_nangrad_quadratic_flux(self):
        """QuadraticFlux."""
        with pytest.warns(UserWarning):
            # user warning because saved mgrid no vector potential
            ext_field = SplineMagneticField.from_mgrid(r"tests/inputs/mgrid_solovev.nc")

        pres = PowerSeriesProfile([1.25e-1, 0, -1.25e-1])
        iota = PowerSeriesProfile([-4.9e-1, 0, 3.0e-1])
        surf = FourierRZToroidalSurface(
            R_lmn=[4.0, 1.0],
            modes_R=[[0, 0], [1, 0]],
            Z_lmn=[-1.0],
            modes_Z=[[-1, 0]],
            NFP=1,
        )

        eq = Equilibrium(M=6, N=0, Psi=1.0, surface=surf, pressure=pres, iota=iota)

        obj = ObjectiveFunction(QuadraticFlux(eq, ext_field), use_jit=False)
        obj.build()
        g = obj.grad(obj.x(ext_field))
        assert not np.any(np.isnan(g)), "quadratic flux"

    @pytest.mark.unit
    def test_objective_no_nangrad_toroidal_flux(self):
        """ToroidalFlux."""
        ext_field = ToroidalMagneticField(1, 1)

        eq = get("precise_QA")
        with pytest.warns(UserWarning, match="Reducing radial"):
            eq.change_resolution(4, 4, 4, 8, 8, 8)

        obj = ObjectiveFunction(ToroidalFlux(eq, ext_field), use_jit=False)
        obj.build()
        g = obj.grad(obj.x(ext_field))
        assert not np.any(np.isnan(g)), "toroidal flux A"

        obj = ObjectiveFunction(ToroidalFlux(eq, ext_field), use_jit=False)
        obj.build()
        g = obj.grad(obj.x(ext_field))
        assert not np.any(np.isnan(g)), "toroidal flux B"

    @pytest.mark.unit
    @pytest.mark.parametrize(
        "objective", sorted(other_objectives, key=lambda x: str(x.__name__))
    )
    def test_objective_no_nangrad(self, objective):
        """Generic test for other objectives."""
        eq = Equilibrium(L=2, M=2, N=2)
        obj = ObjectiveFunction(objective(eq), use_jit=False)
        obj.build()
        g = obj.grad(obj.x(eq))
        assert not np.any(np.isnan(g)), str(objective)

    @pytest.mark.unit
    @pytest.mark.parametrize(
        "objective",
        [
            CoilArclengthVariance,
            CoilCurrentLength,
            CoilCurvature,
            CoilLength,
            CoilTorsion,
            CoilSetLinkingNumber,
            CoilSetMinDistance,
        ],
    )
    def test_objective_no_nangrad_coils(self, objective):
        """Coil objectives."""
        coil = FourierXYZCoil()
        coilset = CoilSet.linspaced_angular(coil, n=3)
        obj = ObjectiveFunction(objective(coilset), use_jit=False)
        obj.build(verbose=0)
        g = obj.grad(obj.x())
        assert not np.any(np.isnan(g)), str(objective)

    @pytest.mark.unit
    @pytest.mark.parametrize("helicity", [(1, 0), (1, 1), (0, 1)])
    def test_objective_no_nangrad_omnigenity(self, helicity):
        """Omnigenity."""
        surf = FourierRZToroidalSurface.from_qp_model(
            major_radius=1,
            aspect_ratio=20,
            elongation=6,
            mirror_ratio=0.2,
            torsion=0.1,
            NFP=1,
            sym=True,
        )
        eq = Equilibrium(Psi=6e-3, M=4, N=4, surface=surf)
        field = OmnigenousField(
            L_B=0,
            M_B=2,
            L_x=1,
            M_x=1,
            N_x=1,
            NFP=eq.NFP,
            helicity=helicity,
            B_lm=np.array([0.8, 1.2]),
        )
        obj = ObjectiveFunction(Omnigenity(eq=eq, field=field))
        obj.build()
        g = obj.grad(obj.x())
        assert not np.any(np.isnan(g)), str(helicity)

    @pytest.mark.unit
    def test_objective_no_nangrad_ballooning(self):
        """BallooningStability."""
        eq = get("HELIOTRON")
        obj = ObjectiveFunction(BallooningStability(eq=eq))
        obj.build()
        g = obj.grad(obj.x())
        assert not np.any(np.isnan(g))


@pytest.mark.unit
def test_asymmetric_normalization():
    """Tests normalizations for asymmetric equilibrium."""
    # related to PR #821
    a = 0.6
    # make a asym equilibrium with 0 for R_1_0 and Z_-1_0
    surf = FourierRZToroidalSurface(
        R_lmn=[10, -a],
        Z_lmn=[0, -a],
        modes_R=np.array([[0, 0], [-1, 0]]),
        modes_Z=np.array([[0, 0], [1, 0]]),
        sym=False,
    )
    eq = Equilibrium(surface=surf)
    scales_surf = compute_scaling_factors(surf)
    scales_eq = compute_scaling_factors(eq)

    for val in scales_surf.values():
        assert np.all(np.isfinite(val))
    for val in scales_eq.values():
        assert np.all(np.isfinite(val))


@pytest.mark.unit
def test_objective_print_widths():
    """Test that the objective's name is shorter than max."""
    subclasses = _Objective.__subclasses__()
    max_prewidth = len("Maximum Absolute ")
    max_width = PRINT_WIDTH - max_prewidth
    # check every subclass of _Objective class
    for subclass in subclasses:
        try:
            assert len(subclass._print_value_fmt) <= max_width, (
                f"{subclass.__name__} is too long for PRINT_WIDTH.\n"
                + "Note to Devs: If this is a new objective, please make sure the "
                + "name is short enough to fit in the PRINT_WIDTH. Either "
                + "change the name or increase the PRINT_WIDTH in the "
                + "desc/utils.py file. The former is preferred."
            )
        except AttributeError:
            # if the subclass has subclasses, check those
            subsubclasses = subclass.__subclasses__()
            for subsubclass in subsubclasses:
                assert len(subsubclass._print_value_fmt) <= max_width, (
                    f"{subsubclass.__name__} is too long for PRINT_WIDTH.\n"
                    + "Note to Devs: If this is a new objective, please make sure the "
                    + "name is short enough to fit in the PRINT_WIDTH. Either "
                    + "change the name or increase the PRINT_WIDTH in the "
                    + "desc/utils.py file. The former is preferred."
                )


@pytest.mark.unit
def test_objective_docstring():
    """Test that the objective docstring and collect_docs are consistent."""
    objective_docs = _Objective.__doc__.rstrip()
    doc_header = (
        "Objective (or constraint) used in the optimization of an Equilibrium.\n\n"
        + "    Parameters\n"
        + "    ----------\n"
        + "    things : Optimizable or tuple/list of Optimizable\n"
        + "        Objects that will be optimized to satisfy the Objective.\n"
    )
    collected_docs = collect_docs().strip()
    collected_docs = doc_header + "    " + collected_docs

    assert objective_docs == collected_docs<|MERGE_RESOLUTION|>--- conflicted
+++ resolved
@@ -1300,7 +1300,28 @@
         assert abs(d.max() - (-a_s)) < 1e-14
         assert abs(d.min() - (-a_s)) < grid.spacing[0, 1] * a_s
 
-<<<<<<< HEAD
+        # test errors
+        # differing grid zetas, same num_zeta
+        with pytest.raises(ValueError):
+            obj = PlasmaVesselDistance(
+                eq=eq,
+                surface_grid=grid,
+                plasma_grid=LinearGrid(M=grid.M, N=grid.N, NFP=2),
+                surface=surface,
+                use_signed_distance=True,
+            )
+            obj.build()
+        # test with differing grid.num_zeta
+        with pytest.raises(ValueError):
+            obj = PlasmaVesselDistance(
+                eq=eq,
+                surface_grid=grid,
+                plasma_grid=LinearGrid(M=grid.M, N=grid.N - 2),
+                surface=surface,
+                use_signed_distance=True,
+            )
+            obj.build()
+
     @pytest.mark.unit
     def test_omnigenity_multiple_surfaces(self):
         """Test omnigenity transform vectorized over multiple surfaces."""
@@ -1341,29 +1362,6 @@
         np.testing.assert_allclose(
             np.sort(np.concatenate([f1, f2])), np.sort(f3), atol=1e-14
         )
-=======
-        # test errors
-        # differing grid zetas, same num_zeta
-        with pytest.raises(ValueError):
-            obj = PlasmaVesselDistance(
-                eq=eq,
-                surface_grid=grid,
-                plasma_grid=LinearGrid(M=grid.M, N=grid.N, NFP=2),
-                surface=surface,
-                use_signed_distance=True,
-            )
-            obj.build()
-        # test with differing grid.num_zeta
-        with pytest.raises(ValueError):
-            obj = PlasmaVesselDistance(
-                eq=eq,
-                surface_grid=grid,
-                plasma_grid=LinearGrid(M=grid.M, N=grid.N - 2),
-                surface=surface,
-                use_signed_distance=True,
-            )
-            obj.build()
->>>>>>> df95b90f
 
 
 @pytest.mark.regression
