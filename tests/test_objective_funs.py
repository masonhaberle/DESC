"""Tests for objective functions.

These generally don't test the accuracy of the computation for realistic examples,
that is done in test_compute_functions or regression tests.

This module primarily tests the constructing/building/calling methods.
"""

import numpy as np
import pytest
from scipy.constants import mu_0

from desc.compute import get_transforms
from desc.equilibrium import Equilibrium
from desc.examples import get
from desc.geometry import FourierRZToroidalSurface
from desc.grid import ConcentricGrid, LinearGrid
from desc.objectives import (
    AspectRatio,
    CurrentDensity,
    Elongation,
    Energy,
    ForceBalance,
    GenericObjective,
    Isodynamicity,
    MagneticWell,
    MeanCurvature,
    MercierStability,
    ObjectiveFunction,
    PlasmaVesselDistance,
    PrincipalCurvature,
    QuasisymmetryBoozer,
    QuasisymmetryTripleProduct,
    QuasisymmetryTwoTerm,
    RotationalTransform,
    ToroidalCurrent,
    Volume,
)
from desc.objectives.objective_funs import _Objective
from desc.profiles import PowerSeriesProfile
from desc.vmec_utils import ptolemy_linear_transform


class TestObjectiveFunction:
    """Test ObjectiveFunction classes."""

    @pytest.mark.unit
    def test_generic(self):
        """Test GenericObjective for arbitrary quantities."""

        def test(f, eq):
            obj = GenericObjective(f, eq=eq)
            kwargs = {
                "R_lmn": eq.R_lmn,
                "Z_lmn": eq.Z_lmn,
                "L_lmn": eq.L_lmn,
                "i_l": eq.i_l,
                "c_l": eq.c_l,
                "Psi": eq.Psi,
            }
            np.testing.assert_allclose(
                obj.compute(**kwargs),
<<<<<<< HEAD
                eq.compute(f, grid=obj.grid)[f],
=======
                eq.compute(f, grid=obj._transforms["grid"])[f]
                * obj._transforms["grid"].weights,
>>>>>>> f67a7d94
            )

        test("sqrt(g)", Equilibrium())
        test("current", Equilibrium(iota=PowerSeriesProfile(0)))
        test("iota", Equilibrium(current=PowerSeriesProfile(0)))

    @pytest.mark.unit
    def test_volume(self):
        """Test calculation of plasma volume."""

        def test(eq):
            obj = Volume(
                target=10 * np.pi**2, weight=1 / np.pi**2, eq=eq, normalize=False
            )
            V = obj.compute(eq.R_lmn, eq.Z_lmn)
            V_scaled = obj.compute_scaled(eq.R_lmn, eq.Z_lmn)
            V_scalar = obj.compute_scalar(eq.R_lmn, eq.Z_lmn)
            np.testing.assert_allclose(V, 20 * np.pi**2)
            np.testing.assert_allclose(V_scaled, 10)
            np.testing.assert_allclose(V_scalar, 10)

        test(Equilibrium(iota=PowerSeriesProfile(0)))
        test(Equilibrium(current=PowerSeriesProfile(0)))

    @pytest.mark.unit
    def test_aspect_ratio(self):
        """Test calculation of aspect ratio."""

        def test(eq):
            obj = AspectRatio(target=5, weight=1, eq=eq)
            AR = obj.compute(eq.R_lmn, eq.Z_lmn)
            AR_scaled = obj.compute_scaled(eq.R_lmn, eq.Z_lmn)
            np.testing.assert_allclose(AR, 10)
            np.testing.assert_allclose(AR_scaled, 5)

        test(Equilibrium(iota=PowerSeriesProfile(0)))
        test(Equilibrium(current=PowerSeriesProfile(0)))

    @pytest.mark.unit
    def test_elongation(self):
        """Test calculation of elongation."""

        def test(eq):
            obj = Elongation(target=0, weight=2, eq=eq)
            f = obj.compute(eq.R_lmn, eq.Z_lmn)
            f_scaled = obj.compute_scaled(eq.R_lmn, eq.Z_lmn)
            np.testing.assert_allclose(f, 1.3 / 0.7, rtol=5e-3)
            np.testing.assert_allclose(f_scaled, 2 * (1.3 / 0.7), rtol=5e-3)

        test(get("HELIOTRON"))

    @pytest.mark.unit
    def test_energy(self):
        """Test calculation of MHD energy."""

        def test(eq):
            obj = Energy(target=0, weight=mu_0, eq=eq, normalize=False)
            W = obj.compute(*obj.xs(eq))
            W_scaled = obj.compute_scaled(*obj.xs(eq))
            np.testing.assert_allclose(W, 10 / mu_0)
            np.testing.assert_allclose(W_scaled, 10)

        test(Equilibrium(node_pattern="quad", iota=PowerSeriesProfile(0)))
        test(Equilibrium(node_pattern="quad", current=PowerSeriesProfile(0)))

    @pytest.mark.unit
    def test_target_iota(self):
        """Test calculation of iota profile."""

        def test(eq):
            obj = RotationalTransform(target=1, weight=2, eq=eq)
            iota = obj.compute(*obj.xs(eq))
            iota_scaled = obj.compute_scaled(*obj.xs(eq))
            np.testing.assert_allclose(iota, 0)
            np.testing.assert_allclose(iota_scaled, -2 / np.sqrt(3))

        test(Equilibrium(iota=PowerSeriesProfile(0)))
        test(Equilibrium(current=PowerSeriesProfile(0)))

    @pytest.mark.unit
    def test_toroidal_current(self):
        """Test calculation of toroidal current."""

        def test(eq):
            obj = ToroidalCurrent(target=1, weight=2, eq=eq, normalize=False)
            I = obj.compute(*obj.xs(eq))
            I_scaled = obj.compute_scaled(*obj.xs(eq))
            np.testing.assert_allclose(I, 0)
            np.testing.assert_allclose(I_scaled, -2 / np.sqrt(3))

        test(Equilibrium(iota=PowerSeriesProfile(0)))
        test(Equilibrium(current=PowerSeriesProfile(0)))

    @pytest.mark.unit
    def test_qa_boozer(self):
        """Test calculation of Boozer QA metric."""

        def test(eq):
            obj = QuasisymmetryBoozer(eq=eq)
            fb = obj.compute(*obj.xs(eq))
            np.testing.assert_allclose(fb, 0, atol=1e-12)

        test(Equilibrium(L=2, M=2, N=1, iota=PowerSeriesProfile(0)))
        test(Equilibrium(L=2, M=2, N=1, current=PowerSeriesProfile(0)))

    @pytest.mark.unit
    def test_qh_boozer(self):
        """Test calculation of Boozer QH metric."""
        eq = get("WISTELL-A")  # WISTELL-A is optimized for QH symmetry
        helicity = (1, -eq.NFP)
        M_booz = eq.M
        N_booz = eq.N
        grid = LinearGrid(M=2 * eq.M, N=2 * eq.N, NFP=eq.NFP, sym=False)

        # objective function returns amplitudes of non-symmetric modes
        obj = QuasisymmetryBoozer(
            helicity=helicity,
            M_booz=M_booz,
            N_booz=N_booz,
            grid=grid,
            normalize=False,
            eq=eq,
        )
        f = obj.compute(*obj.xs(eq))
        idx_f = np.argsort(np.abs(f))

        # compute all amplitudes in the Boozer spectrum
        transforms = get_transforms(
            "|B|_mn",
            eq=eq,
            grid=grid,
            M_booz=M_booz,
            N_booz=N_booz,
        )
        matrix, modes, idx = ptolemy_linear_transform(
            transforms["B"].basis.modes, helicity=helicity, NFP=eq.NFP
        )
        data = eq.compute("|B|_mn", helicity=helicity, grid=grid, transforms=transforms)
        B_mn = matrix @ data["|B|_mn"]
        idx_B = np.argsort(np.abs(B_mn))

        # check that largest amplitudes are the QH modes
        np.testing.assert_allclose(B_mn[idx_B[-3:]], np.flip(B_mn[~idx][:3]))
        # check that these QH modes are not returned by the objective
        assert [b not in f for b in B_mn[idx_B[-3:]]]
        # check that the objective returns the lowest amplitudes
        np.testing.assert_allclose(f[idx_f][:131], B_mn[idx_B][:131])

    @pytest.mark.unit
    def test_qs_twoterm(self):
        """Test calculation of two term QS metric."""

        def test(eq):
            obj = QuasisymmetryTwoTerm(eq=eq)
            fc = obj.compute(*obj.xs(eq))
            np.testing.assert_allclose(fc, 0)

        test(Equilibrium(iota=PowerSeriesProfile(0)))
        test(Equilibrium(current=PowerSeriesProfile(0)))

    @pytest.mark.unit
    def test_qs_tripleproduct(self):
        """Test calculation of triple product QS metric."""

        def test(eq):
            obj = QuasisymmetryTripleProduct(eq=eq)
            ft = obj.compute(*obj.xs(eq))
            np.testing.assert_allclose(ft, 0)

        test(Equilibrium(iota=PowerSeriesProfile(0)))
        test(Equilibrium(current=PowerSeriesProfile(0)))

    @pytest.mark.unit
    def test_isodynamicity(self):
        """Test calculation of isodynamicity metric."""

        def test(eq):
            obj = Isodynamicity(eq=eq)
            iso = obj.compute(*obj.xs(eq))
            np.testing.assert_allclose(iso, 0, atol=1e-14)

        test(Equilibrium(iota=PowerSeriesProfile(0)))
        test(Equilibrium(current=PowerSeriesProfile(0)))

    @pytest.mark.unit
    def test_qs_boozer_grids(self):
        """Test grid compatability with QS objectives."""
        eq = get("QAS")

        # symmetric grid
        grid = LinearGrid(M=eq.M, N=eq.N, NFP=eq.NFP, sym=True)
        with pytest.raises(AssertionError):
            _ = QuasisymmetryBoozer(eq=eq, grid=grid)

        # multiple flux surfaces
        grid = LinearGrid(M=eq.M, N=eq.N, NFP=eq.NFP, rho=[0.25, 0.5, 0.75, 1])
        with pytest.raises(AssertionError):
            _ = QuasisymmetryBoozer(eq=eq, grid=grid)

    @pytest.mark.unit
    def test_mercier_stability(self):
        """Test calculation of mercier stability criteria."""

        def test(eq):
            obj = MercierStability(eq=eq)
            DMerc = obj.compute(*obj.xs(eq))
            np.testing.assert_equal(len(DMerc), obj._transforms["grid"].num_rho)
            np.testing.assert_allclose(DMerc, 0)

        test(Equilibrium(iota=PowerSeriesProfile(0)))
        test(Equilibrium(current=PowerSeriesProfile(0)))

    @pytest.mark.unit
    def test_magnetic_well(self):
        """Test calculation of magnetic well stability criteria."""

        def test(eq):
            obj = MagneticWell(eq=eq)
            magnetic_well = obj.compute(*obj.xs(eq))
            np.testing.assert_equal(len(magnetic_well), obj._transforms["grid"].num_rho)
            np.testing.assert_allclose(magnetic_well, 0, atol=1e-15)

        test(Equilibrium(iota=PowerSeriesProfile(0)))
        test(Equilibrium(current=PowerSeriesProfile(0)))


@pytest.mark.unit
def test_compute_scalar_resolution():
    """Test that compute_scalar values are independent of grid resolution."""
    eq = get("HELIOTRON")
    res_array = np.arange(8, 17)

    # GenericObjective (volume)
    f = np.zeros_like(res_array, dtype=float)
    for i, res in enumerate(res_array):
        grid = ConcentricGrid(L=res, M=res, N=res, NFP=eq.NFP, sym=eq.sym)
        obj = ObjectiveFunction(
            GenericObjective("sqrt(g)", grid=grid), eq=eq, verbose=0
        )
        f[i] = obj.compute_scalar(obj.x(eq))
    np.testing.assert_allclose(f, f[0], rtol=2e-2)

    # ForceBalance
    f = np.zeros_like(res_array, dtype=float)
    for i, res in enumerate(res_array):
        grid = ConcentricGrid(L=res, M=res, N=res, NFP=eq.NFP, sym=eq.sym)
        obj = ObjectiveFunction(ForceBalance(grid=grid), eq=eq, verbose=0)
        f[i] = obj.compute_scalar(obj.x(eq))
    np.testing.assert_allclose(f, f[0], atol=1e-8)

    # CurrentDensity
    f = np.zeros_like(res_array, dtype=float)
    for i, res in enumerate(res_array):
        grid = ConcentricGrid(L=res, M=res, N=res, NFP=eq.NFP, sym=eq.sym)
        obj = ObjectiveFunction(CurrentDensity(grid=grid), eq=eq, verbose=0)
        f[i] = obj.compute_scalar(obj.x(eq))
    np.testing.assert_allclose(f, f[0], rtol=2e-2)

    # QuasisymmetryTripleProduct
    f = np.zeros_like(res_array, dtype=float)
    for i, res in enumerate(res_array):
        grid = ConcentricGrid(L=res, M=res, N=res, NFP=eq.NFP, sym=eq.sym)
        obj = ObjectiveFunction(QuasisymmetryTripleProduct(grid=grid), eq=eq, verbose=0)
        f[i] = obj.compute_scalar(obj.x(eq))
    np.testing.assert_allclose(f, f[0], rtol=5e-2)


@pytest.mark.unit
def test_derivative_modes():
    """Test equality of derivatives using batched and blocked methods."""
    eq = Equilibrium(M=2, N=1, L=2)
    obj1 = ObjectiveFunction(MagneticWell(), deriv_mode="batched", use_jit=False)
    obj2 = ObjectiveFunction(MagneticWell(), deriv_mode="blocked", use_jit=False)

    obj1.build(eq)
    obj2.build(eq)
    x = obj1.x(eq)
    g1 = obj1.grad(x)
    g2 = obj2.grad(x)
    np.testing.assert_allclose(g1, g2, atol=1e-10)
    J1 = obj1.jac(x)
    J2 = obj2.jac(x)
    np.testing.assert_allclose(J1, J2, atol=1e-10)
    H1 = obj1.hess(x)
    H2 = obj2.hess(x)
    np.testing.assert_allclose(np.diag(H1), np.diag(H2), atol=1e-10)


@pytest.mark.unit
def test_rejit():
    """Test that updating attributes and recompiling correctly updates."""

    class DummyObjective(_Objective):
        def __init__(self, y, eq=None, target=0, weight=1, name="dummy"):
            self.y = y
            super().__init__(eq=eq, target=target, weight=weight, name=name)

        def build(self, eq, use_jit=True, verbose=1):
            self._dim_f = 1
            super().build(eq, use_jit, verbose)

        def compute(self, R_lmn):
            return 200 + self.target * self.weight - self.y * R_lmn**3

    obj = DummyObjective(3)
    eq = Equilibrium()
    obj.build(eq)
    assert obj.compute(4) == 8
    assert obj.compute_scaled(4) == 8
    obj.target = 1
    obj.weight = 2
    assert obj.compute(4) == 10  # compute method is not JIT compiled
    assert obj.compute_scaled(4) == 8  # only compute_scaled is JIT compiled
    obj.jit()
    assert obj.compute(4) == 10
    assert obj.compute_scaled(4) == 18

    objFun = ObjectiveFunction(obj)
    objFun.build(eq)
    x = objFun.x(eq)

    f = objFun.compute(x)
    J = objFun.jac(x)
    np.testing.assert_allclose(f, [-5598, 402, 396])
    np.testing.assert_allclose(J, np.diag([-1800, 0, -18]))
    objFun.objectives[0].target = 3
    objFun.objectives[0].weight = 4
    objFun.objectives[0].y = 2
    np.testing.assert_allclose(objFun.compute(x), f)
    np.testing.assert_allclose(objFun.jac(x), J)
    objFun.jit()
    np.testing.assert_allclose(objFun.compute(x), [-7164, 836, 828])
    np.testing.assert_allclose(objFun.jac(x), J * 4 / 3)


@pytest.mark.unit
def test_generic_compute():
    """Test for gh issue #388."""
    eq = Equilibrium()
    obj = ObjectiveFunction(AspectRatio(target=2, weight=1), eq=eq)
    a1 = obj.compute_scalar(obj.x(eq))
    obj = ObjectiveFunction(GenericObjective("R0/a", target=2, weight=1), eq=eq)
    a2 = obj.compute_scalar(obj.x(eq))
    assert np.allclose(a1, a2)


@pytest.mark.unit
def test_getter_setter():
    """Test getter and setter methods of Objectives."""
    eq = Equilibrium()
    obj = GenericObjective("R", eq=eq)
    R = obj.compute(*obj.xs(eq))

    # target
    target = R - 0.5
    obj.target = target
    np.testing.assert_allclose(obj.target, target)

    # bounds
    bounds = (0.5 * R, 2 * R)
    obj.bounds = bounds
    np.testing.assert_allclose(obj.bounds, bounds)

    # weight
    weight = R
    obj.weight = weight
    np.testing.assert_allclose(obj.weight, weight)


@pytest.mark.unit
def test_bounds_format():
    """Test that tuple targets are in the format (lower bound, upper bound)."""
    eq = Equilibrium()
    with pytest.raises(AssertionError):
        _ = GenericObjective("R", bounds=(1,), eq=eq)
    with pytest.raises(AssertionError):
        _ = GenericObjective("R", bounds=(1, 2, 3), eq=eq)
    with pytest.raises(ValueError):
        _ = GenericObjective("R", bounds=(1, -1), eq=eq)


@pytest.mark.unit
def test_target_profiles():
    """Tests for using Profile objects as targets for profile objectives."""
    iota = PowerSeriesProfile([1, 0, -0.3])
    current = PowerSeriesProfile([4, 0, 1, 0, -1])
    eqi = Equilibrium(L=5, N=3, M=3, iota=iota)
    eqc = Equilibrium(L=3, N=3, M=3, current=current)
    obji = RotationalTransform(target=iota)
    obji.build(eqc)
    np.testing.assert_allclose(
        obji.target,
        iota(obji._transforms["grid"].nodes[obji._transforms["grid"].unique_rho_idx]),
    )
    objc = ToroidalCurrent(target=current)
    objc.build(eqi)
    np.testing.assert_allclose(
        objc.target,
        current(
            objc._transforms["grid"].nodes[objc._transforms["grid"].unique_rho_idx]
        ),
    )


@pytest.mark.unit
def test_plasma_vessel_distance():
    """Test calculation of min distance from plasma to vessel."""
    R0 = 10.0
    a_p = 1.0
    a_s = 2.0
    # default eq has R0=10, a=1
    eq = Equilibrium(M=3, N=2)
    # surface with same R0, a=2, so true d=1 for all pts
    surface = FourierRZToroidalSurface(
        R_lmn=[R0, a_s], Z_lmn=[-a_s], modes_R=[[0, 0], [1, 0]], modes_Z=[[-1, 0]]
    )
    # For equally spaced grids, should get true d=1
    surf_grid = LinearGrid(M=5, N=6)
    plas_grid = LinearGrid(M=5, N=6)
    obj = PlasmaVesselDistance(
        eq=eq, plasma_grid=plas_grid, surface_grid=surf_grid, surface=surface
    )
    d = obj.compute(*obj.xs(eq))
    np.testing.assert_allclose(d, a_s - a_p)

    # for unequal M, should have error of order M_spacing*a_p
    surf_grid = LinearGrid(M=5, N=6)
    plas_grid = LinearGrid(M=10, N=6)
    obj = PlasmaVesselDistance(
        eq=eq, plasma_grid=plas_grid, surface_grid=surf_grid, surface=surface
    )
    d = obj.compute(*obj.xs(eq))
    assert abs(d.min() - (a_s - a_p)) < 1e-14
    assert abs(d.max() - (a_s - a_p)) < surf_grid.spacing[0, 1] * a_p

    # for unequal N, should have error of order N_spacing*R0
    surf_grid = LinearGrid(M=5, N=6)
    plas_grid = LinearGrid(M=5, N=12)
    obj = PlasmaVesselDistance(
        eq=eq, plasma_grid=plas_grid, surface_grid=surf_grid, surface=surface
    )
    d = obj.compute(*obj.xs(eq))
    assert abs(d.min() - (a_s - a_p)) < 1e-14
    assert abs(d.max() - (a_s - a_p)) < surf_grid.spacing[0, 2] * R0

    grid = LinearGrid(L=3, M=3, N=3)
    eq = Equilibrium()
    surf = FourierRZToroidalSurface()
    obj = PlasmaVesselDistance(surface=surf, surface_grid=grid, plasma_grid=grid)
    with pytest.warns(UserWarning):
        obj.build(eq)


@pytest.mark.unit
def test_mean_curvature():
    """Test for mean curvature objective function."""
    # simple case like dshape should have mean curvature negative everywhere
    eq = get("DSHAPE")
    obj = MeanCurvature(eq=eq)
    H = obj.compute(*obj.xs(eq))
    assert np.all(H <= 0)

    # more shaped case like NCSX should have some positive curvature
    eq = get("NCSX")
    obj = MeanCurvature(eq=eq)
    H = obj.compute(*obj.xs(eq))
    assert np.any(H > 0)


@pytest.mark.unit
def test_principal_curvature():
    """Test for principal curvature objective function."""
    eq1 = get("DSHAPE")
    eq2 = get("NCSX")
    obj1 = PrincipalCurvature(eq=eq1, normalize=False)
    K1 = obj1.compute(*obj1.xs(eq1))
    obj2 = PrincipalCurvature(eq=eq2, normalize=False)
    K2 = obj2.compute(*obj2.xs(eq2))

    # simple test: NCSX should have higher mean absolute curvature than DSHAPE
    assert K1.mean() < K2.mean()


@pytest.mark.unit
def test_objective_print(capsys):
    """Test that the profile objectives prints correctly."""
    eq = Equilibrium()
    grid = LinearGrid(L=10, M=10, N=5, axis=False)

    def test(obj, values, normalize=False):

        obj.print_value(*obj.xs(eq))
        out = capsys.readouterr()

        corr_out = str(
            "Precomputing transforms\n"
            + "Maximum "
            + obj._print_value_fmt.format(np.max(values))
            + obj._units
            + "\n"
            + "Minimum "
            + obj._print_value_fmt.format(np.min(values))
            + obj._units
            + "\n"
            + "Average "
            + obj._print_value_fmt.format(np.mean(values))
            + obj._units
            + "\n"
        )
        if normalize:
            corr_out += str(
                "Maximum "
                + obj._print_value_fmt.format(np.max(values / obj.normalization))
                + "(normalized)"
                + "\n"
                + "Minimum "
                + obj._print_value_fmt.format(np.min(values / obj.normalization))
                + "(normalized)"
                + "\n"
                + "Average "
                + obj._print_value_fmt.format(np.mean(values / obj.normalization))
                + "(normalized)"
                + "\n"
            )

        assert out.out == corr_out

    iota = eq.compute("iota", grid=grid)["iota"]
    obj = RotationalTransform(eq=eq, grid=grid)
    test(obj, iota)
    curr = eq.compute("current", grid=grid)["current"]
    obj = ToroidalCurrent(eq=eq, grid=grid)
    test(obj, curr, normalize=True)


@pytest.mark.unit
def test_rebuild():
    """Test that the objective is rebuilt correctly when needed."""
    eq = Equilibrium(L=3, M=3)
    f_obj = ForceBalance()
    obj = ObjectiveFunction(f_obj)
    eq.solve(maxiter=2, objective=obj)

    # this would fail before v0.8.2 when trying to get objective.x
    eq.change_resolution(L=5, M=5)
    obj.build(eq)
    eq.solve(maxiter=2, objective=obj)

    eq = Equilibrium(L=3, M=3)
    f_obj = ForceBalance()
    obj = ObjectiveFunction(f_obj)
    eq.solve(maxiter=2, objective=obj)
    eq.change_resolution(L=5, M=5)
    # this would fail at objective.compile
    obj = ObjectiveFunction(f_obj)
    obj.build(eq)
    eq.solve(maxiter=2, objective=obj)<|MERGE_RESOLUTION|>--- conflicted
+++ resolved
@@ -59,13 +59,7 @@
                 "Psi": eq.Psi,
             }
             np.testing.assert_allclose(
-                obj.compute(**kwargs),
-<<<<<<< HEAD
-                eq.compute(f, grid=obj.grid)[f],
-=======
-                eq.compute(f, grid=obj._transforms["grid"])[f]
-                * obj._transforms["grid"].weights,
->>>>>>> f67a7d94
+                obj.compute(**kwargs), eq.compute(f, grid=obj._transforms["grid"])[f]
             )
 
         test("sqrt(g)", Equilibrium())
