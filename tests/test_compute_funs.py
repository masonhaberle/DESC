import numpy as np
from scipy.signal import convolve2d
import pytest
from desc.grid import LinearGrid
from desc.equilibrium import Equilibrium, EquilibriaFamily
from desc.grid import LinearGrid, Grid
from desc.basis import DoubleFourierSeries
from desc.geometry import FourierRZToroidalSurface
from desc.profiles import PowerSeriesProfile
from desc.transform import Transform
from desc.compute import (
    compute_covariant_magnetic_field,
    compute_magnetic_field_magnitude,
    compute_magnetic_pressure_gradient,
    compute_B_dot_gradB,
    compute_boozer_coords,
)


# TODO: add tests for compute_geometry

# convolve kernel is reverse of FD coeffs
FD_COEF_1_2 = np.array([-1 / 2, 0, 1 / 2])[::-1]
FD_COEF_1_4 = np.array([1 / 12, -2 / 3, 0, 2 / 3, -1 / 12])[::-1]
FD_COEF_2_2 = np.array([1, -2, 1])[::-1]
FD_COEF_2_4 = np.array([-1 / 12, 4 / 3, -5 / 2, 4 / 3, -1 / 12])[::-1]


@pytest.mark.slow
def test_magnetic_field_derivatives(DummyStellarator):
    """Test that the partial derivatives of B and |B| match with numerical derivatives
    for a dummy stellarator example."""

    eq = Equilibrium.load(
        load_from=str(DummyStellarator["output_path"]), file_format="hdf5"
    )

    # partial derivatives wrt rho
    num_rho = 75
    grid = LinearGrid(rho=num_rho)
    drho = grid.nodes[1, 0]
    data = eq.compute("J", grid)

    B_sup_theta_r = np.convolve(data["B^theta"], FD_COEF_1_4, "same") / drho
    B_sup_zeta_r = np.convolve(data["B^zeta"], FD_COEF_1_4, "same") / drho
    B_sub_rho_r = np.convolve(data["B_rho"], FD_COEF_1_4, "same") / drho
    B_sub_theta_r = np.convolve(data["B_theta"], FD_COEF_1_4, "same") / drho
    B_sub_zeta_r = np.convolve(data["B_zeta"], FD_COEF_1_4, "same") / drho

    np.testing.assert_allclose(
        data["B^theta_r"][3:-2],
        B_sup_theta_r[3:-2],
        rtol=1e-3,
        atol=1e-3 * np.nanmean(np.abs(data["B^theta_r"])),
    )
    np.testing.assert_allclose(
        data["B^zeta_r"][3:-2],
        B_sup_zeta_r[3:-2],
        rtol=1e-3,
        atol=1e-3 * np.nanmean(np.abs(data["B^zeta_r"])),
    )
    np.testing.assert_allclose(
        data["B_rho_r"][3:-2],
        B_sub_rho_r[3:-2],
        rtol=1e-3,
        atol=1e-3 * np.nanmean(np.abs(data["B_rho_r"])),
    )
    np.testing.assert_allclose(
        data["B_theta_r"][3:-2],
        B_sub_theta_r[3:-2],
        rtol=1e-3,
        atol=1e-3 * np.nanmean(np.abs(data["B_theta_r"])),
    )
    np.testing.assert_allclose(
        data["B_zeta_r"][3:-2],
        B_sub_zeta_r[3:-2],
        rtol=1e-3,
        atol=1e-3 * np.nanmean(np.abs(data["B_zeta_r"])),
    )

    # partial derivatives wrt theta
    num_theta = 120
    grid = LinearGrid(NFP=eq.NFP, theta=num_theta)
    dtheta = grid.nodes[1, 1]
    data = eq.compute("J", grid)
    data = eq.compute("|B|_tt", grid, data=data)

    B_sup_theta_t = np.convolve(data["B^theta"], FD_COEF_1_4, "same") / dtheta
    B_sup_theta_tt = np.convolve(data["B^theta"], FD_COEF_2_4, "same") / dtheta ** 2
    B_sup_zeta_t = np.convolve(data["B^zeta"], FD_COEF_1_4, "same") / dtheta
    B_sup_zeta_tt = np.convolve(data["B^zeta"], FD_COEF_2_4, "same") / dtheta ** 2
    B_sub_rho_t = np.convolve(data["B_rho"], FD_COEF_1_4, "same") / dtheta
    B_sub_zeta_t = np.convolve(data["B_zeta"], FD_COEF_1_4, "same") / dtheta
    B_t = np.convolve(data["|B|"], FD_COEF_1_4, "same") / dtheta
    B_tt = np.convolve(data["|B|"], FD_COEF_2_4, "same") / dtheta ** 2

    np.testing.assert_allclose(
        data["B^theta_t"][2:-2],
        B_sup_theta_t[2:-2],
        rtol=2e-3,
        atol=3e-3 * np.mean(np.abs(data["B^theta_t"])),
    )
    np.testing.assert_allclose(
        data["B^theta_tt"][2:-2],
        B_sup_theta_tt[2:-2],
        rtol=2e-4,
        atol=2e-2 * np.mean(np.abs(data["B^theta_tt"])),
    )
    np.testing.assert_allclose(
        data["B^zeta_t"][2:-2],
        B_sup_zeta_t[2:-2],
        rtol=3e-3,
        atol=3e-3 * np.mean(np.abs(data["B^zeta_t"])),
    )
    np.testing.assert_allclose(
        data["B^zeta_tt"][2:-2],
        B_sup_zeta_tt[2:-2],
        rtol=6e-3,
        atol=6e-3 * np.mean(np.abs(data["B^zeta_tt"])),
    )
    np.testing.assert_allclose(
        data["B_rho_t"][2:-2],
        B_sub_rho_t[2:-2],
        rtol=1e-2,
        atol=1e-3 * np.mean(np.abs(data["B_rho_t"])),
    )
    np.testing.assert_allclose(
        data["B_zeta_t"][2:-2],
        B_sub_zeta_t[2:-2],
        rtol=2e-2,
        atol=2e-2 * np.mean(np.abs(data["B_zeta_t"])),
    )
    np.testing.assert_allclose(
        data["|B|_t"][2:-2],
        B_t[2:-2],
        rtol=1e-2,
        atol=1e-3 * np.mean(np.abs(data["|B|_t"])),
    )
    np.testing.assert_allclose(
        data["|B|_tt"][2:-2],
        B_tt[2:-2],
        rtol=2e-2,
        atol=2e-2 * np.mean(np.abs(data["|B|_tt"])),
    )

    # partial derivatives wrt zeta
    num_zeta = 120
    grid = LinearGrid(NFP=eq.NFP, zeta=num_zeta)
    dzeta = grid.nodes[1, 2]
    data = eq.compute("J", grid)
    data = eq.compute("|B|_zz", grid, data=data)

    B_sup_theta_z = np.convolve(data["B^theta"], FD_COEF_1_4, "same") / dzeta
    B_sup_theta_zz = np.convolve(data["B^theta"], FD_COEF_2_4, "same") / dzeta ** 2
    B_sup_zeta_z = np.convolve(data["B^zeta"], FD_COEF_1_4, "same") / dzeta
    B_sup_zeta_zz = np.convolve(data["B^zeta"], FD_COEF_2_4, "same") / dzeta ** 2
    B_sub_rho_z = np.convolve(data["B_rho"], FD_COEF_1_4, "same") / dzeta
    B_sub_theta_z = np.convolve(data["B_theta"], FD_COEF_1_4, "same") / dzeta
    B_z = np.convolve(data["|B|"], FD_COEF_1_4, "same") / dzeta
    B_zz = np.convolve(data["|B|"], FD_COEF_2_4, "same") / dzeta ** 2

    np.testing.assert_allclose(
        data["B^theta_z"][2:-2],
        B_sup_theta_z[2:-2],
        rtol=1e-3,
        atol=1e-3 * np.mean(np.abs(data["B^theta_z"])),
    )
    np.testing.assert_allclose(
        data["B^theta_zz"][2:-2],
        B_sup_theta_zz[2:-2],
        rtol=1e-4,
        atol=1e-4 * np.mean(np.abs(data["B^theta_zz"])),
    )
    np.testing.assert_allclose(
        data["B^zeta_z"][2:-2],
        B_sup_zeta_z[2:-2],
        rtol=1e-3,
        atol=1e-3 * np.mean(np.abs(data["B^zeta_z"])),
    )
    np.testing.assert_allclose(
        data["B^zeta_zz"][2:-2],
        B_sup_zeta_zz[2:-2],
        rtol=1e-4,
        atol=1e-4 * np.mean(np.abs(data["B^zeta_zz"])),
    )
    np.testing.assert_allclose(
        data["B_rho_z"][2:-2],
        B_sub_rho_z[2:-2],
        rtol=1e-3,
        atol=1e-3 * np.mean(np.abs(data["B_rho_z"])),
    )
    np.testing.assert_allclose(
        data["B_theta_z"][2:-2],
        B_sub_theta_z[2:-2],
        rtol=1e-3,
        atol=1e-3 * np.mean(np.abs(data["B_theta_z"])),
    )
    np.testing.assert_allclose(
        data["|B|_z"][2:-2],
        B_z[2:-2],
        rtol=1e-3,
        atol=1e-3 * np.mean(np.abs(data["|B|_z"])),
    )
    np.testing.assert_allclose(
        data["|B|_zz"][2:-2],
        B_zz[2:-2],
        rtol=1e-3,
        atol=1e-3 * np.mean(np.abs(data["|B|_zz"])),
    )

    # mixed derivatives wrt theta & zeta
    num_theta = 180
    num_zeta = 180
    grid = LinearGrid(NFP=eq.NFP, theta=num_theta, zeta=num_zeta)
    dtheta = grid.nodes[:, 1].reshape((num_zeta, num_theta))[0, 1]
    dzeta = grid.nodes[:, 2].reshape((num_zeta, num_theta))[1, 0]
    data = eq.compute("|B|_tz", grid)

    B_sup_theta = data["B^theta"].reshape((num_zeta, num_theta))
    B_sup_zeta = data["B^zeta"].reshape((num_zeta, num_theta))
    B = data["|B|"].reshape((num_zeta, num_theta))

    B_sup_theta_tz = (
        convolve2d(
            B_sup_theta,
            FD_COEF_1_4[:, np.newaxis] * FD_COEF_1_4[np.newaxis, :],
            mode="same",
            boundary="wrap",
        )
        / (dtheta * dzeta)
    )
    B_sup_zeta_tz = (
        convolve2d(
            B_sup_zeta,
            FD_COEF_1_4[:, np.newaxis] * FD_COEF_1_4[np.newaxis, :],
            mode="same",
            boundary="wrap",
        )
        / (dtheta * dzeta)
    )
    B_tz = (
        convolve2d(
            B,
            FD_COEF_1_4[:, np.newaxis] * FD_COEF_1_4[np.newaxis, :],
            mode="same",
            boundary="wrap",
        )
        / (dtheta * dzeta)
    )

    np.testing.assert_allclose(
        data["B^theta_tz"].reshape((num_zeta, num_theta))[2:-2, 2:-2],
        B_sup_theta_tz[2:-2, 2:-2],
        rtol=2e-2,
        atol=1e-2 * np.mean(np.abs(data["B^theta_tz"])),
    )
    np.testing.assert_allclose(
        data["B^zeta_tz"].reshape((num_zeta, num_theta))[2:-2, 2:-2],
        B_sup_zeta_tz[2:-2, 2:-2],
        rtol=2e-2,
        atol=1e-2 * np.mean(np.abs(data["B^zeta_tz"])),
    )
    np.testing.assert_allclose(
        data["|B|_tz"].reshape((num_zeta, num_theta))[2:-2, 2:-2],
        B_tz[2:-2, 2:-2],
        rtol=1e-2,
        atol=1e-2 * np.mean(np.abs(data["|B|_tz"])),
    )


@pytest.mark.slow
def test_magnetic_pressure_gradient(DummyStellarator):
    """Test that the components of grad(|B|^2)) match with numerical gradients
    for a dummy stellarator example."""

    eq = Equilibrium.load(
        load_from=str(DummyStellarator["output_path"]), file_format="hdf5"
    )

    # partial derivatives wrt rho
    num_rho = 110
    grid = LinearGrid(NFP=eq.NFP, rho=num_rho)
    drho = grid.nodes[1, 0]
    data = eq.compute("|B|", grid)
    data = eq.compute("grad(|B|^2)_rho", grid, data=data)
    B2_r = np.convolve(data["|B|"] ** 2, FD_COEF_1_4, "same") / drho
    np.testing.assert_allclose(
        data["grad(|B|^2)_rho"][3:-2],
        B2_r[3:-2],
        rtol=1e-3,
        atol=1e-3 * np.nanmean(np.abs(data["grad(|B|^2)_rho"])),
    )

    # partial derivative wrt theta
    num_theta = 90
    grid = LinearGrid(NFP=eq.NFP, theta=num_theta)
    dtheta = grid.nodes[1, 1]
    data = eq.compute("|B|", grid)
    data = eq.compute("grad(|B|^2)_theta", grid, data=data)
    B2_t = np.convolve(data["|B|"] ** 2, FD_COEF_1_4, "same") / dtheta
    np.testing.assert_allclose(
        data["grad(|B|^2)_theta"][2:-2],
        B2_t[2:-2],
        rtol=1e-2,
        atol=1e-2 * np.nanmean(np.abs(data["grad(|B|^2)_theta"])),
    )

    # partial derivative wrt zeta
    num_zeta = 90
    grid = LinearGrid(NFP=eq.NFP, zeta=num_zeta)
    dzeta = grid.nodes[1, 2]
    data = eq.compute("|B|", grid)
    data = eq.compute("grad(|B|^2)_zeta", grid, data=data)
    B2_z = np.convolve(data["|B|"] ** 2, FD_COEF_1_4, "same") / dzeta
    np.testing.assert_allclose(
        data["grad(|B|^2)_zeta"][2:-2],
        B2_z[2:-2],
        rtol=1e-2,
        atol=1e-2 * np.mean(np.abs(data["grad(|B|^2)_zeta"])),
    )


def test_currents(DSHAPE):
    """Test that different methods for computing I and G agree."""

    eq = EquilibriaFamily.load(load_from=str(DSHAPE["desc_h5_path"]))[-1]

    grid_full = LinearGrid(M=eq.M_grid, N=eq.N_grid, NFP=eq.NFP)
    grid_symm = LinearGrid(M=eq.M_grid, N=eq.N_grid, NFP=eq.NFP)

    data_booz = eq.compute("|B|_mn", grid_full, M_booz=eq.M, N_booz=eq.N)
    data_full = eq.compute("I", grid_full)
    data_symm = eq.compute("I", grid_symm)

    np.testing.assert_allclose(data_full["I"], data_booz["I"], atol=1e-16)
    np.testing.assert_allclose(data_symm["I"], data_booz["I"], atol=1e-16)
    np.testing.assert_allclose(data_full["G"], data_booz["G"], atol=1e-16)
    np.testing.assert_allclose(data_symm["G"], data_booz["G"], atol=1e-16)


@pytest.mark.slow
def test_quasisymmetry(DummyStellarator):
    """Test that the components of grad(B*grad(|B|)) match with numerical gradients
    for a dummy stellarator example."""

    eq = Equilibrium.load(
        load_from=str(DummyStellarator["output_path"]), file_format="hdf5"
    )

    # partial derivative wrt theta
    num_theta = 120
    grid = LinearGrid(NFP=eq.NFP, theta=num_theta)
    dtheta = grid.nodes[1, 1]
    data = eq.compute("(B*grad(|B|))_t", grid)
    Btilde_t = np.convolve(data["B*grad(|B|)"], FD_COEF_1_4, "same") / dtheta
    np.testing.assert_allclose(
        data["(B*grad(|B|))_t"][2:-2],
        Btilde_t[2:-2],
        rtol=2e-2,
        atol=2e-2 * np.mean(np.abs(data["(B*grad(|B|))_t"])),
    )

    # partial derivative wrt zeta
    num_zeta = 120
    grid = LinearGrid(NFP=eq.NFP, zeta=num_zeta)
    dzeta = grid.nodes[1, 2]
    data = eq.compute("(B*grad(|B|))_z", grid)
    Btilde_z = np.convolve(data["B*grad(|B|)"], FD_COEF_1_4, "same") / dzeta
    np.testing.assert_allclose(
        data["(B*grad(|B|))_z"][2:-2],
        Btilde_z[2:-2],
        rtol=2e-2,
        atol=2e-2 * np.mean(np.abs(data["(B*grad(|B|))_z"])),
    )


# TODO: add test with stellarator example
def test_boozer_transform(DSHAPE):
    """Test that Boozer coordinate transform agrees with BOOZ_XFORM."""

    eq = EquilibriaFamily.load(load_from=str(DSHAPE["desc_h5_path"]))[-1]
    grid = LinearGrid(M=eq.M_grid, N=eq.N_grid, NFP=eq.NFP)
    data = eq.compute("|B|_mn", grid, M_booz=eq.M, N_booz=eq.N)
    booz_xform = np.array(
        [
            2.49792355e-01,
            5.16668333e-02,
            1.11374584e-02,
            7.31614588e-03,
            3.36187451e-03,
            2.08897051e-03,
            1.20694516e-03,
            7.84513291e-04,
            5.19293744e-04,
            3.61983430e-04,
            2.57745929e-04,
            1.86013067e-04,
            1.34610049e-04,
            9.68119345e-05,
        ]
    )
    np.testing.assert_allclose(
        np.flipud(np.sort(np.abs(data["|B|_mn"]))),
        booz_xform,
        rtol=1e-3,
        atol=1e-4,
    )


def test_surface_areas():
    eq = Equilibrium()

    grid_r = LinearGrid(rho=1, theta=10, zeta=10)
    grid_t = LinearGrid(rho=10, theta=1, zeta=10)
    grid_z = LinearGrid(rho=10, theta=10, zeta=1)

    data_r = eq.compute("|e_theta x e_zeta|", grid_r)
    data_t = eq.compute("|e_zeta x e_rho|", grid_t)
    data_z = eq.compute("|e_rho x e_theta|", grid_z)

    Ar = np.sum(
        data_r["|e_theta x e_zeta|"] * grid_r.spacing[:, 1] * grid_r.spacing[:, 2]
    )
    At = np.sum(
        data_t["|e_zeta x e_rho|"] * grid_t.spacing[:, 2] * grid_t.spacing[:, 0]
    )
    Az = np.sum(
        data_z["|e_rho x e_theta|"] * grid_z.spacing[:, 0] * grid_z.spacing[:, 1]
    )

    np.testing.assert_allclose(Ar, 4 * 10 * np.pi ** 2)
    np.testing.assert_allclose(At, np.pi * (11 ** 2 - 10 ** 2))
    np.testing.assert_allclose(Az, np.pi)


<<<<<<< HEAD
def test_vector_signs():

    iota1 = PowerSeriesProfile([1, 0, -0.5])
    R_lmn = np.array([10, 1])
    modes_R = np.array([[0, 0], [1, 0]])
    Z_lmn = np.array([0, -2])
    modes_Z = np.array([[0, 0], [-1, 0]])
    surface = FourierRZToroidalSurface(R_lmn, Z_lmn, modes_R, modes_Z, NFP=1)
    eq1p = Equilibrium(surface=surface, L=5, M=10, N=5, NFP=1, sym=False, iota=iota1)

    R_lmn = np.array([10, 1])
    modes_R = np.array([[0, 0], [1, 0]])
    Z_lmn = np.array([0, 2])
    modes_Z = np.array([[0, 0], [-1, 0]])
    surface = FourierRZToroidalSurface(R_lmn, Z_lmn, modes_R, modes_Z, NFP=1)
    eq1m = Equilibrium(surface=surface, L=5, M=10, N=5, NFP=1, sym=False, iota=iota1)

    iota2 = PowerSeriesProfile([-1, 0, -0.5])

    R_lmn = np.array([10, 1, 0.2])
    modes_R = np.array([[0, 0], [1, 0], [-1, 1]])
    Z_lmn = np.array([0, -2, -0.2])
    modes_Z = np.array([[0, 0], [-1, 0], [-1, 1]])
    surface = FourierRZToroidalSurface(R_lmn, Z_lmn, modes_R, modes_Z, NFP=1)
    eq2p = Equilibrium(surface=surface, L=5, M=10, N=5, Psi=-1.0, sym=False, iota=iota2)

    R_lmn = np.array([10, 1, -0.2])
    modes_R = np.array([[0, 0], [1, 0], [-1, 1]])
    Z_lmn = np.array([0, 2, 0.2])
    modes_Z = np.array([[0, 0], [-1, 0], [-1, 1]])
    surface = FourierRZToroidalSurface(R_lmn, Z_lmn, modes_R, modes_Z, NFP=1)
    eq2m = Equilibrium(surface=surface, L=5, M=10, N=5, Psi=-1.0, sym=False, iota=iota2)

    assert np.sign(eq1p.compute("sqrt(g)")["sqrt(g)"][0]) == 1.0
    assert np.sign(eq1m.compute("sqrt(g)")["sqrt(g)"][0]) == -1.0
    assert np.sign(eq2p.compute("sqrt(g)")["sqrt(g)"][0]) == 1.0
    assert np.sign(eq2m.compute("sqrt(g)")["sqrt(g)"][0]) == -1.0

    pgrid = Grid(np.array([[1, 0, 0], [0.5, np.pi / 6, np.pi / 2]]))
    mgrid = Grid(np.array([[1, 0, 0], [0.5, -np.pi / 6, np.pi / 2]]))

    keys = ["B", "B_r", "B_z", "grad(|B|^2)", "curl(B)xB", "(B*grad)B", "J", "F"]
    for key in keys:
        np.testing.assert_allclose(
            eq1p.compute(key, grid=pgrid)[key],
            eq1m.compute(key, grid=mgrid)[key],
            rtol=1e-8,
            atol=1e-8,
            err_msg=key,
        )
        np.testing.assert_allclose(
            eq2p.compute(key, grid=pgrid)[key],
            eq2m.compute(key, grid=mgrid)[key],
            rtol=1e-8,
            atol=1e-8,
            err_msg=key,
        )
=======
def test_compute_grad_p_volume_avg():
    eq = Equilibrium()  # default pressure profile is 0 pressure
    pres_grad_vol_avg = eq.compute("<|grad(p)|>_vol")["<|grad(p)|>_vol"]
    np.testing.assert_allclose(pres_grad_vol_avg, 0)
>>>>>>> 28d5b140
<|MERGE_RESOLUTION|>--- conflicted
+++ resolved
@@ -433,7 +433,6 @@
     np.testing.assert_allclose(Az, np.pi)
 
 
-<<<<<<< HEAD
 def test_vector_signs():
 
     iota1 = PowerSeriesProfile([1, 0, -0.5])
@@ -491,9 +490,8 @@
             atol=1e-8,
             err_msg=key,
         )
-=======
+
 def test_compute_grad_p_volume_avg():
     eq = Equilibrium()  # default pressure profile is 0 pressure
     pres_grad_vol_avg = eq.compute("<|grad(p)|>_vol")["<|grad(p)|>_vol"]
     np.testing.assert_allclose(pres_grad_vol_avg, 0)
->>>>>>> 28d5b140
