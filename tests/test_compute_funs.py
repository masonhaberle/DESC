--- conflicted
+++ resolved
@@ -4,7 +4,6 @@
 import pytest
 from scipy.signal import convolve2d
 
-<<<<<<< HEAD
 from desc.backend import jnp
 from desc.coils import FourierPlanarCoil, FourierRZCoil, FourierXYZCoil, SplineXYZCoil
 from desc.compute import data_index, rpz2xyz_vec
@@ -19,14 +18,6 @@
     ZernikeRZToroidalSection,
 )
 from desc.grid import Grid, LinearGrid
-=======
-from desc.compute import rpz2xyz_vec
-from desc.compute.utils import dot
-from desc.equilibrium import Equilibrium
-from desc.examples import get
-from desc.geometry import FourierRZToroidalSurface
-from desc.grid import LinearGrid
->>>>>>> 5c309d85
 from desc.io import load
 
 # convolve kernel is reverse of FD coeffs
@@ -1152,7 +1143,6 @@
 
 
 @pytest.mark.unit
-<<<<<<< HEAD
 # flake8: noqa: C901
 def test_compute_everything():
     """Test that the computations on this branch agree with those on master.
@@ -1430,8 +1420,6 @@
 
 
 @pytest.mark.unit
-=======
->>>>>>> 5c309d85
 def test_compute_averages():
     """Test that computing averages uses the correct grid."""
     eq = get("HELIOTRON")
