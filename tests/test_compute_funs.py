import pytest
import numpy as np
from netCDF4 import Dataset
from scipy.signal import convolve2d

from desc.grid import LinearGrid
from desc.equilibrium import Equilibrium, EquilibriaFamily
from desc.compute.utils import compress  # TODO: remove when we change eq.compute dim


# convolve kernel is reverse of FD coeffs
FD_COEF_1_2 = np.array([-1 / 2, 0, 1 / 2])[::-1]
FD_COEF_1_4 = np.array([1 / 12, -2 / 3, 0, 2 / 3, -1 / 12])[::-1]
FD_COEF_2_2 = np.array([1, -2, 1])[::-1]
FD_COEF_2_4 = np.array([-1 / 12, 4 / 3, -5 / 2, 4 / 3, -1 / 12])[::-1]

# for mercier function comparison to vmec
default_range = (0.05, 1)
default_rtol = 1e-2
default_atol = 1e-6


def all_close(
    y1, y2, rho, rho_range=default_range, rtol=default_rtol, atol=default_atol
):
    """
    Test that the values of y1 and y2, over the indices defined by the given range,
    are closer than the given tolerance.

    Parameters
    ----------
    y1 : ndarray
        values to compare
    y2 : ndarray
        values to compare
    rho : ndarray
        rho values
    rho_range : (float, float)
        the range of rho values to compare
    rtol : float
        relative tolerance
    atol : float
        absolute tolerance

    """
    minimum, maximum = rho_range
    interval = np.where((minimum < rho) & (rho < maximum))[0]
    np.testing.assert_allclose(y1[interval], y2[interval], rtol=rtol, atol=atol)


def get_vmec_data(name, quantity):
    """
    Parameters
    ----------
    name : str
        Name of the equilibrium.
    quantity: str
        Name of the quantity to return.

    Returns
    -------
    rho : ndarray
        Radial coordinate.
    quantity : ndarray
        Variable from VMEC output.

    """
    f = Dataset("tests/inputs/wout_" + name + ".nc")
    rho = np.sqrt(f.variables["phi"] / np.array(f.variables["phi"])[-1])
    q = np.asarray(f.variables[quantity])
    f.close()
    return rho, q


# TODO: add more tests for compute_geometry
def test_total_volume(DummyStellarator):
    """Test that the volume enclosed by the LCFS is equal to the total volume."""

    eq = Equilibrium.load(
        load_from=str(DummyStellarator["output_path"]), file_format="hdf5"
    )

    grid = LinearGrid(M=12, N=12, NFP=eq.NFP, sym=eq.sym)  # rho = 1
    lcfs_volume = eq.compute("V(r)", grid)["V(r)"][0]
    total_volume = eq.compute("V")["V"]  # default quadrature grid
    np.testing.assert_allclose(lcfs_volume, total_volume)


def test_enclosed_volumes():
    """Test that the volume enclosed by flux surfaces matches known analytic formulas."""
<<<<<<< HEAD
    eq = Equilibrium()  # torus
    rho = np.linspace(1 / 128, 1, 128)
    grid = LinearGrid(M=eq.M_grid, N=eq.N_grid, NFP=eq.NFP, sym=eq.sym, rho=rho)
    np.testing.assert_allclose(
        20 * (np.pi * rho) ** 2, compress(grid, eq.compute("V(r)", grid)["V(r)"])
    )
    np.testing.assert_allclose(
        40 * np.pi ** 2 * rho, compress(grid, eq.compute("V_r(r)", grid)["V_r(r)"])
    )
    np.testing.assert_allclose(
        40 * np.pi ** 2, compress(grid, eq.compute("V_rr(r)", grid)["V_rr(r)"])
    )
=======
    eq = Equilibrium()  # torus
    rho = np.linspace(1 / 128, 1, 128)
    grid = LinearGrid(M=eq.M_grid, N=eq.N_grid, NFP=eq.NFP, sym=eq.sym, rho=rho)
    data = eq.compute("V_rr(r)", grid=grid)
    V = 2 * data["R0"] * (np.pi * rho) ** 2
    V_r = 4 * data["R0"] * np.pi ** 2 * rho
    V_rr = 4 * data["R0"] * np.pi ** 2
    np.testing.assert_allclose(V, compress(grid, data["V(r)"]))
    np.testing.assert_allclose(V_r, compress(grid, data["V_r(r)"]))
    np.testing.assert_allclose(V_rr, compress(grid, data["V_rr(r)"]))


def test_surface_areas():
    """Test that the flux surface areas match known analytic formulas."""
    eq = Equilibrium()  # torus
    rho = np.linspace(1 / 128, 1, 128)
    grid = LinearGrid(M=eq.M_grid, N=eq.N_grid, NFP=eq.NFP, sym=eq.sym, rho=rho)
    data = eq.compute("S(r)", grid=grid)
    S = 4 * data["R0"] * np.pi ** 2 * rho
    np.testing.assert_allclose(S, compress(grid, data["S(r)"]))
>>>>>>> dc4d751d


@pytest.mark.slow
def test_magnetic_field_derivatives(DummyStellarator):
    """Test that the partial derivatives of B and |B| match with numerical derivatives
    for a dummy stellarator example."""

    eq = Equilibrium.load(
        load_from=str(DummyStellarator["output_path"]), file_format="hdf5"
    )

    # partial derivatives wrt rho
    num_rho = 75
    grid = LinearGrid(rho=num_rho)
    drho = grid.nodes[1, 0]
    data = eq.compute("J", grid)

    B_sup_theta_r = np.convolve(data["B^theta"], FD_COEF_1_4, "same") / drho
    B_sup_zeta_r = np.convolve(data["B^zeta"], FD_COEF_1_4, "same") / drho
    B_sub_rho_r = np.convolve(data["B_rho"], FD_COEF_1_4, "same") / drho
    B_sub_theta_r = np.convolve(data["B_theta"], FD_COEF_1_4, "same") / drho
    B_sub_zeta_r = np.convolve(data["B_zeta"], FD_COEF_1_4, "same") / drho

    np.testing.assert_allclose(
        data["B^theta_r"][3:-2],
        B_sup_theta_r[3:-2],
        rtol=1e-3,
        atol=1e-3 * np.nanmean(np.abs(data["B^theta_r"])),
    )
    np.testing.assert_allclose(
        data["B^zeta_r"][3:-2],
        B_sup_zeta_r[3:-2],
        rtol=1e-3,
        atol=1e-3 * np.nanmean(np.abs(data["B^zeta_r"])),
    )
    np.testing.assert_allclose(
        data["B_rho_r"][3:-2],
        B_sub_rho_r[3:-2],
        rtol=1e-3,
        atol=1e-3 * np.nanmean(np.abs(data["B_rho_r"])),
    )
    np.testing.assert_allclose(
        data["B_theta_r"][3:-2],
        B_sub_theta_r[3:-2],
        rtol=1e-3,
        atol=1e-3 * np.nanmean(np.abs(data["B_theta_r"])),
    )
    np.testing.assert_allclose(
        data["B_zeta_r"][3:-2],
        B_sub_zeta_r[3:-2],
        rtol=1e-3,
        atol=1e-3 * np.nanmean(np.abs(data["B_zeta_r"])),
    )

    # partial derivatives wrt theta
    num_theta = 120
    grid = LinearGrid(NFP=eq.NFP, theta=num_theta)
    dtheta = grid.nodes[1, 1]
    data = eq.compute("J", grid)
    data = eq.compute("|B|_tt", grid, data=data)

    B_sup_theta_t = np.convolve(data["B^theta"], FD_COEF_1_4, "same") / dtheta
    B_sup_theta_tt = np.convolve(data["B^theta"], FD_COEF_2_4, "same") / dtheta ** 2
    B_sup_zeta_t = np.convolve(data["B^zeta"], FD_COEF_1_4, "same") / dtheta
    B_sup_zeta_tt = np.convolve(data["B^zeta"], FD_COEF_2_4, "same") / dtheta ** 2
    B_sub_rho_t = np.convolve(data["B_rho"], FD_COEF_1_4, "same") / dtheta
    B_sub_zeta_t = np.convolve(data["B_zeta"], FD_COEF_1_4, "same") / dtheta
    B_t = np.convolve(data["|B|"], FD_COEF_1_4, "same") / dtheta
    B_tt = np.convolve(data["|B|"], FD_COEF_2_4, "same") / dtheta ** 2

    np.testing.assert_allclose(
        data["B^theta_t"][2:-2],
        B_sup_theta_t[2:-2],
        rtol=2e-3,
        atol=3e-3 * np.mean(np.abs(data["B^theta_t"])),
    )
    np.testing.assert_allclose(
        data["B^theta_tt"][2:-2],
        B_sup_theta_tt[2:-2],
        rtol=2e-4,
        atol=2e-2 * np.mean(np.abs(data["B^theta_tt"])),
    )
    np.testing.assert_allclose(
        data["B^zeta_t"][2:-2],
        B_sup_zeta_t[2:-2],
        rtol=3e-3,
        atol=3e-3 * np.mean(np.abs(data["B^zeta_t"])),
    )
    np.testing.assert_allclose(
        data["B^zeta_tt"][2:-2],
        B_sup_zeta_tt[2:-2],
        rtol=6e-3,
        atol=6e-3 * np.mean(np.abs(data["B^zeta_tt"])),
    )
    np.testing.assert_allclose(
        data["B_rho_t"][2:-2],
        B_sub_rho_t[2:-2],
        rtol=1e-2,
        atol=1e-3 * np.mean(np.abs(data["B_rho_t"])),
    )
    np.testing.assert_allclose(
        data["B_zeta_t"][2:-2],
        B_sub_zeta_t[2:-2],
        rtol=2e-2,
        atol=2e-2 * np.mean(np.abs(data["B_zeta_t"])),
    )
    np.testing.assert_allclose(
        data["|B|_t"][2:-2],
        B_t[2:-2],
        rtol=1e-2,
        atol=1e-3 * np.mean(np.abs(data["|B|_t"])),
    )
    np.testing.assert_allclose(
        data["|B|_tt"][2:-2],
        B_tt[2:-2],
        rtol=2e-2,
        atol=2e-2 * np.mean(np.abs(data["|B|_tt"])),
    )

    # partial derivatives wrt zeta
    num_zeta = 120
    grid = LinearGrid(NFP=eq.NFP, zeta=num_zeta)
    dzeta = grid.nodes[1, 2]
    data = eq.compute("J", grid)
    data = eq.compute("|B|_zz", grid, data=data)

    B_sup_theta_z = np.convolve(data["B^theta"], FD_COEF_1_4, "same") / dzeta
    B_sup_theta_zz = np.convolve(data["B^theta"], FD_COEF_2_4, "same") / dzeta ** 2
    B_sup_zeta_z = np.convolve(data["B^zeta"], FD_COEF_1_4, "same") / dzeta
    B_sup_zeta_zz = np.convolve(data["B^zeta"], FD_COEF_2_4, "same") / dzeta ** 2
    B_sub_rho_z = np.convolve(data["B_rho"], FD_COEF_1_4, "same") / dzeta
    B_sub_theta_z = np.convolve(data["B_theta"], FD_COEF_1_4, "same") / dzeta
    B_z = np.convolve(data["|B|"], FD_COEF_1_4, "same") / dzeta
    B_zz = np.convolve(data["|B|"], FD_COEF_2_4, "same") / dzeta ** 2

    np.testing.assert_allclose(
        data["B^theta_z"][2:-2],
        B_sup_theta_z[2:-2],
        rtol=1e-3,
        atol=1e-3 * np.mean(np.abs(data["B^theta_z"])),
    )
    np.testing.assert_allclose(
        data["B^theta_zz"][2:-2],
        B_sup_theta_zz[2:-2],
        rtol=1e-4,
        atol=1e-4 * np.mean(np.abs(data["B^theta_zz"])),
    )
    np.testing.assert_allclose(
        data["B^zeta_z"][2:-2],
        B_sup_zeta_z[2:-2],
        rtol=1e-3,
        atol=1e-3 * np.mean(np.abs(data["B^zeta_z"])),
    )
    np.testing.assert_allclose(
        data["B^zeta_zz"][2:-2],
        B_sup_zeta_zz[2:-2],
        rtol=1e-4,
        atol=1e-4 * np.mean(np.abs(data["B^zeta_zz"])),
    )
    np.testing.assert_allclose(
        data["B_rho_z"][2:-2],
        B_sub_rho_z[2:-2],
        rtol=1e-3,
        atol=1e-3 * np.mean(np.abs(data["B_rho_z"])),
    )
    np.testing.assert_allclose(
        data["B_theta_z"][2:-2],
        B_sub_theta_z[2:-2],
        rtol=1e-3,
        atol=1e-3 * np.mean(np.abs(data["B_theta_z"])),
    )
    np.testing.assert_allclose(
        data["|B|_z"][2:-2],
        B_z[2:-2],
        rtol=1e-3,
        atol=1e-3 * np.mean(np.abs(data["|B|_z"])),
    )
    np.testing.assert_allclose(
        data["|B|_zz"][2:-2],
        B_zz[2:-2],
        rtol=1e-3,
        atol=1e-3 * np.mean(np.abs(data["|B|_zz"])),
    )

    # mixed derivatives wrt theta & zeta
    num_theta = 180
    num_zeta = 180
    grid = LinearGrid(NFP=eq.NFP, theta=num_theta, zeta=num_zeta)
    dtheta = grid.nodes[:, 1].reshape((num_zeta, num_theta))[0, 1]
    dzeta = grid.nodes[:, 2].reshape((num_zeta, num_theta))[1, 0]
    data = eq.compute("|B|_tz", grid)

    B_sup_theta = data["B^theta"].reshape((num_zeta, num_theta))
    B_sup_zeta = data["B^zeta"].reshape((num_zeta, num_theta))
    B = data["|B|"].reshape((num_zeta, num_theta))

    B_sup_theta_tz = (
        convolve2d(
            B_sup_theta,
            FD_COEF_1_4[:, np.newaxis] * FD_COEF_1_4[np.newaxis, :],
            mode="same",
            boundary="wrap",
        )
        / (dtheta * dzeta)
    )
    B_sup_zeta_tz = (
        convolve2d(
            B_sup_zeta,
            FD_COEF_1_4[:, np.newaxis] * FD_COEF_1_4[np.newaxis, :],
            mode="same",
            boundary="wrap",
        )
        / (dtheta * dzeta)
    )
    B_tz = (
        convolve2d(
            B,
            FD_COEF_1_4[:, np.newaxis] * FD_COEF_1_4[np.newaxis, :],
            mode="same",
            boundary="wrap",
        )
        / (dtheta * dzeta)
    )

    np.testing.assert_allclose(
        data["B^theta_tz"].reshape((num_zeta, num_theta))[2:-2, 2:-2],
        B_sup_theta_tz[2:-2, 2:-2],
        rtol=2e-2,
        atol=1e-2 * np.mean(np.abs(data["B^theta_tz"])),
    )
    np.testing.assert_allclose(
        data["B^zeta_tz"].reshape((num_zeta, num_theta))[2:-2, 2:-2],
        B_sup_zeta_tz[2:-2, 2:-2],
        rtol=2e-2,
        atol=1e-2 * np.mean(np.abs(data["B^zeta_tz"])),
    )
    np.testing.assert_allclose(
        data["|B|_tz"].reshape((num_zeta, num_theta))[2:-2, 2:-2],
        B_tz[2:-2, 2:-2],
        rtol=1e-2,
        atol=1e-2 * np.mean(np.abs(data["|B|_tz"])),
    )


@pytest.mark.slow
def test_magnetic_pressure_gradient(DummyStellarator):
    """Test that the components of grad(|B|^2)) match with numerical gradients
    for a dummy stellarator example."""

    eq = Equilibrium.load(
        load_from=str(DummyStellarator["output_path"]), file_format="hdf5"
    )

    # partial derivatives wrt rho
    num_rho = 110
    grid = LinearGrid(NFP=eq.NFP, rho=num_rho)
    drho = grid.nodes[1, 0]
    data = eq.compute("|B|", grid)
    data = eq.compute("grad(|B|^2)_rho", grid, data=data)
    B2_r = np.convolve(data["|B|"] ** 2, FD_COEF_1_4, "same") / drho
    np.testing.assert_allclose(
        data["grad(|B|^2)_rho"][3:-2],
        B2_r[3:-2],
        rtol=1e-3,
        atol=1e-3 * np.nanmean(np.abs(data["grad(|B|^2)_rho"])),
    )

    # partial derivative wrt theta
    num_theta = 90
    grid = LinearGrid(NFP=eq.NFP, theta=num_theta)
    dtheta = grid.nodes[1, 1]
    data = eq.compute("|B|", grid)
    data = eq.compute("grad(|B|^2)_theta", grid, data=data)
    B2_t = np.convolve(data["|B|"] ** 2, FD_COEF_1_4, "same") / dtheta
    np.testing.assert_allclose(
        data["grad(|B|^2)_theta"][2:-2],
        B2_t[2:-2],
        rtol=1e-2,
        atol=1e-2 * np.nanmean(np.abs(data["grad(|B|^2)_theta"])),
    )

    # partial derivative wrt zeta
    num_zeta = 90
    grid = LinearGrid(NFP=eq.NFP, zeta=num_zeta)
    dzeta = grid.nodes[1, 2]
    data = eq.compute("|B|", grid)
    data = eq.compute("grad(|B|^2)_zeta", grid, data=data)
    B2_z = np.convolve(data["|B|"] ** 2, FD_COEF_1_4, "same") / dzeta
    np.testing.assert_allclose(
        data["grad(|B|^2)_zeta"][2:-2],
        B2_z[2:-2],
        rtol=1e-2,
        atol=1e-2 * np.mean(np.abs(data["grad(|B|^2)_zeta"])),
    )


def test_currents(DSHAPE):
    """Test that different methods for computing I and G agree."""

    eq = EquilibriaFamily.load(load_from=str(DSHAPE["desc_h5_path"]))[-1]

    grid_full = LinearGrid(M=eq.M_grid, N=eq.N_grid, NFP=eq.NFP)
    grid_sym = LinearGrid(M=eq.M_grid, N=eq.N_grid, NFP=eq.NFP, sym=True)

    data_booz = eq.compute("|B|_mn", grid_full, M_booz=eq.M, N_booz=eq.N)
    data_full = eq.compute("I", grid_full)
    data_sym = eq.compute("I", grid_sym)

    np.testing.assert_allclose(data_full["I"].mean(), data_booz["I"], atol=1e-16)
    np.testing.assert_allclose(data_sym["I"].mean(), data_booz["I"], atol=1e-16)
    np.testing.assert_allclose(data_full["G"].mean(), data_booz["G"], atol=1e-16)
    np.testing.assert_allclose(data_sym["G"].mean(), data_booz["G"], atol=1e-16)


@pytest.mark.slow
def test_quasisymmetry(DummyStellarator):
    """Test that the components of grad(B*grad(|B|)) match with numerical gradients
    for a dummy stellarator example."""

    eq = Equilibrium.load(
        load_from=str(DummyStellarator["output_path"]), file_format="hdf5"
    )

    # partial derivative wrt theta
    num_theta = 120
    grid = LinearGrid(NFP=eq.NFP, theta=num_theta)
    dtheta = grid.nodes[1, 1]
    data = eq.compute("(B*grad(|B|))_t", grid)
    Btilde_t = np.convolve(data["B*grad(|B|)"], FD_COEF_1_4, "same") / dtheta
    np.testing.assert_allclose(
        data["(B*grad(|B|))_t"][2:-2],
        Btilde_t[2:-2],
        rtol=2e-2,
        atol=2e-2 * np.mean(np.abs(data["(B*grad(|B|))_t"])),
    )

    # partial derivative wrt zeta
    num_zeta = 120
    grid = LinearGrid(NFP=eq.NFP, zeta=num_zeta)
    dzeta = grid.nodes[1, 2]
    data = eq.compute("(B*grad(|B|))_z", grid)
    Btilde_z = np.convolve(data["B*grad(|B|)"], FD_COEF_1_4, "same") / dzeta
    np.testing.assert_allclose(
        data["(B*grad(|B|))_z"][2:-2],
        Btilde_z[2:-2],
        rtol=2e-2,
        atol=2e-2 * np.mean(np.abs(data["(B*grad(|B|))_z"])),
    )


# TODO: add test with stellarator example
def test_boozer_transform(DSHAPE):
    """Test that Boozer coordinate transform agrees with BOOZ_XFORM."""

    eq = EquilibriaFamily.load(load_from=str(DSHAPE["desc_h5_path"]))[-1]
    grid = LinearGrid(M=eq.M_grid, N=eq.N_grid, NFP=eq.NFP)
    data = eq.compute("|B|_mn", grid, M_booz=eq.M, N_booz=eq.N)
    booz_xform = np.array(
        [
            2.49792355e-01,
            5.16668333e-02,
            1.11374584e-02,
            7.31614588e-03,
            3.36187451e-03,
            2.08897051e-03,
            1.20694516e-03,
            7.84513291e-04,
            5.19293744e-04,
            3.61983430e-04,
            2.57745929e-04,
            1.86013067e-04,
            1.34610049e-04,
            9.68119345e-05,
        ]
    )
    np.testing.assert_allclose(
        np.flipud(np.sort(np.abs(data["|B|_mn"]))),
        booz_xform,
        rtol=1e-3,
        atol=1e-4,
    )


def test_surface_areas():
    eq = Equilibrium()

    grid_r = LinearGrid(rho=1, theta=10, zeta=10)
    grid_t = LinearGrid(rho=10, theta=1, zeta=10)
    grid_z = LinearGrid(rho=10, theta=10, zeta=1)

    data_r = eq.compute("|e_theta x e_zeta|", grid_r)
    data_t = eq.compute("|e_zeta x e_rho|", grid_t)
    data_z = eq.compute("|e_rho x e_theta|", grid_z)

    Ar = np.sum(
        data_r["|e_theta x e_zeta|"] * grid_r.spacing[:, 1] * grid_r.spacing[:, 2]
    )
    At = np.sum(
        data_t["|e_zeta x e_rho|"] * grid_t.spacing[:, 2] * grid_t.spacing[:, 0]
    )
    Az = np.sum(
        data_z["|e_rho x e_theta|"] * grid_z.spacing[:, 0] * grid_z.spacing[:, 1]
    )

    np.testing.assert_allclose(Ar, 4 * 10 * np.pi ** 2)
    np.testing.assert_allclose(At, np.pi * (11 ** 2 - 10 ** 2))
    np.testing.assert_allclose(Az, np.pi)


def test_compute_grad_p_volume_avg():
    eq = Equilibrium()  # default pressure profile is 0 pressure
    pres_grad_vol_avg = eq.compute("<|grad(p)|>_vol")["<|grad(p)|>_vol"]
    np.testing.assert_allclose(pres_grad_vol_avg, 0)


def test_compute_dmerc(DSHAPE, HELIOTRON):
    eq = Equilibrium()
    DMerc = eq.compute("D_Mercier")["D_Mercier"]
    np.testing.assert_allclose(DMerc, 0, err_msg="should be 0 in vacuum")

    def test(
        stellarator, name, rho_range=default_range, rtol=default_rtol, atol=default_atol
    ):
        eq = EquilibriaFamily.load(load_from=str(stellarator["desc_h5_path"]))[-1]
        rho, vmec = get_vmec_data(name, "DMerc")
        grid = LinearGrid(M=eq.M_grid, N=eq.N_grid, NFP=eq.NFP, sym=eq.sym, rho=rho)
        DMerc = compress(grid, eq.compute("D_Mercier", grid)["D_Mercier"])
        all_close(DMerc, vmec, rho, rho_range, rtol, atol)

    test(DSHAPE, "DSHAPE", (0.175, 0.785))
    test(DSHAPE, "DSHAPE", (0.785, 1), atol=5e-2)
    test(HELIOTRON, "HELIOTRON", (0.1, 0.275), rtol=11e-2)
    test(HELIOTRON, "HELIOTRON", (0.275, 0.975), rtol=5e-2)


def test_compute_dshear(DSHAPE, HELIOTRON):
    eq = Equilibrium()
    DShear = eq.compute("D_shear")["D_shear"]
    np.testing.assert_allclose(DShear, 0, err_msg="should be 0 in vacuum")

    def test(
        stellarator, name, rho_range=default_range, rtol=default_rtol, atol=default_atol
    ):
        eq = EquilibriaFamily.load(load_from=str(stellarator["desc_h5_path"]))[-1]
        rho, vmec = get_vmec_data(name, "DShear")
        grid = LinearGrid(M=eq.M_grid, N=eq.N_grid, NFP=eq.NFP, sym=eq.sym, rho=rho)
        DShear = compress(grid, eq.compute("D_shear", grid)["D_shear"])

        assert np.all(
            DShear[np.isfinite(DShear)] >= 0
        ), "D_shear should always have a stabilizing effect."
        all_close(DShear, vmec, rho, rho_range, rtol, atol)

    test(DSHAPE, "DSHAPE", (0, 1), 1e-12, 0)
    test(HELIOTRON, "HELIOTRON", (0, 1), 1e-12, 0)


def test_compute_dcurr(DSHAPE, HELIOTRON):
    eq = Equilibrium()
    DCurr = eq.compute("D_current")["D_current"]
    np.testing.assert_allclose(DCurr, 0, err_msg="should be 0 in vacuum")

    def test(
        stellarator, name, rho_range=default_range, rtol=default_rtol, atol=default_atol
    ):
        eq = EquilibriaFamily.load(load_from=str(stellarator["desc_h5_path"]))[-1]
        rho, vmec = get_vmec_data(name, "DCurr")
        grid = LinearGrid(M=eq.M_grid, N=eq.N_grid, NFP=eq.NFP, sym=eq.sym, rho=rho)
        DCurr = compress(grid, eq.compute("D_current", grid)["D_current"])
        all_close(DCurr, vmec, rho, rho_range, rtol, atol)

    test(DSHAPE, "DSHAPE", (0.075, 0.975))
    test(HELIOTRON, "HELIOTRON", (0.16, 0.9), rtol=62e-3)


def test_compute_dwell(DSHAPE, HELIOTRON):
    eq = Equilibrium()
    DWell = eq.compute("D_well")["D_well"]
    np.testing.assert_allclose(DWell, 0, err_msg="should be 0 in vacuum")

    def test(
        stellarator, name, rho_range=default_range, rtol=default_rtol, atol=default_atol
    ):
        eq = EquilibriaFamily.load(load_from=str(stellarator["desc_h5_path"]))[-1]
        rho, vmec = get_vmec_data(name, "DWell")
        grid = LinearGrid(M=eq.M_grid, N=eq.N_grid, NFP=eq.NFP, sym=eq.sym, rho=rho)
        DWell = compress(grid, eq.compute("D_well", grid)["D_well"])
        all_close(DWell, vmec, rho, rho_range, rtol, atol)

    test(DSHAPE, "DSHAPE", (0.11, 0.785))
    test(HELIOTRON, "HELIOTRON", (0.01, 0.45), rtol=176e-3)
    test(HELIOTRON, "HELIOTRON", (0.45, 0.6), atol=6e-1)
    test(HELIOTRON, "HELIOTRON", (0.6, 0.99))


def test_compute_dgeod(DSHAPE, HELIOTRON):
    eq = Equilibrium()
    DGeod = eq.compute("D_geodesic")["D_geodesic"]
    np.testing.assert_allclose(DGeod, 0, err_msg="should be 0 in vacuum")

    def test(
        stellarator, name, rho_range=default_range, rtol=default_rtol, atol=default_atol
    ):
        eq = EquilibriaFamily.load(load_from=str(stellarator["desc_h5_path"]))[-1]
        rho, vmec = get_vmec_data(name, "DGeod")
        grid = LinearGrid(M=eq.M_grid, N=eq.N_grid, NFP=eq.NFP, sym=eq.sym, rho=rho)
        DGeod = compress(grid, eq.compute("D_geodesic", grid)["D_geodesic"])

        assert np.all(
            DGeod[np.isfinite(DGeod)] <= 0
        ), "DGeod should always have a destabilizing effect."
        all_close(DGeod, vmec, rho, rho_range, rtol, atol)

    test(DSHAPE, "DSHAPE", (0.15, 0.975))
    test(HELIOTRON, "HELIOTRON", (0.15, 0.825), rtol=77e-3)
    test(HELIOTRON, "HELIOTRON", (0.825, 1), atol=12e-2)


def test_compute_magnetic_well(DSHAPE, HELIOTRON):
    def test(stellarator, name):
        eq = EquilibriaFamily.load(load_from=str(stellarator["desc_h5_path"]))[-1]
        rho, vmec = get_vmec_data(name, "DWell")
        grid = LinearGrid(M=eq.M_grid, N=eq.N_grid, NFP=eq.NFP, sym=eq.sym, rho=rho)
        magnetic_well = compress(
            grid, eq.compute("magnetic well", grid)["magnetic well"]
        )
        # sign should match for finite non-zero pressure cases
        assert len(np.where(np.sign(magnetic_well) != np.sign(vmec))[0]) <= 5

    test(DSHAPE, "DSHAPE")
    test(HELIOTRON, "HELIOTRON")<|MERGE_RESOLUTION|>--- conflicted
+++ resolved
@@ -81,37 +81,29 @@
     )
 
     grid = LinearGrid(M=12, N=12, NFP=eq.NFP, sym=eq.sym)  # rho = 1
-    lcfs_volume = eq.compute("V(r)", grid)["V(r)"][0]
+    lcfs_volume = eq.compute("V(r)", grid)["V(r)"].mean()
     total_volume = eq.compute("V")["V"]  # default quadrature grid
     np.testing.assert_allclose(lcfs_volume, total_volume)
 
 
 def test_enclosed_volumes():
     """Test that the volume enclosed by flux surfaces matches known analytic formulas."""
-<<<<<<< HEAD
-    eq = Equilibrium()  # torus
-    rho = np.linspace(1 / 128, 1, 128)
-    grid = LinearGrid(M=eq.M_grid, N=eq.N_grid, NFP=eq.NFP, sym=eq.sym, rho=rho)
-    np.testing.assert_allclose(
-        20 * (np.pi * rho) ** 2, compress(grid, eq.compute("V(r)", grid)["V(r)"])
-    )
-    np.testing.assert_allclose(
-        40 * np.pi ** 2 * rho, compress(grid, eq.compute("V_r(r)", grid)["V_r(r)"])
-    )
-    np.testing.assert_allclose(
-        40 * np.pi ** 2, compress(grid, eq.compute("V_rr(r)", grid)["V_rr(r)"])
-    )
-=======
     eq = Equilibrium()  # torus
     rho = np.linspace(1 / 128, 1, 128)
     grid = LinearGrid(M=eq.M_grid, N=eq.N_grid, NFP=eq.NFP, sym=eq.sym, rho=rho)
     data = eq.compute("V_rr(r)", grid=grid)
-    V = 2 * data["R0"] * (np.pi * rho) ** 2
-    V_r = 4 * data["R0"] * np.pi ** 2 * rho
-    V_rr = 4 * data["R0"] * np.pi ** 2
-    np.testing.assert_allclose(V, compress(grid, data["V(r)"]))
-    np.testing.assert_allclose(V_r, compress(grid, data["V_r(r)"]))
-    np.testing.assert_allclose(V_rr, compress(grid, data["V_rr(r)"]))
+    np.testing.assert_allclose(
+        2 * data["R0"] * (np.pi * rho) ** 2,
+        compress(grid, data["V(r)"]),
+    )
+    np.testing.assert_allclose(
+        4 * data["R0"] * np.pi ** 2 * rho,
+        compress(grid, data["V_r(r)"]),
+    )
+    np.testing.assert_allclose(
+        4 * data["R0"] * np.pi ** 2,
+        compress(grid, data["V_rr(r)"]),
+    )
 
 
 def test_surface_areas():
@@ -122,7 +114,6 @@
     data = eq.compute("S(r)", grid=grid)
     S = 4 * data["R0"] * np.pi ** 2 * rho
     np.testing.assert_allclose(S, compress(grid, data["S(r)"]))
->>>>>>> dc4d751d
 
 
 @pytest.mark.slow
