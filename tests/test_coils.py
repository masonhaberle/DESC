--- conflicted
+++ resolved
@@ -15,12 +15,8 @@
     MixedCoilSet,
     SplineXYZCoil,
 )
-<<<<<<< HEAD
-from desc.compute import rpz2xyz, rpz2xyz_vec, xyz2rpz, xyz2rpz_vec
+from desc.compute import get_transforms, rpz2xyz, xyz2rpz, xyz2rpz_vec
 from desc.compute.utils import dot
-=======
-from desc.compute import get_transforms, xyz2rpz, xyz2rpz_vec
->>>>>>> ef8e9b67
 from desc.examples import get
 from desc.geometry import FourierRZCurve, FourierRZToroidalSurface, FourierXYZCurve
 from desc.grid import LinearGrid
