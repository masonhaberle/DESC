--- conflicted
+++ resolved
@@ -476,13 +476,8 @@
         np.testing.assert_allclose(Z1, Z2, atol=2e-7, err_msg=f"Coil {i}")
 
     # check values at interpolated points, ensure they match closely
-<<<<<<< HEAD
-    grid = LinearGrid(N=51, endpoint=True)
-    for i, (c1, c2) in enumerate(zip(coilset, coilset2)):
-=======
     grid = LinearGrid(N=51, endpoint=False)
     for c1, c2 in zip(coilset, coilset2):
->>>>>>> 08b8f1a3
         coords1 = c1.compute("x", grid=grid, basis="xyz")["x"]
         X1 = coords1[:, 0]
         Y1 = coords1[:, 1]
