--- conflicted
+++ resolved
@@ -245,12 +245,9 @@
     eq1 = plot_eq
     write_ascii(tmp_path, eq1)
     eq2 = read_ascii(tmp_path)
-<<<<<<< HEAD
     assert np.allclose(eq1.R_lmn, eq2.R_lmn)
     assert np.allclose(eq1.Z_lmn, eq2.Z_lmn)
     assert np.allclose(eq1.L_lmn, eq2.L_lmn)
-=======
-    assert np.allclose(eq1.x, eq2.x)
 
 
 def test_copy():
@@ -275,5 +272,4 @@
         transform3.matrices["direct1"][0][0][0],
         rtol=1e-10,
         atol=1e-10,
-    )
->>>>>>> 7108c6b8
+    )