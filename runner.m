--- conflicted
+++ resolved
@@ -1,77 +1,7 @@
 %% calculates equilibrium solution
-function [] = runner()
 
-<<<<<<< HEAD
-symm = true;
-squr = true;
-
-% M = maximum poloidal resolution (max radial resolution = rho^{2M})
-% N = maximum toroidal resolution
-% resolutions are given as an vector for continuation method
-
-M = 6:6;
-N = zeros(size(M));
-
-% options = fsolve algorithm options
-
-atol = 1e-6;
-rtol = 1e-6;
-steptol = 1e-8;
-max_iter = 1e4;
-h = 1e-4;
-options = optimoptions('fsolve','Display','iter-detailed',...
-    'Algorithm','levenberg-marquardt','SpecifyObjectiveGradient',false,...
-    'MaxFunctionEvaluations',1e8,'MaxIterations',max_iter,...
-    'FunctionTolerance',rtol,'StepTolerance',steptol);
-
-%% boundary
-
-% the plasma boundary is defined by a Fourier series of the form:
-% R = R_{mn}*sin(|m|*theta)*sin(|n|*NFP*phi)  for m < 0,  n < 0
-%   + R_{mn}*sin(|m|*theta)*cos(|n|*NFP*phi)  for m < 0,  n >= 0
-%   + R_{mn}*cos(|m|*theta)*sin(|n|*NFP*phi)  for m >= 0, n < 0
-%   + R_{mn}*cos(|m|*theta)*cos(|n|*NFP*phi)  for m >= 0, n >= 0
-% same for Z
-
-% (R,phi,Z) is a right-handed coordinate system
-% theta is measured clockwise from the inboard midplane
-
-% boundary Fourier components are given in a matrix:
-% rows range from -M to +M, columns range from -N to +N
-% bndryR(m+M+1,n+N+1) = R_{mn}
-% bndryZ(m+M+1,n+N+1) = Z_{mn}
-
-% resolution for boundary can be less than total resolution (M,N)
-
-bndryR = [0.000; 0.00; 3.51; -1.00; 0.106];
-bndryZ = [0.160; 1.47; 0.00;  0.00; 0.000];
-
-% NFP = number of field periods
-
-NFP = 1;
-
-%% profiles
-
-% Pres = coefficients of pressure profile
-% Iota = coefficients of rotational transform profile
-
-% coefficients correspond to the purely radial (m=0) Zernike polynomials
-% the basis functions are: 1, 2*rho^2-1, 6*rho^4-6*rho^2+1, ...
-p0 = 1.65e3;
-Pres = p0*[1/3; -1/2; 1/6];
-Iota = [1-0.67/2; -0.67/2];
-
-% Psi = toroidal magnetic flux at plasma boundary (Wb)
-Psi = 1;
-
-
-
-t1=tic;
-% input_Dshape
-=======
 clearvars
 
->>>>>>> ea3d84dc
 % input_Heliotron
 input_Dshape
 
@@ -80,11 +10,11 @@
 
 for k = 1:length(M)
     
-%     fprintf('\nM = %u\nN = %u\n',M(k),N(k))
+    fprintf('\nM = %u\nN = %u\n',M(k),N(k))
     if k == 1  % scaled boundary initial guess
         xequil = x_init(bndryR,bndryZ,NFP,M(k),N(k),lm,ln,symm);
     else       % continue from lower resolution solution
-%         load('xequil.mat','xequil');
+        load('xequil.mat','xequil');
         xequil = expandx(xequil,M(k-1),N(k-1),M(k),N(k),symm);
     end
     
@@ -100,33 +30,14 @@
     [~ ,ZERN_S0,ZERNr_S0,ZERNv_S0,ZERNrr_S0,ZERNvv_S0,ZERNrv_S0,ZERNrrv_S0,ZERNrvv_S0,ZERNrrvv_S0] = zernfun(M(k),rS0,vS0);
     [~ ,ZERN_C1,ZERNr_C1,ZERNv_C1,ZERNrr_C1,ZERNvv_C1,ZERNrv_C1,ZERNrrv_C1,ZERNrvv_C1,ZERNrrvv_C1] = zernfun(M(k),rC1,vC1);
     [~ ,ZERN_S1,ZERNr_S1,ZERNv_S1,ZERNrr_S1,ZERNvv_S1,ZERNrv_S1,ZERNrrv_S1,ZERNrvv_S1,ZERNrrvv_S1] = zernfun(M(k),rS1,vS1);
-<<<<<<< HEAD
-    % profile Zernike coefficients - stick them into the m=0 azimuthally
-    % symmetric coeffs
-    cP = zeros((M(k)+1)^2,1);  cP(find(iM==0,length(Pres))) = Pres;
-    cI = zeros((M(k)+1)^2,1);  cI(find(iM==0,length(Iota))) = Iota;
-    
-    fun = @(x) f_err(x,cP,cI,Psi,bndryR,bndryZ,NFP,M(k),N(k),iM,...
-        ZERN_C0,ZERNr_C0,ZERNv_C0,ZERNrr_C0,ZERNvv_C0,ZERNrv_C0,ZERNrrv_C0,ZERNrvv_C0,ZERNrrvv_C0,...
-        ZERN_S0,ZERNr_S0,ZERNv_S0,ZERNrr_S0,ZERNvv_S0,ZERNrv_S0,ZERNrrv_S0,ZERNrvv_S0,ZERNrrvv_S0,...
-        ZERN_C1,ZERNr_C1,ZERNv_C1,ZERNrr_C1,ZERNvv_C1,ZERNrv_C1,ZERNrrv_C1,ZERNrvv_C1,ZERNrrvv_C1,...
-        ZERN_S1,ZERNr_S1,ZERNv_S1,ZERNrr_S1,ZERNvv_S1,ZERNrv_S1,ZERNrrv_S1,ZERNrvv_S1,ZERNrrvv_S1,...
-        rC0,drC0,dvC0,rS0,drS0,dvS0,rC1,drC1,dvC1,rS1,drS1,dvS1,symm,squr);
-=======
     
     fun = @(x) f_err(x,Pres,Iota,Psi,bndryR,bndryZ,NFP,M(k),N(k),lm,ln,iM,ZERN_C0,ZERNr_C0,ZERNv_C0,ZERNrr_C0,ZERNvv_C0,ZERNrv_C0,ZERNrrv_C0,ZERNrvv_C0,ZERNrrvv_C0,...
                                                                           ZERN_S0,ZERNr_S0,ZERNv_S0,ZERNrr_S0,ZERNvv_S0,ZERNrv_S0,ZERNrrv_S0,ZERNrvv_S0,ZERNrrvv_S0,...
                                                                           ZERN_C1,ZERNr_C1,ZERNv_C1,ZERNrr_C1,ZERNvv_C1,ZERNrv_C1,ZERNrrv_C1,ZERNrvv_C1,ZERNrrvv_C1,...
                                                                           ZERN_S1,ZERNr_S1,ZERNv_S1,ZERNrr_S1,ZERNvv_S1,ZERNrv_S1,ZERNrrv_S1,ZERNrvv_S1,ZERNrrvv_S1,...
                                                                           rC0,drC0,dvC0,rS0,drS0,dvS0,rC1,drC1,dvC1,rS1,drS1,dvS1,w,symm,squr);
->>>>>>> ea3d84dc
     % solve system of equations and save equilibrium
-    t2=tic;
-%     xequil = myfsolve(fun,xequil,rtol,steptol,max_iter,h,true,'homotopy'); 
-    xequil = fsolve(fun,xequil,options); 
-    toc(t2);
-    save('xequil.mat')
+    tic, xequil = fsolve(fun,xequil,options); toc
+    save('xequil.mat','xequil')
     
-end
-toc(t1);
 end