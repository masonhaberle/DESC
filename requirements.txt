--- conflicted
+++ resolved
@@ -12,10 +12,7 @@
 plotly >= 5.16, < 6.0
 psutil
 pylatexenc >= 2.0, < 3.0
-<<<<<<< HEAD
 quadax >= 0.2.2
-=======
 scikit-image
->>>>>>> 27412694
 scipy >= 1.7.0
 termcolor