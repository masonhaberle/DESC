--- conflicted
+++ resolved
@@ -14,11 +14,6 @@
 pylatexenc >= 2.0, <= 2.10
 quadax >= 0.2.2, <= 0.2.4
 scikit-image <= 0.25.0
-<<<<<<< HEAD
-scipy >= 1.7.0, <= 1.14.1
-termcolor <= 2.5.0
-sympy
-=======
 scipy >= 1.7.0, <= 1.15.0
 termcolor <= 2.5.0
->>>>>>> 1b5fbffd
+sympy