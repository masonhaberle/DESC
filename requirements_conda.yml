--- conflicted
+++ resolved
@@ -12,15 +12,12 @@
   - termcolor
   - pip
   - pip:
-<<<<<<< HEAD
-=======
     # Conda only parses a single list of pip requirements.
     # If two pip lists are given, all but the last list is skipped.
->>>>>>> 19cbaaac
     - interpax >= 0.3.1
     - jax[cpu] >= 0.3.2, < 0.5.0
     - nvgpu
     - orthax
     - plotly >= 5.16, < 6.0
     - pylatexenc >= 2.0, < 3.0
-    - quadax+    # - quadax